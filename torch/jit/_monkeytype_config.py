import inspect
import typing
import pathlib
from typing import Optional, Iterable, List, Dict
from collections import defaultdict
from types import CodeType

_IS_MONKEYTYPE_INSTALLED = True
try:
    import monkeytype  # type: ignore[import]
    from monkeytype import trace as monkeytype_trace
    from monkeytype.db.base import CallTraceThunk, CallTraceStore, CallTraceStoreLogger  # type: ignore[import]
    from monkeytype.config import _startswith, LIB_PATHS  # type: ignore[import]
    from monkeytype.tracing import CallTrace, CodeFilter  # type: ignore[import]
except ImportError:
    _IS_MONKEYTYPE_INSTALLED = False

def get_type(type):
    """
    Helper function which converts the given type to a torchScript acceptable format.
    """
    if inspect.getmodule(type) == typing:
        # If the type is a type imported from typing
        # like Tuple, List, Dict then replace `typing.`
        # with a null string. This needs to be done since
        # typing.List is not accepted by TorchScript.
        type_to_string = str(type)
        return type_to_string.replace(type.__module__ + '.', ' ')
    elif type.__module__.startswith('torch'):
        # If the type is a subtype of torch module, then TorchScript expects a fully qualified name
        # for the type which is obtained by combining the module name and type name.
        return type.__module__ + '.' + type.__name__
    else:
        # For all other types use the name for the type.
        return type.__name__

def get_optional_of_element_type(types: str):
    """
    Helper function to extracts the type of the element to be annotated to Optional
    from the list of consolidated types and returns `Optional[element type]`.

    TODO: To remove this check once Union support lands.
    """
    elements = types.split(",")
    elem_type = elements[0] if 'NoneType' in elements[1] else elements[1]

    # If the type is from typing module, then extract the element type
    start = elem_type.find("[")
    end = elem_type.rfind("]")
    if start != -1 and end != -1:
        return elem_type[:start + 1] + 'Optional[' + elem_type[start + 1: end] + ']]'

    # Else return Optional[element type]
    if elem_type == 'Tensor':
        elem_type = 'torch.Tensor'
    return 'Optional[' + elem_type + ']'

def get_qualified_name(func):
    return func.__qualname__

if _IS_MONKEYTYPE_INSTALLED:

    class JitTypeTraceStoreLogger(CallTraceStoreLogger):
        """A JitTypeCallTraceLogger that stores logged traces in a CallTraceStore."""
        def __init__(self, store: CallTraceStore):
            super().__init__(store)

        def log(self, trace: CallTrace) -> None:
            self.traces.append(trace)

    class JitTypeTraceStore(CallTraceStore):
        def __init__(self):
            super().__init__()
            # A dictionary keeping all collected CallTrace
            # key is fully qualified name of called function
            # value is list of all CallTrace
            self.trace_records: Dict[str, list] = defaultdict(list)

        def add(self, traces: Iterable[CallTrace]):
            for t in traces:
                qualified_name = get_qualified_name(t.func)
                self.trace_records[qualified_name].append(t)

        def filter(
            self,
            qualified_name: str,
            qualname_prefix: Optional[str] = None,
            limit: int = 2000
        ) -> List[CallTraceThunk]:
            return self.trace_records[qualified_name]

        def analyze(self, qualified_name: str) -> Dict:
            # Analyze the types for the given module
            # and create a dictionary of all the types
            # for arguments.
            records = self.trace_records[qualified_name]
            all_args = defaultdict(set)
            for record in records:
                for arg, arg_type in record.arg_types.items():
                    all_args[arg].add(arg_type)
            return all_args

        def consolidate_types(self, qualified_name: str) -> Dict:
            all_args = self.analyze(qualified_name)
            # If there are more types for an argument,
            # then consolidate the type to `Any` and replace the entry
            # by type `Any`.
            for arg, types in all_args.items():
                all_type = []
                for type in types:
<<<<<<< HEAD
                    all_type.append(get_type(type))
=======
                    all_type += get_type(type)
>>>>>>> 9235e656

                # Conctenate all the types
                merged_type = ','.join(all_type)

                if len(types) == 2 and 'NoneType' in merged_type:
                    # TODO: To remove this check once Union suppport in TorchScript lands.
                    all_args[arg] = {get_optional_of_element_type(merged_type)}
                elif len(types) > 1:
                    all_args[arg] = {'Any'}
                else:
                    all_args[arg] = {merged_type}
            return all_args

        def get_args_types(self, qualified_name: str) -> Dict:
            return self.consolidate_types(qualified_name)

    class JitTypeTraceConfig(monkeytype.config.Config):
        def __init__(self, s: JitTypeTraceStore):
            super().__init__()
            self.s = s

        def trace_logger(self) -> JitTypeTraceStoreLogger:
            """
            Returns a JitCallTraceStoreLogger that logs to the configured
            trace store.
            """
            return JitTypeTraceStoreLogger(self.trace_store())

        def trace_store(self) -> CallTraceStore:
            return self.s

        def code_filter(self) -> Optional[CodeFilter]:
            return jit_code_filter
else:
    # When MonkeyType is not installed, we provide dummy class definitions
    # for the below classes.
    class JitTypeTraceStoreLogger:  # type:  ignore[no-redef]
        def __init__(self):
            pass

    class JitTypeTraceStore:  # type:  ignore[no-redef]
        def __init__(self):
            self.trace_records = None

    class JitTypeTraceConfig:  # type:  ignore[no-redef]
        def __init__(self):
            pass

    monkeytype_trace = None  # noqa: F811

def jit_code_filter(code: CodeType) -> bool:
    """
    Custom CodeFilter for Torchscript to trace forward calls.
    The custom CodeFilter is required while scripting a FX Traced forward calls.
    FX Traced forward calls have `code.co_filename` start with '<' which is used
    to exclude tracing of stdlib and site-packages in the default code filter.

    Since we need all forward calls to be traced, this custom code filter
    checks for code.co_name to be 'forward' and enables tracing for all such calls.
    The code filter is similar to default code filter for monkeytype and
    excludes tracing of stdlib and site-packages.
    """
    # Filter code without a source file and exclude this check for 'forward' calls.
    if code.co_name != 'forward' and (not code.co_filename or code.co_filename[0] == '<'):
        return False

    filename = pathlib.Path(code.co_filename).resolve()
    return not any(_startswith(filename, lib_path) for lib_path in LIB_PATHS)<|MERGE_RESOLUTION|>--- conflicted
+++ resolved
@@ -1,7 +1,7 @@
 import inspect
 import typing
 import pathlib
-from typing import Optional, Iterable, List, Dict
+from typing import Optional, Iterable, List, Dict, Any
 from collections import defaultdict
 from types import CodeType
 
@@ -19,13 +19,15 @@
     """
     Helper function which converts the given type to a torchScript acceptable format.
     """
-    if inspect.getmodule(type) == typing:
+    if isinstance(type, str):
+        return type
+    elif inspect.getmodule(type) == typing:
         # If the type is a type imported from typing
         # like Tuple, List, Dict then replace `typing.`
         # with a null string. This needs to be done since
         # typing.List is not accepted by TorchScript.
         type_to_string = str(type)
-        return type_to_string.replace(type.__module__ + '.', ' ')
+        return type_to_string.replace(type.__module__ + '.', '')
     elif type.__module__.startswith('torch'):
         # If the type is a subtype of torch module, then TorchScript expects a fully qualified name
         # for the type which is obtained by combining the module name and type name.
@@ -34,26 +36,37 @@
         # For all other types use the name for the type.
         return type.__name__
 
-def get_optional_of_element_type(types: str):
+def get_optional_of_element_type(types):
     """
     Helper function to extracts the type of the element to be annotated to Optional
     from the list of consolidated types and returns `Optional[element type]`.
 
     TODO: To remove this check once Union support lands.
     """
-    elements = types.split(",")
-    elem_type = elements[0] if 'NoneType' in elements[1] else elements[1]
+    elem_type = check_nonetype(types)
+    elem_type = get_type(elem_type)
 
-    # If the type is from typing module, then extract the element type
-    start = elem_type.find("[")
-    end = elem_type.rfind("]")
-    if start != -1 and end != -1:
-        return elem_type[:start + 1] + 'Optional[' + elem_type[start + 1: end] + ']]'
+    # Optional type is internally converted to Union[type, NoneType], which
+    # is not supported yet in TorchScript. Hence, representing the optional type as string.
+    if type(None) in types:
+        return 'Optional[' + elem_type + ']'
+    else:
+        # If the type is from typing module, then extract the element type
+        start = elem_type.find("[")
+        end = elem_type.rfind("]")
+        if start != -1 and end != -1:
+            return elem_type[:start + 1] + 'Optional[' + elem_type[start + 1: end] + ']]'
 
-    # Else return Optional[element type]
-    if elem_type == 'Tensor':
-        elem_type = 'torch.Tensor'
-    return 'Optional[' + elem_type + ']'
+def check_nonetype(types):
+    # Helper API which checks if Nonetype exists in the types. If None exists then,
+    # we return the type of the object which is not None to infer Optional type else
+    # this function returns None.
+    if type(None) == types[0] or ('__args__' in types[0].__dict__ and type(None) in types[0].__args__):
+        return types[1]
+    elif type(None) == types[1] or ('__args__' in types[1].__dict__ and type(None) in types[1].__args__):
+        return types[0]
+    else:
+        return None
 
 def get_qualified_name(func):
     return func.__qualname__
@@ -106,24 +119,15 @@
             # then consolidate the type to `Any` and replace the entry
             # by type `Any`.
             for arg, types in all_args.items():
-                all_type = []
-                for type in types:
-<<<<<<< HEAD
-                    all_type.append(get_type(type))
-=======
-                    all_type += get_type(type)
->>>>>>> 9235e656
-
-                # Conctenate all the types
-                merged_type = ','.join(all_type)
-
-                if len(types) == 2 and 'NoneType' in merged_type:
+                types = list(types)
+                type_length = len(types)
+                if type_length == 2 and check_nonetype(types):
                     # TODO: To remove this check once Union suppport in TorchScript lands.
-                    all_args[arg] = {get_optional_of_element_type(merged_type)}
-                elif len(types) > 1:
-                    all_args[arg] = {'Any'}
-                else:
-                    all_args[arg] = {merged_type}
+                    all_args[arg] = get_optional_of_element_type(types)
+                elif type_length > 1:
+                    all_args[arg] = Any
+                elif type_length == 1:
+                    all_args[arg] = types[0]
             return all_args
 
         def get_args_types(self, qualified_name: str) -> Dict:
