import concurrent.futures
import contextlib
import json
import os
import sys
import threading
import time

from collections import namedtuple
from functools import partial
from threading import Event
from threading import Lock
from unittest import mock

import torch
import torch.nn as nn
import torch.distributed as dist
import torch.distributed.rpc as rpc
import torch.distributed.autograd as dist_autograd
from torch.distributed.rpc import RRef, _get_debug_info, _rref_context_get_debug_info
from torch.distributed.rpc.api import _delete_all_user_and_unforked_owner_rrefs, _use_rpc_pickler, _thread_local_var, _wait_all
from torch.distributed.rpc.internal import (
    PythonUDF,
    RPCExecMode,
    _internal_rpc_pickler,
    _build_rpc_profiling_key,
)
from torch.futures import Future
from torch.testing._internal.common_distributed import (
    skip_if_lt_x_gpu,
    captured_output,
)
from torch.testing._internal.common_utils import IS_MACOS, load_tests, sandcastle_skip_if
from torch.testing._internal.dist_utils import (
    dist_init,
    get_function_event,
    initialize_pg,
    wait_until_node_failure,
    wait_until_pending_futures_and_users_flushed,
    wait_until_owners_and_forks_on_rank,
    worker_name,
)
from torch.testing._internal.distributed.rpc.rpc_agent_test_fixture import (
    RpcAgentTestFixture,
)
from torch.testing._internal.common_utils import TemporaryFileName

from torch.autograd.profiler_legacy import profile as _profile


def foo_add():
    return torch.add(torch.ones(1), torch.ones(1))

def udf_with_torch_ops(device=-1, use_record_function=False):
    device_ctx = contextlib.suppress() if device == -1 else torch.cuda.device(device)
    record_function_ctx = (
        torch.autograd.profiler.record_function("##forward##")
        if use_record_function
        else contextlib.suppress()
    )
    with device_ctx, record_function_ctx:
        t1, t2 = torch.ones(1), torch.ones(1)
        t = torch.add(t1, t2)
        t = torch.mul(t, t)
        t = t.relu()
        t = t.sigmoid()

# Events (operator invocations) that are expected to be ran as part of the above
# function.
EXPECTED_REMOTE_EVENTS = [
    "aten::ones",
    "aten::ones",
    "aten::add",
    "aten::mul",
    "aten::relu",
    "aten::clamp_min",
    "aten::sigmoid",
]

# Remote operations are prefixed with the following string for RPC profiling.
REMOTE_OP_STR = "#remote_op: "


VALUE_FUTURE = concurrent.futures.Future()
DONE_FUTURE = concurrent.futures.Future()

FIFTY_MIL_CYCLES = 50000000

_rpc_barrier_count = 0

def _increment_count():
    global _rpc_barrier_count
    _rpc_barrier_count += 1

def _reset_count():
    global _rpc_barrier_count
    _rpc_barrier_count = 0

class StubRpcAgent:
    def __init__(self, world_size):
        self.world_size = world_size

    def get_worker_infos(self):
        return {
            rpc.WorkerInfo(name=worker_name(rank), id=rank)
            for rank in range(self.world_size)
        }


def _stub_construct_rpc_backend_options_handler(**kwargs):
    return mock.Mock()  # RpcBackendOptions.


def _stub_init_rpc_backend_handler(store, name, rank, world_size, rpc_backend_options):
    return StubRpcAgent(world_size=world_size)


def set_value(value):
    VALUE_FUTURE.set_result(value)


def wait_for_value_future():
    return VALUE_FUTURE.result()


def set_and_check_done(value):
    VALUE_FUTURE.set_result(value)
    return DONE_FUTURE.result()


# it is used to test python user defined function over rpc
# classes and functions are used to test python user defined class and
# methods over rpc
TensorClass = namedtuple("TensorClass", ["tensors"])

class MyPickleClass:
    def __init__(self):
        self.t = None

    def __getstate__(self):
        (pickled_python_udf, tensors) = _internal_rpc_pickler.serialize(
            PythonUDF(my_tensor_function, (torch.ones(2, 2), torch.ones(2, 2)), None)
        )
        return (pickled_python_udf, tensors)

    def __setstate__(self, obj):
        python_udf = _internal_rpc_pickler.deserialize(obj[0], obj[1])
        result = python_udf.func(python_udf.args[0], python_udf.args[1])
        self.t = result

    def set(self, val):
        self.t = val


class SlowPickleClass:
    def __init__(self, t):
        self.t = t

    def __getstate__(self):
        time.sleep(self.t)
        return (self.t, )

    def __setstate__(self, obj):
        self.t = obj[0]
        time.sleep(self.t)


class MyClass:
    def __init__(self, a, delay=False):
        self.a = a
        # delay initialization to simulate errors if specified
        if delay:
            time.sleep(2)

    def my_instance_method(self, b):
        return self.a + b

    @classmethod
    def my_class_method(cls, d, e):
        return d + e

    @staticmethod
    def my_static_method(f):
        return f > 10

    def increment_value(self, increment):
        self.a += increment

    def get_value(self):
        return self.a

    def my_slow_method(self, my_tensor_arg):
        time.sleep(5)
        return torch.add(self.a, my_tensor_arg)


def _call_method_on_rref(method, rref, *args, **kwargs):
    return method(rref.local_value(), *args, **kwargs)


def get_rref_list(values):
    return [RRef(MyClass(a)) for a in values]


def add_rref_to_value(rref, value):
    return rref.to_here() + value


def run_nested_pickle(pickle_cls_instance, tensor):
    return pickle_cls_instance.t + tensor

def build_sparse_tensor(coalesce=False):
    i = [[0, 1, 1], [2, 0, 2]]
    v = [3, 4, 5]
    tensor = torch.sparse_coo_tensor(i, v, (2, 3))
    if coalesce:
        tensor = tensor.coalesce()
    return tensor

def build_complex_tensors():
    a = torch.ones(3, 3)
    b = [a, a]
    c = [b, b]
    d = [a, b]
    e = {a: d}
    return [a, b, c, d, e]

def non_cont_test(t_view, t_cont):
    if t_view.is_contiguous():
        raise Exception('t_view is contiguous!')
    if not t_cont.is_contiguous():
        raise Exception('t_cont is not contiguous!')
    if not torch.equal(t_view, t_cont):
        raise Exception('t_view is not equal to t_cont!')
    return t_view

def my_function(a, b, c):
    return a + b + c


def my_tensor_function(a, b):
    return a + b

def my_container_sum(a):
    result = a[0]
    for tensor in a[1:]:
        result += tensor
    return result


def my_sleep_func(seconds=1):
    time.sleep(seconds)
    return torch.mul(torch.tensor(1), torch.tensor(1))


def my_complex_tensor_function(list_input, tensor_class_input, dict_input):
    res = list_input[0]
    for t in list_input:
        res += t
    for k, v in dict_input.items():
        res += v
    complex_tensors = tensor_class_input.tensors
    return (res, complex_tensors[0], complex_tensors[1], complex_tensors[2])


def my_rref_function(rref_a, rref_b):
    return rref_a.to_here() + rref_b.to_here()


def delayed_add(a, b, seconds=0.05):
    time.sleep(seconds)
    return a + b


def no_result():
    print("do nothing")

def raise_or_inc(value):
    if value.numel() == 2:
        raise ValueError("Expected error")
    return value + 1

def nested_rpc(dst):
    return rpc.rpc_sync(dst, torch.add, args=(torch.ones(2, 2), 1))


def nested_rpc_sparse(dst):
    return rpc.rpc_sync(
        dst,
        torch.add,
        args=(build_sparse_tensor(), build_sparse_tensor())
    )


def multi_layer_nested_async_rpc(dst, world_size, ttl):
    # this method returns immediately without blocking the callee, but will
    # generate additional requests.
    if ttl > 0:
        current_dst = worker_name(dst)
        next_dst = (dst + 1) % world_size
        rpc.rpc_async(
            current_dst,
            multi_layer_nested_async_rpc,
            args=(next_dst, world_size, ttl - 1),
        )
        return 0


def nested_rref(dst):
    return (
        rpc.remote(dst, torch.add, args=(torch.ones(2, 2), 1)),
        rpc.remote(dst, torch.add, args=(torch.ones(2, 2), 2)),
    )


def nested_rref_sparse(dst):
    return (
        rpc.remote(
            dst,
            torch.add,
            args=(build_sparse_tensor(), build_sparse_tensor())
        ),
        rpc.remote(
            dst,
            torch.add,
            args=(build_sparse_tensor(), build_sparse_tensor())
        ),
    )


def nested_remote(dst):
    rref = rpc.remote(dst, torch.add, args=(torch.ones(2, 2), 3))
    return rref.to_here()

def nested_remote_sparse(dst):
    rref = rpc.remote(dst, torch.add, args=(build_sparse_tensor(), build_sparse_tensor()))
    return rref.to_here()


def rref_forward_chain(dst, world_size, rref, ttl):
    if ttl > 0:
        current_dst = worker_name(dst)
        next_dst = (dst + 1) % world_size
        ret_rref = rpc.remote(
            current_dst, rref_forward_chain, args=(next_dst, world_size, rref, ttl - 1)
        )
        return [ret_rref]
    else:
        return rref.to_here()


def rpc_return_rref(dst):
    return rpc.remote(dst, torch.add, args=(torch.ones(2, 2), 1))


def light_rpc():
    return 0


def heavy_rpc(tensor):
    for i in range(1, 100):
        tensor *= i
        tensor /= i + 1
    return 0


def heavy_rpc_sparse(tensor):
    for i in range(1, 100):
        tensor *= i
        tensor = tensor / (i + 1)
    return 0

@torch.jit.script
def heavy_rpc_torchscript(tensor):
    for i in range(1, 100):
        tensor *= i
        tensor /= i + 1
    return 0


@torch.jit.script
def my_script_func(tensor):
    return torch.add(tensor, tensor)


expected_err = "Expected error"
def raise_func():
    raise ValueError(expected_err)

@torch.jit.script
def raise_func_script(expected_err: str) -> torch.Tensor:
    raise ValueError(expected_err)

expected_err_escape = "\nFirst line of error \n next line of error \n last line of error"
def raise_func_escape():
    raise ValueError(expected_err_escape)


global_rref = None


def set_global_rref(rref):
    global global_rref
    global_rref = rref


def clear_global_rref():
    global global_rref
    global_rref = None


def check_rref_confirmed(rref):
    return rref.confirmed_by_owner()


def get_rref_debug_info():
    return _rref_context_get_debug_info()


def add_use_future_cb(to, x, y, z):
    out = concurrent.futures.Future()

    def callback(fut):
        out.set_result(fut.wait() + z)

    fut = rpc.rpc_async(to, torch.add, args=(x, y))
    fut.then(callback)
    return out.result()


def get_events_from_profile(profile_rref):
    return profile_rref.local_value().process_global_function_events


def add_use_future_set_result(to, x, y, z):
    out = torch.futures.Future()
    fut = rpc.rpc_async(to, torch.add, args=(x, y))
    fut.then(lambda fut : out.set_result(fut.wait() + z))
    return out.wait()


def add_use_future_nested_cb(to, x, y, z):
    out = torch.futures.Future()

    def callback(fut1):
        fut2 = rpc.rpc_async(to, torch.add, args=(fut1.wait(), z))
        fut2.then(lambda fut2 : out.set_result(fut2.wait()))

    fut1 = rpc.rpc_async(to, torch.add, args=(x, y))
    fut1.then(callback)
    return out.wait()


def fail_on_fut(fut):
    pass


@rpc.functions.async_execution
def async_raise_func():
    raise RuntimeError("Expected error")


@rpc.functions.async_execution
def async_wrong_type():
    return torch.zeros(2, 2)


@rpc.functions.async_execution
def async_add(to, x, y):
    return rpc.rpc_async(to, torch.add, args=(x, y))


def slow_add(x, y, device="cpu"):
    time.sleep(1)
    x = x.to(device)
    y = y.to(device)
    return torch.add(x, y).cpu()


@rpc.functions.async_execution
def slow_async_add(to, x, y, device="cpu"):
    return rpc.rpc_async(to, slow_add, args=(x, y, device))


@rpc.functions.async_execution
def async_add_with_future_ctor(to, x, y, z):
    fut = torch.futures.Future()
    rpc.rpc_async(to, torch.add, args=(x, y)).then(
        lambda fut1: fut.set_result(fut1.wait() + z)
    )
    return fut


@rpc.functions.async_execution
def async_add_chained(to, x, y, z):
    return rpc.rpc_async(to, torch.add, args=(x, y)).then(
        lambda fut: fut.wait() + z
    )


@rpc.functions.async_execution
def async_add_chained_multi(to, x, num, step):
    fut = rpc.rpc_async(to, torch.add, args=(x, 0))
    for _ in range(num):
        fut = fut.then(lambda fut: fut.wait() + step)
    return fut


@rpc.functions.async_execution
def async_add_nested(to, x, y, z):
    return rpc.rpc_async(to, async_add, args=(to, x, y)).then(
        lambda fut: fut.wait() + z
    )


@rpc.functions.async_execution
def async_add_multi_fanout(to, x, num, step):
    futs = []
    for i in range(num):
        if i == 0:
            futs.append(rpc.rpc_async(to, torch.add, args=(x, step)))
        else:
            futs.append(rpc.rpc_async(to, torch.add, args=(0, step)))

    # TODO: use torch.futures.collect_all
    lock = Lock()
    state = {"cnt": 0, "ret": torch.zeros_like(x)}
    ret_future = torch.futures.Future()

    def inc_and_set(fut):
        with lock:
            state["cnt"] += 1
            state["ret"] += fut.wait()
            if state["cnt"] >= len(futs):
                ret_future.set_result(state["ret"])

    for fut in futs:
        fut.then(inc_and_set)

    return ret_future


@rpc.functions.async_execution
def async_cuda_sleep_and_set_to_one(t):
    device = t.device
    original_stream = torch.cuda.current_stream(device)
    new_stream = torch.cuda.Stream(device)
    new_stream.wait_stream(original_stream)
    with torch.cuda.stream(new_stream):
        torch.cuda._sleep(int(1000 * get_cycles_per_ms()))
        t.fill_(1)
        fut = Future(devices=[device])
        fut.set_result(t)
        return fut


@rpc.functions.async_execution
def async_cuda_nested_add(to, x, y, z):
    def cb(fut):
        torch.cuda._sleep(int(1000 * get_cycles_per_ms()))
        return fut.value() + z

    return rpc.rpc_async(to, torch.add, args=(x, y)).then(cb)


# A custom Python class that contains a tensor, needed to see if we correctly
# use the Python pickler to extract tensors from non-IValue-convertible types.
class TensorWrapper:
    __slots__ = ("tensor", "lock", "event")

    def __init__(self, t):
        self.tensor = t
        # Add one non-picklable field, to ensure it's ignored/skipped.
        self.lock = Lock()
        self.event = torch.cuda.Event(enable_timing=True)

    def increase(self, v):
        with self.lock:
            self.tensor += v

    def sum(self):
        with self.lock:
            self.event.record()
            return self.tensor.sum()

# Copied from test/test_cuda.py.
_cycles_per_ms = None

def get_cycles_per_ms():
    """Approximate number of cycles per millisecond for torch.cuda._sleep"""
    global _cycles_per_ms
    if _cycles_per_ms is None:
        start = torch.cuda.Event(enable_timing=True)
        end = torch.cuda.Event(enable_timing=True)
        start.record()
        torch.cuda._sleep(1000000)
        end.record()
        end.synchronize()
        _cycles_per_ms = 1000000 / start.elapsed_time(end)
    return _cycles_per_ms


class AsyncExecutionClass:

    @staticmethod
    @rpc.functions.async_execution
    def static_async_add(to, x, y, z):
        return rpc.rpc_async(to, torch.add, args=(x, y)).then(
            lambda fut: fut.wait() + z
        )

    @classmethod
    @rpc.functions.async_execution
    def class_async_add(cls, to, x, y, z):
        ret_fut = torch.futures.Future()
        rpc.rpc_async(to, torch.add, args=(x, y)).then(
            lambda fut: ret_fut.set_result(fut.wait() + z)
        )
        return ret_fut

    @rpc.functions.async_execution
    def bound_async_add(self, to, x, y, z):
        return rpc.rpc_async(to, torch.add, args=(x, y)).then(
            lambda fut: fut.wait() + z
        )


def return_future():
    return torch.futures.Future()


class FooBackendOptions(rpc.RpcBackendOptions):
    def __init__(self, init_method):
        # Must call the __init__ of the superclass (and do so directly,
        # without using super()) because... pybind.
        rpc.RpcBackendOptions.__init__(self)
        self.init_method = init_method


# load_tests from common_utils is used to automatically filter tests for
# sharding on sandcastle. This line silences flake warnings
load_tests = load_tests


class RpcTest(RpcAgentTestFixture):
    @dist_init
    def test_worker_id(self):
        n = self.rank + 1
        peer_rank = n % self.world_size
        self_worker_info = rpc.get_worker_info()
        peer_worker_info = rpc.get_worker_info(worker_name(peer_rank))

        self.assertEqual(self_worker_info.name, worker_name(self.rank))
        self.assertEqual(peer_worker_info.name, worker_name(peer_rank))

        with self.assertRaisesRegex(RuntimeError, "Unknown destination worker"):
            unknown_worker_id = rpc.get_worker_info("WorkerUnknown")

    @dist_init
    def test_get_worker_infos(self):
        worker_infos = rpc.api._get_current_rpc_agent().get_worker_infos()

        worker_names = {worker_info.name for worker_info in worker_infos}
        expected_worker_names = {
            worker_name(rank) for rank in range(self.world_size)
        }
        self.assertEqual(worker_names, expected_worker_names)

        worker_ids = {worker_info.id for worker_info in worker_infos}
        expected_worker_ids = set(range(self.world_size))
        self.assertEqual(worker_ids, expected_worker_ids)

    @dist_init
    def test_self_add(self):
        self_worker_info = rpc.get_worker_info()
        self_worker_name = worker_name(self.rank)
        fut = rpc.rpc_async(self_worker_info, torch.add, args=(torch.ones(2, 2), 1))
        ret = rpc.rpc_sync(self_worker_info, torch.add, args=(torch.ones(2, 2), 1))
        self.assertEqual(fut.wait(), torch.ones(2, 2) + 1)
        self.assertEqual(ret, torch.ones(2, 2) + 1)

    @dist_init
    def test_send_to_rank(self):
        dst_rank = (self.rank + 1) % self.world_size

        # Test dense tensor
        for exec_mode in [RPCExecMode.SYNC, RPCExecMode.ASYNC, RPCExecMode.REMOTE]:
            ret = self._run_func_in_mode(dst_rank, torch.add, exec_mode, args=(torch.ones(2, 2), 1))
            self.assertEqual(ret, torch.ones(2, 2) + 1)

        # Test sparse tensor
        for exec_mode in [RPCExecMode.SYNC, RPCExecMode.ASYNC, RPCExecMode.REMOTE]:
            x = build_sparse_tensor()
            y = build_sparse_tensor()
            expected_tensor = (x + y)
            ret = self._run_func_in_mode(dst_rank, torch.add, exec_mode, args=(x, y))
            self.assertEqual(expected_tensor, ret)

        for exec_mode in [RPCExecMode.SYNC, RPCExecMode.ASYNC, RPCExecMode.REMOTE]:
            x = build_sparse_tensor(coalesce=True)
            y = build_sparse_tensor(coalesce=True)
            expected_tensor = (x + y)
            ret = self._run_func_in_mode(dst_rank, torch.add, exec_mode, args=(x, y))
            self.assertEqual(expected_tensor, ret)

        # Test invalid ranks
        for exec_mode in [RPCExecMode.SYNC, RPCExecMode.ASYNC, RPCExecMode.REMOTE]:
            with self.assertRaises(RuntimeError):
                self._run_func_in_mode(self.world_size + 1, torch.add, exec_mode, args=(torch.ones(2, 2), 1))

        for exec_mode in [RPCExecMode.SYNC, RPCExecMode.ASYNC, RPCExecMode.REMOTE]:
            with self.assertRaises(RuntimeError):
                self._run_func_in_mode(-1, torch.add, exec_mode, args=(torch.ones(2, 2), 1))

        for exec_mode in [RPCExecMode.SYNC, RPCExecMode.ASYNC, RPCExecMode.REMOTE]:
            with self.assertRaises(ValueError):
                self._run_func_in_mode(dst_rank + 0.5, torch.add, exec_mode, args=(torch.ones(2, 2), 1))

        for exec_mode in [RPCExecMode.SYNC, RPCExecMode.ASYNC, RPCExecMode.REMOTE]:
            with self.assertRaises(ValueError):
                self._run_func_in_mode(dst_rank - 0.5, torch.add, exec_mode, args=(torch.ones(2, 2), 1))

    def _self_py_udf_remote(self, worker_info, x, y, z):
        rref = rpc.remote(worker_info, my_function, args=(x, y, z))
        self.assertEqual(rref.to_here(), x + y + z)

    @dist_init
    def test_self_py_udf_remote(self):
        self._self_py_udf_remote(
            rpc.get_worker_info(),
            torch.ones(2, 2),
            1,
            3
        )

    @dist_init
    def test_self_py_udf_remote_sparse(self):
        self._self_py_udf_remote(
            rpc.get_worker_info(),
            build_sparse_tensor(),
            build_sparse_tensor(),
            build_sparse_tensor()
        )


    def _self_remote_rref_as_rpc_arg(self, dst, x, y, z):
        self_worker_info = rpc.get_worker_info()
        rref = rpc.remote(self_worker_info, my_function, args=(x, y, z))
        fut = rpc.rpc_async(dst, add_rref_to_value, args=(rref, x))
        ret = rpc.rpc_sync(dst, add_rref_to_value, args=(rref, x + y))
        self.assertEqual(ret, x + y + z + x + y)
        self.assertEqual(fut.wait(), x + y + z + x)

    @dist_init
    def test_self_remote_rref_as_rpc_arg(self):
        dst = worker_name((self.rank + 1) % self.world_size)
        self._self_remote_rref_as_rpc_arg(
            dst,
            torch.ones(2, 2),
            1,
            3
        )

    @dist_init
    def test_self_remote_rref_as_rpc_arg_sparse(self):
        dst = worker_name((self.rank + 1) % self.world_size)
        self._self_remote_rref_as_rpc_arg(
            dst,
            build_sparse_tensor(),
            build_sparse_tensor(),
            build_sparse_tensor()
        )

    @dist_init
    def test_self_remote_rref_as_self_rpc_arg(self):
        self._self_remote_rref_as_rpc_arg(
            rpc.get_worker_info(),
            torch.ones(2, 2),
            1,
            3
        )

    @dist_init
    def test_self_remote_rref_as_self_rpc_arg_sparse(self):
        self._self_remote_rref_as_rpc_arg(
            rpc.get_worker_info(),
            build_sparse_tensor(),
            build_sparse_tensor(),
            build_sparse_tensor()
        )

    def _self_remote_rref_as_remote_arg(self, dst, x, y, z):
        self_worker_info = rpc.get_worker_info()
        rref = rpc.remote(self_worker_info, my_function, args=(x, y, z))
        ret_rref = rpc.remote(dst, add_rref_to_value, args=(rref, x))
        self.assertEqual(
            ret_rref.to_here(), x + y + z + x
        )

    @dist_init
    def test_self_remote_rref_as_remote_arg(self):
        dst = worker_name((self.rank + 1) % self.world_size)
        self._self_remote_rref_as_remote_arg(
            dst,
            torch.ones(2, 2),
            1,
            3
        )

    @dist_init
    def test_self_remote_rref_as_remote_arg_sparse(self):
        dst = worker_name((self.rank + 1) % self.world_size)
        self._self_remote_rref_as_remote_arg(
            dst,
            build_sparse_tensor(),
            build_sparse_tensor(),
            build_sparse_tensor()
        )

    @dist_init
    def test_self_remote_rref_as_self_remote_arg(self):
        self._self_remote_rref_as_remote_arg(
            rpc.get_worker_info(),
            torch.ones(2, 2),
            1,
            3
        )

    @dist_init
    def test_self_remote_rref_as_self_remote_arg_sparse(self):
        self._self_remote_rref_as_remote_arg(
            rpc.get_worker_info(),
            build_sparse_tensor(),
            build_sparse_tensor(),
            build_sparse_tensor()
        )

    @dist_init
    def test_rref_proxy_non_exist(self):
        dst = worker_name((self.rank + 1) % self.world_size)
        rref = rpc.remote(dst, my_function, args=(torch.ones(2, 2), 1, 3))
        msg = "has no attribute \'non_exist\'"
        with self.assertRaisesRegex(AttributeError, msg):
            rref.rpc_sync().non_exist()

        with self.assertRaisesRegex(AttributeError, msg):
            rref.rpc_async().non_exist()

        with self.assertRaisesRegex(AttributeError, msg):
            rref.remote().non_exist()

    def _test_rref_proxy_tensor(self, dst):
        rref = rpc.remote(dst, my_function, args=(torch.ones(2, 2), 1, 3))
        expected = torch.ones(2, 2) + 1 + 3
        self.assertEqual(expected.size(), rref.rpc_sync().size())
        self.assertEqual(expected + 1, rref.rpc_async().add(1).wait())
        self.assertEqual(expected.view(1, 4), rref.remote().view(1, 4).to_here())

    @dist_init
    def test_rref_proxy_tensor(self):
        self._test_rref_proxy_tensor(worker_name((self.rank + 1) % self.world_size))

    @dist_init
    def test_rref_proxy_tensor_self(self):
        self._test_rref_proxy_tensor(rpc.get_worker_info())

    @dist_init
    def test_rref_proxy_reuse(self):
        rref = rpc.remote(
            worker_name((self.rank + 1) % self.world_size),
            my_function,
            args=(torch.ones(2, 2), 1, 3)
        )
        expected = torch.ones(2, 2) + 1 + 3

        proxy_rpc_sync = rref.rpc_sync()
        proxy_rpc_async = rref.rpc_async()
        proxy_remote = rref.remote()

        self.assertEqual(expected.size(), proxy_rpc_sync.size())
        self.assertEqual(expected + 1, proxy_rpc_sync.add(1))
        self.assertEqual(expected.view(1, 4), proxy_rpc_sync.view(1, 4))

        self.assertEqual(expected.size(), proxy_rpc_async.size().wait())
        self.assertEqual(expected + 3, proxy_rpc_async.add(3).wait())
        self.assertEqual(expected.view(4, 1), proxy_rpc_async.view(4, 1).wait())

        self.assertEqual(expected.size(), proxy_remote.size().to_here())
        self.assertEqual(expected + 5, proxy_remote.add(5).to_here())
        self.assertEqual(expected.view(-1), proxy_remote.view(-1).to_here())

    def _test_rref_proxy_class(self, dst):
        rref = rpc.remote(dst, MyClass, args=(7,))
        expected = MyClass(7)
        self.assertEqual(expected.get_value(), rref.rpc_sync().get_value())
        self.assertEqual(expected.get_value(), rref.rpc_async().get_value().wait())
        self.assertEqual(expected.get_value(), rref.remote().get_value().to_here())

        expected.increment_value(3)
        self.assertEqual(None, rref.rpc_sync().increment_value(1))
        self.assertEqual(None, rref.rpc_async().increment_value(1).wait())
        self.assertEqual(None, rref.remote().increment_value(1).to_here())

        self.assertEqual(expected.get_value(), rref.rpc_sync().get_value())
        self.assertEqual(expected.get_value(), rref.rpc_async().get_value().wait())
        self.assertEqual(expected.get_value(), rref.remote().get_value().to_here())

        self.assertEqual(
            expected.my_instance_method(2),
            rref.rpc_sync().my_instance_method(2)
        )
        self.assertEqual(
            expected.my_instance_method(3),
            rref.rpc_async().my_instance_method(3).wait()
        )
        self.assertEqual(
            expected.my_instance_method(4),
            rref.remote().my_instance_method(4).to_here()
        )

        self.assertEqual(
            expected.my_static_method(9),
            rref.rpc_sync().my_static_method(9)
        )
        self.assertEqual(
            expected.my_static_method(10),
            rref.rpc_async().my_static_method(10).wait()
        )
        self.assertEqual(
            expected.my_static_method(11),
            rref.remote().my_static_method(11).to_here()
        )

        self.assertEqual(
            expected.my_class_method(2, torch.zeros(2, 2)),
            rref.rpc_sync().my_class_method(2, torch.zeros(2, 2))
        )
        self.assertEqual(
            expected.my_class_method(2, torch.ones(3, 3)),
            rref.rpc_async().my_class_method(2, torch.ones(3, 3)).wait()
        )
        self.assertEqual(
            expected.my_class_method(2, torch.ones(4, 4)),
            rref.remote().my_class_method(2, torch.ones(4, 4)).to_here()
        )

    @dist_init
    def test_rref_proxy_class(self):
        self._test_rref_proxy_class(worker_name((self.rank + 1) % self.world_size))

    @dist_init
    def test_rref_proxy_class_self(self):
        self._test_rref_proxy_class(rpc.get_worker_info())

    @mock.patch.object(torch.distributed.autograd, "_init")
    @mock.patch.object(torch.distributed.rpc.api, "_set_and_start_rpc_agent")
    @dist_init(setup_rpc=False)
    def test_register_rpc_backend_and_set_and_start_rpc_backend(
        self, mock_rpc_agent, mock_dist_autograd_init
    ):
        backend_name = "stub_backend"

        backend = rpc.backend_registry.register_backend(
            backend_name,
            _stub_construct_rpc_backend_options_handler,
            _stub_init_rpc_backend_handler,
        )

        with self.assertRaisesRegex(
            RuntimeError, "^RPC backend .+: already registered$"
        ):
            backend = rpc.backend_registry.register_backend(
                backend_name,
                _stub_construct_rpc_backend_options_handler,
                _stub_init_rpc_backend_handler,
            )

        rpc.init_rpc(
            name="worker1",
            backend=backend,
            rank=self.rank,
            world_size=self.world_size,
            rpc_backend_options=self.rpc_backend_options,
        )

    @dist_init(setup_rpc=False)
    def test_duplicate_name(self):
        with self.assertRaisesRegex(RuntimeError, "is not unique"):
            store, _, _ = next(
                torch.distributed.rendezvous(
                    self.init_method, rank=self.rank, world_size=self.world_size
                )
            )
            rpc._init_rpc_backend(
                backend=self.rpc_backend,
                store=store,
                name="duplicate_name",
                rank=self.rank,
                world_size=self.world_size,
                rpc_backend_options=self.rpc_backend_options,
            )

    @dist_init(setup_rpc=False)
    def test_duplicate_name_2(self):
        with self.assertRaisesRegex(RuntimeError, "is not unique"):
            rpc.init_rpc(
                name=worker_name(self.rank % (self.world_size - 1)),
                backend=self.rpc_backend,
                rank=self.rank,
                world_size=self.world_size,
                rpc_backend_options=self.rpc_backend_options,
            )

    @dist_init(setup_rpc=False)
    def test_reinit(self):
        rpc.init_rpc(
            name=worker_name(self.rank),
            backend=self.rpc_backend,
            rank=self.rank,
            world_size=self.world_size,
            rpc_backend_options=self.rpc_backend_options,
        )

        initialize_pg(self.file_init_method, self.rank, self.world_size)
        # Wait for all init to complete.
        dist.barrier()

        # TODO: with TCP init, rank 0 raises Address already in use because
        # rank 0 is the start daemon and the store is created before checking if
        # RPC is already initialized in init_rpc.
        if os.environ.get("RPC_INIT_WITH_TCP", None) == "1" and self.rank == 0:
            expected_reinit_err = "Address already in use"
        else:
            expected_reinit_err = "is already initialized"

        with self.assertRaisesRegex(RuntimeError, expected_reinit_err):
            rpc.init_rpc(
                name=worker_name(self.rank),
                backend=self.rpc_backend,
                rank=self.rank,
                world_size=self.world_size,
                rpc_backend_options=self.rpc_backend_options,
            )
        rpc.shutdown()

    def _world_size_one(self, a, b):
        if self.rank == 0:
            rpc.init_rpc(
                name="me",
                backend=self.rpc_backend,
                rank=0,
                world_size=1,
                rpc_backend_options=self.rpc_backend_options,
            )

            def _rpc_sync(x, y):
                expect = x * 2
                result = rpc.rpc_sync(
                    "me",
                    my_tensor_function,
                    args=(x, y)
                )
                self.assertEqual(expect, result)

            def _rpc_async(x, y):
                expect = x * 2
                result = rpc.rpc_async(
                    "me",
                    my_tensor_function,
                    args=(x, y)
                ).wait()
                self.assertEqual(expect, result)

            def _remote(x, y):
                expect = x * 2
                result = rpc.remote(
                    "me",
                    my_tensor_function,
                    args=(x, y)
                ).to_here()
                self.assertEqual(expect, result)

            _rpc_sync(a, b)
            _rpc_async(a, b)
            _remote(a, b)

            rpc.shutdown()

    def test_world_size_one(self):
        self._world_size_one(
            torch.ones(2, 2),
            torch.ones(2, 2)
        )

    def test_world_size_one_sparse(self):
        self._world_size_one(
            build_sparse_tensor(),
            build_sparse_tensor()
        )

    @dist_init(setup_rpc=False)
    def test_invalid_names(self):
        from torch.distributed.rpc import WorkerInfo

        worker_id = 0
        with self.assertRaisesRegex(RuntimeError, "Worker name must match"):
            info = WorkerInfo("abc*", worker_id)

        with self.assertRaisesRegex(RuntimeError, "Worker name must match"):
            info = WorkerInfo(" ", worker_id)

        with self.assertRaisesRegex(RuntimeError, "must be non-empty"):
            info = WorkerInfo("", worker_id)

        # If the number in the message does not match, it is likely that the
        # value of MAX_NAME_LEN in RPC WorkerInfo has changed.
        with self.assertRaisesRegex(RuntimeError, "shorter than 128"):
            info = WorkerInfo("".join(["a" for i in range(500)]), worker_id)

    @dist_init
    def test_add(self):
        n = self.rank + 1
        dst_rank = n % self.world_size
        ret = rpc.rpc_sync(
            worker_name(dst_rank),
            torch.add,
            args=(torch.ones(n, n), torch.ones(n, n)),
        )
        self.assertEqual(ret, torch.ones(n, n) * 2)

    @staticmethod
    def return_callee_id():
        return rpc.get_worker_info().id

    @dist_init
    def test_int_callee(self):
        dst_rank = (self.rank + 1) % self.world_size
        ret = rpc.rpc_sync(dst_rank, RpcTest.return_callee_id)
        self.assertEqual(ret, dst_rank)

    @dist_init
    def test_add_with_id(self):
        n = self.rank + 1
        dst_rank = n % self.world_size
        workder_info = rpc.get_worker_info(worker_name(dst_rank))

        ret = rpc.rpc_sync(
            workder_info, torch.add, args=(torch.ones(n, n), torch.ones(n, n))
        )
        self.assertEqual(ret, torch.ones(n, n) * 2)

    @dist_init
    def test_scalar_add(self):
        n = self.rank + 1
        dst_rank = n % self.world_size
        ret = rpc.rpc_sync(
            worker_name(dst_rank), torch.add, args=(torch.ones(n, n), n)
        )
        self.assertEqual(ret, (torch.ones(n, n) + n))

    @dist_init
    def test_async_add(self):
        n = self.rank + 1
        dst_rank = n % self.world_size
        fut = rpc.rpc_async(
            worker_name(dst_rank),
            torch.add,
            args=(torch.ones(n, n), torch.ones(n, n)),
        )
        self.assertEqual(fut.wait(), torch.ones(n, n) * 2)

    @dist_init
    def test_nonzero(self):
        n = self.rank + 1
        dst_rank = n % self.world_size
        x = torch.ones(self.world_size, self.world_size)
        x[self.rank][self.rank] = 0
        ret = rpc.rpc_sync(worker_name(dst_rank), torch.nonzero, args=(x,))
        self.assertEqual(ret, x.nonzero())

    def _multi_rpc(self, sparse):
        dst_rank = (self.rank + 1) % self.world_size
        for i in range(20):
            n = i + self.rank + 1
            if sparse:
                x = build_sparse_tensor() * n
                y = build_sparse_tensor() * n
            else:
                x = torch.ones(2, 2)
                y = torch.ones(2, 2)
            ret = rpc.rpc_sync(
                worker_name(dst_rank),
                torch.add,
                args=(x, y),
            )
            self.assertEqual(ret, x * 2)

    @dist_init
    def test_multi_rpc(self):
        self._multi_rpc(False)

    @dist_init
<<<<<<< HEAD
    def test_multi_rpc_sparse(self):
        self._multi_rpc(True)

    def _run_uneven_workload(self, f, x, num_repeat=30):
=======
    def test_future_wait_twice(self):
        dst = worker_name((self.rank + 1) % self.world_size)
        futs = []
        for i in range(20):
            futs.append(rpc.rpc_async(dst, raise_func))

        with self.assertRaisesRegex(ValueError, "Expected error"):
            torch.futures.wait_all(futs)

        for fut in futs:
            with self.assertRaisesRegex(ValueError, "Expected error"):
                fut.wait()

    def _run_uneven_workload(self, num_repeat=30):
>>>>>>> 70a3210e
        # worker0 drives and waits for worker1 and worker2
        # throughout the test.
        if self.rank == 0:
            self.assertTrue(self.world_size >= 3)

            # Phase 1: Only worker1 has workload.
            dst = "worker1"
            futs = []
            for _ in range(num_repeat):
                fut = rpc.rpc_async(dst, f, args=(x,))
                futs.append(fut)

            for fut in torch.futures.collect_all(futs).wait():
                self.assertEqual(fut.wait(), 0)

            # Phase 2: Only worker2 has workload.
            # If join is not correctly implemented,
            # worker2 should be closed by now.
            dst = "worker2"
            futs = []
            for _ in range(num_repeat):
                fut = rpc.rpc_async(dst, f, args=(x,))
                futs.append(fut)

            for val in torch.futures.wait_all(futs):
                self.assertEqual(val, 0)

    def _wait_all_workers(self, f, x):
        initialize_pg(self.file_init_method, self.rank, self.world_size)
        rpc.init_rpc(
            name="worker%d" % self.rank,
            backend=self.rpc_backend,
            rank=self.rank,
            world_size=self.world_size,
            rpc_backend_options=self.rpc_backend_options,
        )

        self._run_uneven_workload(f, x)

        # worker0 calls this at the end after waiting for RPC responses.
        # worker1/2 calls this immediately and has some works after it.
        # worker3 calls this immediately and has no more work.
        rpc.api._wait_all_workers()

        # Wait before proceeding to shutdown to ensure worker0 RPCs make
        # it through to other workers.
        dist.barrier()
        rpc.shutdown(graceful=False)

    def test_wait_all_workers_dense(self):
        self._wait_all_workers(heavy_rpc, torch.ones(100, 100))

    def test_wait_all_workers_sparse(self):
        self._wait_all_workers(heavy_rpc_sparse, build_sparse_tensor())

    def _wait_all_workers_twice(self, f, x):
        initialize_pg(self.file_init_method, self.rank, self.world_size)
        rpc.init_rpc(
            name="worker%d" % self.rank,
            backend=self.rpc_backend,
            rank=self.rank,
            world_size=self.world_size,
            rpc_backend_options=self.rpc_backend_options,
        )

        self._run_uneven_workload(f, x)

        # worker0 calls this at the end after waiting for RPC responses.
        # worker1/2 calls this immediately and has some works after it.
        # worker3 calls this immediately and has no more work.
        rpc.api._wait_all_workers()
        rpc.api._wait_all_workers()

        # Wait before proceeding to shutdown to ensure worker0 RPCs make
        # it through to other workers.
        dist.barrier()
        rpc.shutdown(graceful=False)

    def test_wait_all_workers_twice_dense(self):
        self._wait_all_workers_twice(heavy_rpc, torch.ones(100, 100))

    def test_wait_all_workers_twice_sparse(self):
        self._wait_all_workers_twice(heavy_rpc_sparse, build_sparse_tensor())

    @dist_init
    def test_all_gather(self):
        info = rpc.get_worker_info()
        results = rpc.api._all_gather(info.id)
        expected = {}
        for info in rpc._get_current_rpc_agent().get_worker_infos():
            expected[info.name] = info.id

        self.assertEqual(expected, results)

    @dist_init
    def test_all_gather_timeout(self):
        rpc._set_rpc_timeout(0.1)

        if self.rank == 0:
            with self.assertRaisesRegex(
                RuntimeError,
                "timed out in _all_gather after 0\\.10 seconds"
            ):
                rpc.api._all_gather(SlowPickleClass(0.5))
        else:
            expected_error = self.get_timeout_error_regex()
            with self.assertRaisesRegex(RuntimeError, expected_error):
                rpc.api._all_gather(SlowPickleClass(0.5))

    def _test_barrier_helper(self, info, names, multi_threaded=False):
        names = sorted(names)
        leader = names[0]
        rpc.rpc_sync(leader, _reset_count)
        if not multi_threaded and info.name == leader:
            self.assertEqual(_rpc_barrier_count, 0)
        rpc.api._barrier(names)
        rpc.rpc_sync(leader, _increment_count)
        rpc.api._barrier(names)
        if not multi_threaded and info.name == leader:
            self.assertEqual(_rpc_barrier_count, len(names))

    @dist_init
    def test_rpc_barrier_all(self):
        # Test rpc barrier when called with full list of workers
        info = rpc.get_worker_info()
        all_worker_info = rpc._get_current_rpc_agent().get_worker_infos()
        names = [worker.name for worker in all_worker_info]
        self._test_barrier_helper(info, names)

    @dist_init
    def test_rpc_barrier_subset(self):
        # Test rpc barrier when processes are called with different subsets of the full list
        info = rpc.get_worker_info()
        all_worker_info = rpc._get_current_rpc_agent().get_worker_infos()
        if info.id % 2:
            names = [worker.name for worker in all_worker_info if worker.id % 2]
        else:
            names = [worker.name for worker in all_worker_info if not worker.id % 2]
        self._test_barrier_helper(info, names)

    @dist_init
    def test_rpc_barrier_partial_subset(self):
        # Test rpc barrier when some processes are not involved in the barrier
        info = rpc.get_worker_info()
        all_worker_info = rpc._get_current_rpc_agent().get_worker_infos()
        if info.id % 2:
            names = [worker.name for worker in all_worker_info if worker.id % 2]
        else:
            names = [f"worker{info.id}"]
        self._test_barrier_helper(info, names)

    @dist_init
    def test_rpc_barrier_multithreaded(self):
        # This tests validates the implementation of barrier when multiple threads call into it
        # We only need to check that it does not hang in this case
        info = rpc.get_worker_info()
        all_worker_info = rpc._get_current_rpc_agent().get_worker_infos()
        names = [worker.name for worker in all_worker_info]
        threads = []
        for _ in range(3):
            th = threading.Thread(target=self._test_barrier_helper, args=(info, names, True))
            threads.append(th)
            th.start()
        for th in threads:
            th.join()

    @dist_init
    def test_graceful_shutdown_with_uneven_workload(self):
        """Test graceful termination."""
        self._run_uneven_workload(heavy_rpc, torch.ones(100, 100))

    @dist_init(setup_rpc=False)
    def test_shutdown_followed_by_rpc(self):
        # Initialize RPC.
        rpc.init_rpc(
            name="worker%d" % self.rank,
            backend=self.rpc_backend,
            rank=self.rank,
            world_size=self.world_size,
            rpc_backend_options=self.rpc_backend_options,
        )

        n = self.rank + 1
        dst_rank = n % self.world_size
        ret = rpc.rpc_sync(
            worker_name(dst_rank),
            torch.add,
            args=(torch.ones(n, n), torch.ones(n, n)),
        )
        self.assertEqual(ret, torch.ones(n, n) * 2)
        rpc.shutdown()

        with self.assertRaisesRegex(RuntimeError, "^RPC has not been initialized"):
            rpc.rpc_sync(
                worker_name(dst_rank),
                torch.add,
                args=(torch.ones(n, n), torch.ones(n, n)),
            )

    @dist_init
    def test_expected_src(self):
        dst_rank = (self.rank + 1) % self.world_size
        expected_src_rank = (self.rank - 1) % self.world_size
        ret = rpc.rpc_sync(worker_name(dst_rank), set_value, args=(self.rank,))
        value = VALUE_FUTURE.result()
        self.assertEqual(value, expected_src_rank)

    @dist_init
    def test_py_built_in(self):
        n = self.rank + 1
        dst_rank = n % self.world_size
        ret = rpc.rpc_sync(worker_name(dst_rank), min, args=(n, n + 1, n + 2))
        self.assertEqual(ret, min(n, n + 1, n + 2))

    @dist_init
    def test_py_user_defined(self):
        n = self.rank + 1
        dst_rank = n % self.world_size
        ret = rpc.rpc_sync(
            worker_name(dst_rank),
            my_function,
            kwargs={"a": n, "b": n + 1, "c": n + 2},
        )
        self.assertEqual(ret, my_function(n, n + 1, n + 2))

    def test_build_rpc_profiling_key(self):
        # Tests that the name that shows up as an Event in profiling RPCs has all
        # the necessary information.
        for exec_mode in [RPCExecMode.SYNC, RPCExecMode.ASYNC, RPCExecMode.REMOTE]:
            rpc_profiling_key = _build_rpc_profiling_key(
                exec_mode, "foo", "worker0", "worker1"
            )
            self.assertIn(exec_mode.value, rpc_profiling_key)
            self.assertIn("foo", rpc_profiling_key)
            self.assertIn("worker0", rpc_profiling_key)
            self.assertIn("worker1", rpc_profiling_key)

    def check_profiling_info(self, self_worker_name, dst_worker_name, func, rpc_event, rpc_exec_mode):
        self.assertTrue(self_worker_name in rpc_event.name)
        self.assertTrue(dst_worker_name in rpc_event.name)
        if isinstance(func, torch.jit.ScriptFunction):
            self.assertTrue(torch._jit_internal._qualified_name(func) in rpc_event.name)
        else:
            self.assertTrue(func.__name__ in rpc_event.name)
        self.assertTrue(rpc_exec_mode.value in rpc_event.name)
        self.assertEqual(rpc_event.count, 1)

    @dist_init
    def test_profiler_rpc_record_shapes(self):
        if self.rank != 1:
            return
        dst = (self.rank + 1) % self.world_size
        dst_worker = worker_name(dst)
        t1, t2 = torch.ones(100), torch.ones(100)
        with _profile(record_shapes=True) as prof:
            rpc.rpc_sync(dst_worker, torch.add, args=(t1, t2))

        function_events = prof.function_events
        remote_events = [event for event in function_events if event.is_remote]
        remote_add_event = [
            event for event in remote_events if "aten::add" in event.name
        ][0]
        remote_add_input_shapes = remote_add_event.input_shapes
        # Run profiler on equivalent local op and validate shapes are the same.
        with _profile(record_shapes=True) as prof:
            torch.add(t1, t2)

        local_function_events = prof.function_events
        local_add_event = [
            event for event in local_function_events if "aten::add" in event.name
        ][0]
        local_add_input_shapes = local_add_event.input_shapes
        self.assertEqual(remote_add_input_shapes, local_add_input_shapes)

    @dist_init
    def test_profiler_rpc_memory(self):
        if self.rank != 1:
            return
        dst = (self.rank + 1) % self.world_size
        dst_worker = worker_name(dst)
        with _profile(profile_memory=True) as p:
            fut = rpc.rpc_async(dst_worker, udf_with_torch_ops, args=())
            res = fut.wait()

        function_events = p.function_events
        event_cpu_mem_usages = set(event.cpu_memory_usage for event in function_events)
        # if cpu_memory_usage was not propagated over the wire, this set would
        # only contain 0 (indicates no memory being profiled)
        self.assertNotEqual({0}, event_cpu_mem_usages)
        # No memory profiled if profile_memory=False
        with _profile(profile_memory=False) as p:
            fut = rpc.rpc_async(dst_worker, udf_with_torch_ops, args=())
            res = fut.wait()

        function_events = p.function_events
        event_cpu_mem_usages = set(event.cpu_memory_usage for event in function_events)
        self.assertEqual({0}, event_cpu_mem_usages)

    @dist_init
    def test_profiler_export_trace(self):
        if self.rank != 1:
            return
        dst = (self.rank + 1) % self.world_size
        dst_worker = worker_name(dst)
        with _profile() as p:
            fut = rpc.rpc_async(dst_worker, udf_with_torch_ops, args=())
            res = fut.wait()

        events = p.function_events
        with TemporaryFileName() as fname:
            path = fname
            p.export_chrome_trace(path)
            with open(path) as f:
                trace = json.load(f)
                event_names = [event['name'] for event in trace]
                for expected_event_name in EXPECTED_REMOTE_EVENTS + [RPCExecMode.ASYNC.value]:
                    event_exists = any([expected_event_name in event_name for event_name in event_names])
                    self.assertTrue(event_exists)

    @dist_init
    def test_profiler_rpc_key_names(self):
        # tests that remote events are properly prefixed with the RPC profiling key.
        if self.rank != 1:
            return

        # Spawn multiple threads that send RPCs to ensure keys are correctly
        # prefixied when there are multiple RPCs being created/in flight at the
        # same time.
        dst_ranks = [rank for rank in range(0, self.world_size) if rank != self.rank]

        def rpc_with_profiling(dst_worker):
            with _profile() as prof:
                fut = rpc.rpc_async(dst_worker, udf_with_torch_ops, args=())
                fut.wait()

            events = prof.function_events
            remote_event_names = {
                event.name: event for event in events if event.is_remote
            }
            rpc_profiling_key = _build_rpc_profiling_key(
                RPCExecMode.ASYNC,
                udf_with_torch_ops.__qualname__,
                worker_name(self.rank),
                dst_worker,
            )

            remote_event_name_set = set(EXPECTED_REMOTE_EVENTS)
            for name, event in remote_event_names.items():
                # Ensure that we have the expected key as part of the remote
                # event.
                self.assertTrue(name.startswith(rpc_profiling_key))
                self.assertTrue(event.is_remote)
                self.assertTrue(event.node_id == rpc.get_worker_info(dst_worker).id)
                # Ensure that the remote event name also contains the operator.
                operator_name_substr = name[len(rpc_profiling_key) :]
                # Note: we don't assert that every remote event needs to be
                # in the above set, the set is just a representative set of
                # what we expect to see. The profiler can change and add more
                # events, but we should always expect to see this representative
                # set.
                matching_event = {
                    remote_event_name
                    for remote_event_name in remote_event_name_set
                    if remote_event_name in operator_name_substr
                }
                remote_event_name_set -= matching_event

            # The set should be empty, otherwise its contained elements did
            # not show up in the remote profiler output.
            self.assertTrue(
                remote_event_name_set == set(),
                f"Expected {remote_event_name_set} to be included in remote profiler output.",
            )

        for dst in dst_ranks:
            dst_worker = worker_name(dst)
            num_parallel_rpcs = 2
            with concurrent.futures.ThreadPoolExecutor(
                max_workers=num_parallel_rpcs
            ) as executor:
                futs = [
                    executor.submit(rpc_with_profiling, dst_worker)
                    for _ in range(num_parallel_rpcs)
                ]
                # Wait for workers to finish test
                for fut in futs:
                    fut.result()

    def _run_test_profiler_remote_events_profiled(self):
        # Tests that we can successfully invoke the profiler on a remote node,
        # and collect the remote events back in the local profiler.
        if self.rank != 1:
            return

        dst_ranks = [rank for rank in range(0, self.world_size) if rank != self.rank]
        for dst in dst_ranks:
            dst_worker = worker_name(dst)
            with _profile() as prof:
                fut = rpc.rpc_async(dst_worker, udf_with_torch_ops, args=())
                ret = fut.wait()

            events = prof.function_events

            rpc_event = get_function_event(events, RPCExecMode.ASYNC.value)
            self.check_profiling_info(
                worker_name(self.rank),
                dst_worker,
                udf_with_torch_ops,
                rpc_event,
                RPCExecMode.ASYNC,
            )

            remote_events = {event.name: event for event in events if event.is_remote}
            rpc_profiling_key = _build_rpc_profiling_key(
                RPCExecMode.ASYNC,
                udf_with_torch_ops.__qualname__,
                worker_name(self.rank),
                worker_name(dst),
            )

            for expected_remote_event_name in EXPECTED_REMOTE_EVENTS:
                expected_key = rpc_profiling_key + REMOTE_OP_STR + expected_remote_event_name
                self.assertTrue(expected_key in remote_events)
                remote_event = remote_events[expected_key]
                # Remote event should have a node ID corresponding to the worker
                # it ran on.
                self.assertEqual(remote_event.node_id, dst)

            # Validate order remote events show up in profiling output.
            def convert_remote_to_local(event_name):
                remote_op_key = rpc_profiling_key + REMOTE_OP_STR
                return event_name[
                    event_name.find(remote_op_key)
                    + len(remote_op_key) :
                ]

            remote_events_list = [
                convert_remote_to_local(event.name)
                for event in events
                if convert_remote_to_local(event.name) in EXPECTED_REMOTE_EVENTS
            ]
            self.assertEqual(
                set(remote_events_list),
                set(EXPECTED_REMOTE_EVENTS),
                f"Mismatch between profiled events: {set(remote_events_list)} and expected events: {set(EXPECTED_REMOTE_EVENTS)}",
            )

    @dist_init
    def test_profiler_remote_events_profiled(self):
        self._run_test_profiler_remote_events_profiled()

    @dist_init
    def test_profiler_remote_events_profiled_single_threaded(self):
        self._run_test_profiler_remote_events_profiled()

    def run_profiling_workload(self, dst):
        fut = rpc.rpc_async(
            worker_name(dst),
            torch.mul,
            args=(
                torch.tensor(1.0, requires_grad=True),
                torch.tensor(1.0, requires_grad=True),
            ),
        )
        fut.wait()

    def _run_rpc_profiling_async_function(self, device="cpu"):
        if self.rank != 1:
            return

        dst1 = worker_name((self.rank + 1) % self.world_size)
        dst2 = worker_name((self.rank + 2) % self.world_size)
        x = torch.ones(2)
        y = torch.ones(2)
        with _profile() as prof:
            ret = rpc.rpc_async(
                dst1, slow_async_add, args=(dst2, x, y, device), timeout=20
            )
            out = ret.wait()

        function_events = prof.function_events
        # slow_async_add resulted in an RPC from dst1 -> dst2, so this should be
        # recorded.
        key_prefix = _build_rpc_profiling_key(
            RPCExecMode.ASYNC, slow_async_add.__qualname__, worker_name(self.rank), dst1
        )

        nested_rpc_key_prefix = _build_rpc_profiling_key(
            RPCExecMode.ASYNC, slow_add.__qualname__, dst1, dst2
        )
        expected_key = key_prefix + REMOTE_OP_STR + nested_rpc_key_prefix
        remote_events = [event for event in function_events if event.is_remote]
        rpc_remote_event = [
            event for event in remote_events if event.name == expected_key
        ]
        self.assertEqual(1, len(rpc_remote_event))
        rpc_remote_event = rpc_remote_event[0]
        self.assertEqual(rpc_remote_event.node_id, (self.rank + 1) % self.world_size)
        # slow_async_add's RPC does an add on dst2, which should be reflected as well.
        remote_add_key = (
            expected_key + REMOTE_OP_STR + torch.jit._builtins._find_builtin(torch.add)
        )
        remote_add_event = [
            event for event in remote_events if event.name == remote_add_key
        ]
        self.assertEqual(1, len(remote_add_event))
        remote_add_event = remote_add_event[0]
        # Validate that node_id is dst2.
        self.assertEqual(remote_add_event.node_id, (self.rank + 2) % self.world_size)

    @dist_init
    def test_rpc_profiling_async_function(self):
        initialize_pg(self.file_init_method, self.rank, self.world_size)
        self._run_rpc_profiling_async_function()
        if torch.cuda.is_available():
            dist.barrier()
            self._run_rpc_profiling_async_function(device="cuda:0")

    @dist_init
    def test_rpc_profiling_async_function_single_threaded(self):
        initialize_pg(self.file_init_method, self.rank, self.world_size)
        self._run_rpc_profiling_async_function()
        if torch.cuda.is_available():
            dist.barrier()
            self._run_rpc_profiling_async_function(device="cuda:0")

    @dist_init
    def test_rpc_profiling_remote_record_function(self):
        # test that functions run over RPC with record_function show the expected
        # profiled block.
        if self.rank != 1:
            return
        dst_ranks = [i for i in range(self.world_size) if i != self.rank]
        for dst_rank in dst_ranks:
            dst_worker = worker_name(dst_rank)
            with _profile() as prof:
                fut = rpc.rpc_async(dst_worker, udf_with_torch_ops, args=(-1, True))
                fut.wait()

            function_events = prof.function_events
            record_function_remote_event = [
                evt for evt in function_events if "##forward##" in evt.name
            ]
            self.assertEqual(1, len(record_function_remote_event))
            record_function_remote_event = record_function_remote_event[0]
            self.assertEqual(record_function_remote_event.node_id, dst_rank)
            # cpu_children only returns direct children, so here we get all
            # children recursively.

            def get_cpu_children(event):
                if not event.cpu_children:
                    return []
                cpu_children = event.cpu_children
                for e in event.cpu_children:
                    cpu_children.extend(get_cpu_children(e))
                return cpu_children

            remote_children = get_cpu_children(record_function_remote_event)
            # Get local children and verify parity.
            with _profile() as prof:
                udf_with_torch_ops(-1, True)

            local_function_events = prof.function_events
            local_record_function_event = [
                evt for evt in local_function_events if "##forward##" in evt.name
            ][0]
            local_children = get_cpu_children(local_record_function_event)
            local_children_names = [
                evt.name for evt in local_children
            ]

            REMOTE_OP_STR = "#remote_op: "

            def convert_remote_to_local(event_name):
                remote_op_key = REMOTE_OP_STR
                return event_name[
                    event_name.find(remote_op_key) + len(remote_op_key) :
                ]

            for evt in remote_children:
                local_name = convert_remote_to_local(evt.name)
                self.assertTrue(local_name in local_children_names)

    def validate_profiling_workload(self, dst, prof):

        def convert_remote_to_local(event_name):
            return event_name[event_name.find(REMOTE_OP_STR) + len(REMOTE_OP_STR) :]

        events = prof.function_events
        remote_events = {
            convert_remote_to_local(event.name): event
            for event in events
            if event.is_remote
        }
        self.assertTrue("aten::mul" in remote_events)
        remote_mul_event = remote_events["aten::mul"]
        self.assertEqual(remote_mul_event.node_id, dst)
        self.check_profiling_info(
            worker_name(self.rank),
            worker_name(dst),
            torch.mul,
            remote_mul_event,
            RPCExecMode.ASYNC,
        )

    def _run_test_profiler_with_autograd_context(self):
        dst = (self.rank + 1) % self.world_size
        if self.rank == 1:
            # Cases where we can double wrap messages with profiling information and autograd info.
            with dist_autograd.context() as context_id:
                with _profile() as prof:
                    self.run_profiling_workload(dst)

            self.validate_profiling_workload(dst, prof)

            # Ensure that flipped order of ctx managers results in events being
            # recorded as expected.
            with _profile() as prof:
                with dist_autograd.context() as context_id:
                    self.run_profiling_workload(dst)

            self.validate_profiling_workload(dst, prof)

    @dist_init
    def test_profiler_with_autograd_context_single_threaded(self):
        self._run_test_profiler_with_autograd_context()

    @dist_init
    def test_profiler_with_autograd_context(self):
        self._run_test_profiler_with_autograd_context()

    def _profiler_test_with_rpc(self, rpc_exec_mode, func, args, use_record_function=False, dst=None):
        dst = dst if dst is not None else (self.rank + 1) % self.world_size

        # only run profiler on rank 1.
        if self.rank == 1:
            with _profile() as prof:
                record_function_ctx_mgr = (
                    contextlib.suppress()
                    if not use_record_function
                    else torch.autograd.profiler.record_function(
                        "foo"
                    )
                )
                with record_function_ctx_mgr as rf:
                    if rpc_exec_mode == RPCExecMode.SYNC:
                        rpc.rpc_sync(worker_name(dst), func, args=args)
                    elif rpc_exec_mode == RPCExecMode.ASYNC:
                        fut = rpc.rpc_async(worker_name(dst), func, args=args)
                        fut.wait()
                    else:
                        self.assertTrue(rpc_exec_mode == RPCExecMode.REMOTE)
                        rref = rpc.remote(worker_name(dst), func, args=args)
                        rref.to_here()
                        # To avoid flakiness, wait for the RRef to be profiled. This
                        # means that we received the acknowledgement of successful
                        # creation on the owner and ran the callbacks responsible
                        # for recording the profiling event.
                        rref._get_profiling_future().wait()

            events = prof.function_events
            rpc_event = get_function_event(events, rpc_exec_mode.value)
            # verify Node ID for this rpc event.
            self.assertEqual(rpc_event.node_id, self.rank)
            # Ensure recording of remote events.
            remote_events = {event for event in events if event.node_id == dst} - {rpc_event}
            self.assertGreaterEqual(len(remote_events), 1)
            for remote_event in remote_events:
                self.assertEqual(remote_event.node_id, dst)

            if use_record_function:
                scope_event = get_function_event(events, "foo")
                # Since RPC call is within the scope, its CPU interval should be
                # contained within foo's interval.
                self.assertLessEqual(scope_event.time_range.start, rpc_event.time_range.start)
                self.assertGreaterEqual(scope_event.time_range.end, rpc_event.time_range.end)
            # the sender, dest worker, function run, and type of RPC should all
            # be recorded.
            self_worker_name = worker_name(self.rank)
            dst_worker_name = worker_name(dst)
            self.check_profiling_info(self_worker_name, dst_worker_name, func, rpc_event, rpc_exec_mode)
            if use_record_function:
                # verify order by ensuring that the outer context comes
                # before the rpc event.
                foo_event_ix = next(i for i, event in enumerate(events) if "foo" in event.name)
                rpc_event_idx = next(i for i, event in enumerate(events) if rpc_exec_mode.value in event.name)
                self.assertLess(foo_event_ix, rpc_event_idx)

    def _run_test_profiler_with_sync_rpc_udf(self):
        self._profiler_test_with_rpc(RPCExecMode.SYNC, my_sleep_func, args=(1,))
        self._profiler_test_with_rpc(RPCExecMode.SYNC, my_sleep_func, args=(1,),
                                     use_record_function=True)

    @dist_init
    def test_profiler_with_sync_rpc_udf(self):
        self._run_test_profiler_with_sync_rpc_udf()

    @dist_init
    def test_profiler_with_sync_rpc_udf_single_threaded(self):
        self._run_test_profiler_with_sync_rpc_udf()

    def _run_test_profiler_with_sync_rpc_builtin(self):
        self._profiler_test_with_rpc(
            RPCExecMode.SYNC, torch.mul, args=(torch.ones(1), torch.ones(1))
        )
        self._profiler_test_with_rpc(
            RPCExecMode.SYNC, torch.mul, args=(torch.ones(1), torch.ones(1)),
            use_record_function=True
        )

    @dist_init
    def test_profiler_with_sync_rpc_builtin(self):
        self._run_test_profiler_with_sync_rpc_builtin()

    @dist_init
    def test_profiler_with_sync_rpc_builtin_single_threaded(self):
        self._run_test_profiler_with_sync_rpc_builtin()

    def _run_test_profiler_with_async_rpc_udf(self):
        self._profiler_test_with_rpc(RPCExecMode.ASYNC, my_sleep_func, args=(1,))
        self._profiler_test_with_rpc(RPCExecMode.ASYNC, my_sleep_func, args=(1,),
                                     use_record_function=True)

    @dist_init
    def test_profiler_with_async_rpc_udf(self):
        self._run_test_profiler_with_async_rpc_udf()

    @dist_init
    def test_profiler_with_async_rpc_udf_single_threaded(self):
        self._run_test_profiler_with_async_rpc_udf()

    def _run_test_profiler_with_async_rpc_builtin(self):
        self._profiler_test_with_rpc(
            RPCExecMode.ASYNC, torch.mul, args=(torch.ones(1), torch.ones(1))
        )
        self._profiler_test_with_rpc(
            RPCExecMode.ASYNC, torch.mul, args=(torch.ones(1), torch.ones(1)),
            use_record_function=True
        )

    @dist_init
    def test_profiler_with_async_rpc_builtin(self):
        self._run_test_profiler_with_async_rpc_builtin()

    @dist_init
    def test_profiler_with_async_rpc_builtin_single_threaded(self):
        self._run_test_profiler_with_async_rpc_builtin()

    def _run_test_profiler_with_remote_udf(self):
        self._profiler_test_with_rpc(RPCExecMode.REMOTE, my_sleep_func, args=(1,))
        self._profiler_test_with_rpc(
            RPCExecMode.REMOTE, my_sleep_func, args=(1,), use_record_function=True
        )
        # test remote to self
        self._profiler_test_with_rpc(
            RPCExecMode.REMOTE, my_sleep_func, args=(1,), dst=self.rank
        )

    @dist_init
    def test_profiler_with_remote_udf(self):
        self._run_test_profiler_with_remote_udf()

    @dist_init
    def test_profiler_with_remote_udf_single_threaded(self):
        self._run_test_profiler_with_remote_udf()

    def _run_test_profiler_with_remote_builtin(self):
        self._profiler_test_with_rpc(
            RPCExecMode.REMOTE, torch.mul, args=(torch.ones(1), torch.ones(1))
        )
        self._profiler_test_with_rpc(
            RPCExecMode.REMOTE, torch.mul, args=(torch.ones(1), torch.ones(1)),
            use_record_function=True
        )
        # test remote to self
        self._profiler_test_with_rpc(
            RPCExecMode.REMOTE,
            torch.mul,
            args=(torch.ones(1), torch.ones(1)),
            dst=self.rank,
        )

    @dist_init
    def test_profiler_with_remote_builtin(self):
        self._run_test_profiler_with_remote_builtin()

    @dist_init
    def test_profiler_with_remote_builtin_single_threaded(self):
        self._run_test_profiler_with_remote_builtin()

    def _run_test_profiler_with_script_async_rpc(self):
        self._profiler_test_with_rpc(
            RPCExecMode.ASYNC, my_script_func, args=(torch.tensor(1),)
        )
        self._profiler_test_with_rpc(
            RPCExecMode.ASYNC,
            my_script_func,
            args=(torch.tensor(1),),
            use_record_function=True,
        )

    @dist_init
    def test_profiler_with_script_async_rpc(self):
        self._run_test_profiler_with_script_async_rpc()

    @dist_init
    def test_profiler_with_script_async_rpc_single_threaded(self):
        self._run_test_profiler_with_script_async_rpc()

    def _run_test_profiler_with_script_sync_rpc(self):
        self._profiler_test_with_rpc(
            RPCExecMode.SYNC, my_script_func, args=(torch.tensor(1),)
        )
        self._profiler_test_with_rpc(
            RPCExecMode.SYNC,
            my_script_func,
            args=(torch.tensor(1),),
            use_record_function=True,
        )

    @dist_init
    def test_profiler_with_script_sync_rpc(self):
        self._run_test_profiler_with_script_sync_rpc()

    @dist_init
    def test_profiler_with_script_sync_rpc_single_threaded(self):
        self._run_test_profiler_with_script_sync_rpc()

    def _run_test_profiler_with_script_remote_rpc(self):
        self._profiler_test_with_rpc(
            RPCExecMode.REMOTE, my_script_func, args=(torch.tensor(1),)
        )
        self._profiler_test_with_rpc(
            RPCExecMode.REMOTE,
            my_script_func,
            args=(torch.tensor(1),),
            use_record_function=True,
        )
        # test remote to self
        self._profiler_test_with_rpc(
            RPCExecMode.REMOTE, my_script_func, args=(torch.tensor(1),), dst=self.rank
        )

    @dist_init
    def test_profiler_with_script_remote_rpc(self):
        self._run_test_profiler_with_script_remote_rpc()

    @dist_init
    def test_profiler_with_script_remote_rpc_single_threaded(self):
        self._run_test_profiler_with_script_remote_rpc()

    def _assert_top_level_events(self, process_global_events, expected_top_level_event_names):
        top_level_event_names = []
        for thread_local_events in process_global_events:
            # Get top-level events from all events happened on a thread.
            last_end_time = 0
            for event in thread_local_events:
                event_name = event.name
                time_range = event.time_range
                if time_range.start > last_end_time:
                    top_level_event_names.append(event_name)
                    last_end_time = time_range.end
        top_level_event_names = sorted(top_level_event_names)
        expected_top_level_event_names = sorted(expected_top_level_event_names)
        self.assertEqual(
            top_level_event_names,
            expected_top_level_event_names,
            f"Expected events {expected_top_level_event_names}, but got {top_level_event_names}",
        )

    @dist_init
    def test_server_process_global_profiler(self):
        if self.rank != 0:
            return

        dst_rank = (self.rank + 1) % self.world_size
        dst_worker_name = worker_name(dst_rank)

        x = torch.tensor(1)
        y = torch.tensor(2)

        outer_profile_rref = rpc.remote(dst_worker_name, rpc._server_process_global_profile)
        outer_profile_rref.rpc_sync().__enter__()
        rpc.rpc_sync(dst_worker_name, torch.add, (x, y))
        inner_profile_rref = rpc.remote(dst_worker_name, rpc._server_process_global_profile)
        inner_profile_rref.rpc_sync().__enter__()
        rpc.rpc_sync(dst_worker_name, torch.sub, (x, y))
        inner_profile_rref.rpc_sync().__exit__(None, None, None)
        outer_profile_rref.rpc_sync().__exit__(None, None, None)

        inner_events = rpc.rpc_sync(dst_worker_name, get_events_from_profile, (inner_profile_rref,))
        expected_inner_events = ['aten::sub']
        expected_outer_events = expected_inner_events + ['aten::add']

        self._assert_top_level_events(inner_events, expected_inner_events)
        outer_events = rpc.rpc_sync(dst_worker_name, get_events_from_profile, (outer_profile_rref,))
        self._assert_top_level_events(outer_events, expected_outer_events)

        inner_profile_rref.rpc_sync().key_averages()
        outer_profile_rref.rpc_sync().key_averages()

    @dist_init
    def test_async_record_function_double_end_callbacks(self):
        num_sleep_seconds = 1
        if self.rank == 1:
            # Validate that calling the function twice results in an error.
            with _profile() as pf:
                with torch.autograd.profiler.record_function("foo") as rf:
                    fut = rpc.rpc_async(
                        worker_name(0), my_sleep_func, args=(num_sleep_seconds,)
                    )
                    rf._call_end_callbacks_on_future(fut)
                    with self.assertRaisesRegex(
                        RuntimeError, "can only be called once."
                    ):
                        rf._call_end_callbacks_on_future(fut)
                fut.wait()

    @dist_init
    def test_async_record_function_cbs_jit_call(self):
        if self.rank == 1:
            with _profile() as pf:
                key = _build_rpc_profiling_key(
                    RPCExecMode.ASYNC,
                    torch._jit_internal._qualified_name(my_script_func),
                    "worker1",
                    "worker0",
                )
                with torch.autograd.profiler.record_function(key) as rf:
                    fut = rpc.rpc_async(
                        worker_name(0), my_script_func, args=(torch.tensor(1),)
                    )
                    # Intentionally calling record_function internals
                    fut = torch.ops.profiler._call_end_callbacks_on_jit_fut(rf.handle, fut)
                result = fut.wait()
                # Validate that the profiling future returns the same value as the RPC
                # future.
                expected = torch.add(torch.tensor(1), torch.tensor(1))
                self.assertEqual(result, expected)
            events = pf.function_events
            rpc_event = get_function_event(
                events, torch._jit_internal._qualified_name(my_script_func)
            )
            self.assertTrue(torch._jit_internal._qualified_name(my_script_func) in rpc_event.name)

    @dist_init
    def test_py_class_constructor(self):
        n = self.rank + 1
        dst_rank = n % self.world_size
        ret = rpc.rpc_sync(worker_name(dst_rank), MyClass, args=(n,))
        self.assertEqual(ret.a, n)

    @dist_init
    def test_py_class_instance_method(self):
        n = self.rank + 1
        dst_rank = n % self.world_size
        ret = rpc.rpc_sync(
            worker_name(dst_rank), MyClass(2).my_instance_method, args=(n,)
        )
        self.assertEqual(ret, MyClass(2).my_instance_method(n))

    @dist_init
    def test_py_class_method(self):
        n = self.rank + 1
        dst_rank = n % self.world_size
        ret = rpc.rpc_sync(
            worker_name(dst_rank), MyClass.my_class_method, args=(n, n + 1)
        )
        self.assertEqual(ret, MyClass.my_class_method(n, n + 1))

    @dist_init
    def test_py_class_static_method(self):
        n = self.rank + 1
        dst_rank = n % self.world_size
        ret = rpc.rpc_sync(
            worker_name(dst_rank), MyClass.my_static_method, args=(n + 10,)
        )
        self.assertEqual(ret, MyClass.my_static_method(n + 10))

    @dist_init
    def test_py_multi_async_call(self):
        n = self.rank + 1
        dst_rank = n % self.world_size
        dst_worker_info = rpc.get_worker_info(worker_name(dst_rank))
        fut1 = rpc.rpc_async(dst_worker_info, MyClass.my_static_method, args=(n + 10,))
        fut2 = rpc.rpc_async(dst_worker_info, min, args=(n, n + 1, n + 2))
        self.assertEqual(fut1.wait(), MyClass.my_static_method(n + 10))
        self.assertEqual(fut2.wait(), min(n, n + 1, n + 2))

    @dist_init
    def test_py_no_return_result(self):
        n = self.rank + 1
        dst_rank = n % self.world_size
        ret = rpc.rpc_sync(worker_name(dst_rank), no_result)
        self.assertEqual(ret, no_result())

    @dist_init
    def test_py_tensors(self):
        n = self.rank + 1
        dst_rank = n % self.world_size
        ret = rpc.rpc_sync(
            worker_name(dst_rank),
            my_tensor_function,
            args=(torch.ones(n, n), torch.ones(n, n)),
        )
        self.assertEqual(ret, my_tensor_function(torch.ones(n, n), torch.ones(n, n)))

    @dist_init
    def test_py_tensors_multi_async_call(self):
        futs = []
        n = self.rank + 1
        dst_rank = n % self.world_size
        for i in range(100):
            fut = rpc.rpc_async(
                worker_name(dst_rank),
                my_tensor_function,
                args=(torch.ones(i, i), torch.ones(i, i)),
            )
            futs.append(fut)

        j = 0
        for val in torch.futures.wait_all(futs):
            self.assertEqual(
                val, my_tensor_function(torch.ones(j, j), torch.ones(j, j))
            )
            j += 1

    @dist_init
    def test_py_tensors_in_container(self):
        n = self.rank + 1
        dst_rank = n % self.world_size
        a = [torch.ones(n, n), torch.ones(n, n)]
        b = TensorClass(build_complex_tensors())
        c = {"foo": torch.ones(n, n), "bar": torch.ones(n, n)}
        ret = rpc.rpc_sync(
            worker_name(dst_rank), my_complex_tensor_function, args=(a, b, c)
        )
        self.assertEqual(ret, my_complex_tensor_function(a, b, c))

    @dist_init
    def test_py_sparse_tensors_in_container(self):
        n = self.rank + 1
        dst_rank = n % self.world_size
        a = [build_sparse_tensor(), build_sparse_tensor()]
        ret = rpc.rpc_sync(
            worker_name(dst_rank), my_container_sum, args=(a,)
        )
        self.assertEqual(ret, my_container_sum(a))

    @dist_init
    def test_py_nested_pickle(self):
        n = self.rank + 1
        dst_rank = n % self.world_size

        ret = rpc.rpc_sync(
            worker_name(dst_rank),
            run_nested_pickle,
            args=(MyPickleClass(), torch.ones(2, 2)),
        )

        m = MyPickleClass()
        m.set(my_tensor_function(torch.ones(2, 2), torch.ones(2, 2)))
        self.assertEqual(ret, run_nested_pickle(m, torch.ones(2, 2)))

    @dist_init
    def test_py_function_exception(self):
        n = self.rank + 1
        dst_rank = n % self.world_size
        with self.assertRaises(TypeError):
            ret = rpc.rpc_sync(worker_name(dst_rank), no_result, args=(10,))

    @dist_init
    def test_py_raise_in_user_func(self):
        with captured_output() as (_, err):
            # This barrier prevents a race condition where the main thread has
            # not entered the context manager when the remote function runs.
            initialize_pg(self.file_init_method, self.rank, self.world_size)
            dist.barrier()
            n = self.rank + 1
            dst_rank = n % self.world_size
            fut = rpc.rpc_async(worker_name(dst_rank), raise_func)
            with self.assertRaisesRegex(ValueError, expected_err):
                fut.wait()
            # This barrier prevents a race condition where the main thread exits
            # context manager before the remote function has ran.
            dist.barrier()

        # Validate that trainers log errors when running functions.
        stderr_lines = err.getvalue()
        self.assertTrue(expected_err in stderr_lines)

    @dist_init
    def test_py_raise_in_user_func_escaped_str(self):
        n = self.rank + 1
        dst_rank = n % self.world_size
        fut = rpc.rpc_async(worker_name(dst_rank), raise_func_escape)
        try:
            fut.wait()
        except ValueError as e:
            msg = str(e)
            # Ensure newlines are unescaped to provide a better repr of error.
            self.assertEqual(msg, msg.encode("utf-8").decode("unicode_escape"))
        else:
            self.assertTrue(False, "expected raise_func_escape to raise ValueError.")

    def _nested_rpc(self, f, expected):
        n = self.rank + 1
        dst_rank = n % self.world_size
        ret = rpc.rpc_sync(
            worker_name(dst_rank),
            f,
            args=(worker_name(self.rank),),
        )
        self.assertEqual(ret, expected)

    @dist_init
    def test_nested_rpc(self):
        self._nested_rpc(nested_rpc, torch.ones(2, 2) + 1)

    @dist_init
    def test_nested_rpc_sparse(self):
        self._nested_rpc(nested_rpc_sparse, build_sparse_tensor() * 2)

    def _stress_test_rpc(self, f, repeat=1000, args=()):
        n = self.rank + 1
        dst_rank = n % self.world_size
        futs = []
        tik = time.time()
        for _ in range(repeat):
            fut = rpc.rpc_async(worker_name(dst_rank), f, args=args)
            futs.append(fut)

        for val in torch.futures.wait_all(futs):
            self.assertEqual(val, 0)
        tok = time.time()
        print(
            "Rank {} finished testing {} times in {} seconds.".format(
                self.rank, repeat, tok - tik
            )
        )

    @dist_init
    def test_stress_light_rpc(self):
        self._stress_test_rpc(light_rpc)

    @dist_init
    def test_stress_heavy_rpc(self):
        self._stress_test_rpc(heavy_rpc, repeat=20, args=(torch.ones(100, 100),))

    @dist_init
    def test_stress_heavy_rpc_sparse(self):
        self._stress_test_rpc(heavy_rpc_sparse, repeat=20, args=(build_sparse_tensor(),))

    @dist_init
    def test_stress_heavy_rpc_torchscript(self):
        self._stress_test_rpc(heavy_rpc_torchscript, repeat=20, args=(torch.ones(100, 100),))

    def _builtin_remote_ret(self, x, y, expected):
        n = self.rank + 1
        dst_rank = n % self.world_size
        rref = rpc.remote(
            worker_name(dst_rank),
            torch.add,
            args=(x, y),
        )
        self.assertEqual(rref.to_here(), expected)

    @dist_init
    def test_builtin_remote_ret(self):
        self._builtin_remote_ret(
            torch.ones(2, 2),
            torch.ones(2, 2),
            torch.ones(2, 2) * 2
        )

    @dist_init
    def test_builtin_remote_ret_sparse(self):
        self._builtin_remote_ret(
            build_sparse_tensor(),
            build_sparse_tensor(),
            build_sparse_tensor() * 2
        )

    def _builtin_remote_self(self, x, y, expected):
        rref = rpc.remote(
            worker_name(self.rank),
            torch.add,
            args=(x, y),
        )
        self.assertEqual(rref.local_value(), expected)

    @dist_init
    def test_builtin_remote_self(self):
        self._builtin_remote_self(
            torch.ones(2, 2),
            torch.ones(2, 2),
            torch.ones(2, 2) * 2
        )

    @dist_init
    def test_builtin_remote_self_sparse(self):
        self._builtin_remote_self(
            build_sparse_tensor(),
            build_sparse_tensor(),
            build_sparse_tensor() * 2
        )

    def _test_multi_remote_call(self, fn, sparse, args_fn=lambda x, y: (), kwargs_fn=lambda x, y: {}):
        m = 10
        n = self.rank + 1
        dst_rank = n % self.world_size
        rrefs = []
        expected = []
        for i in range(m):
            n = n + i
            rrefs.append(
                rpc.remote(
                    worker_name(dst_rank),
                    fn,
                    args=args_fn(n, sparse),
                    kwargs=kwargs_fn(n, sparse),
                )
            )
            expected.append(fn(*args_fn(n, sparse), **kwargs_fn(n, sparse)))

        for i in range(m):
            self.assertEqual(rrefs[i].to_here(), expected[i])

    @staticmethod
    def _multi_args_fn(n, sparse=False):
        if sparse:
            return (build_sparse_tensor(), build_sparse_tensor())
        else:
            return (torch.ones(n, n), torch.ones(n, n))

    @dist_init
    def test_multi_builtin_remote_ret(self):
        self._test_multi_remote_call(
            torch.add, False,
            args_fn=RpcTest._multi_args_fn
        )

    @dist_init
    def test_multi_builtin_remote_ret_sparse(self):
        self._test_multi_remote_call(
            torch.add, True,
            args_fn=RpcTest._multi_args_fn
        )

    @dist_init
    def test_py_udf_remote(self):
        n = self.rank + 1
        dst_rank = n % self.world_size
        rref = rpc.remote(
            worker_name(dst_rank),
            my_function,
            kwargs={"a": n, "b": n + 1, "c": n + 2},
        )
        self.assertEqual(rref.to_here(), my_function(n, n + 1, n + 2))

    @staticmethod
    def _multi_kwargs_fn(n, sparse=False):
        if sparse:
            return {
                "a": build_sparse_tensor(),
                "b": build_sparse_tensor(),
                "c": build_sparse_tensor()
            }
        else:
            return {"a": torch.ones(n, n), "b": torch.ones(n, n), "c": torch.ones(n, n)}

    @dist_init
    def test_multi_py_udf_remote(self):
        self._test_multi_remote_call(
            my_function,
            False,
            kwargs_fn=RpcTest._multi_kwargs_fn
        )

    @dist_init
    def test_multi_py_udf_remote_sparse(self):
        self._test_multi_remote_call(
            my_function,
            True,
            kwargs_fn=RpcTest._multi_kwargs_fn
        )

    def _py_rref_args(self, a, b, x, y, expected):
        n = self.rank + 1
        dst_rank = n % self.world_size
        rref_a = rpc.remote(
            worker_name(dst_rank), torch.add, args=(a, b)
        )
        rref_b = rpc.remote(
            worker_name(dst_rank), torch.add, args=(x, y)
        )
        rref_c = rpc.remote(
            worker_name(dst_rank), my_rref_function, args=(rref_a, rref_b)
        )
        self.assertEqual(rref_c.to_here(), expected)

    @dist_init
    def test_py_rref_args(self):
        self._py_rref_args(
            torch.ones(2, 2),
            1,
            torch.ones(2, 2),
            2,
            torch.ones(2, 2) * 2 + 3)

    @dist_init
    def test_py_rref_args_sparse(self):
        self._py_rref_args(
            build_sparse_tensor(),
            build_sparse_tensor(),
            build_sparse_tensor(),
            build_sparse_tensor(),
            build_sparse_tensor() * 4
        )

    def _py_rref_args_user_share(self, a, b, c, x, y, z, expected):
        n = self.rank + 1
        owner_rank = n % self.world_size
        user_rank = (n + 1) % self.world_size
        rref_a = rpc.remote(
            worker_name(owner_rank), my_function, args=(a, b, c)
        )
        rref_b = rpc.remote(
            worker_name(owner_rank), my_function, args=(x, y, z)
        )
        rref_c = rpc.remote(
            worker_name(user_rank), my_rref_function, args=(rref_a, rref_b)
        )
        self.assertEqual(rref_c.to_here(), expected)

    @dist_init
    def test_py_rref_args_user_share(self):
        self._py_rref_args_user_share(
            torch.ones(2, 2),
            1,
            2,
            torch.ones(2, 2),
            3,
            4,
            torch.ones(2, 2) * 2 + 10
        )

    @dist_init
    def test_py_rref_args_user_share_sparse(self):
        self._py_rref_args_user_share(
            build_sparse_tensor(),
            build_sparse_tensor(),
            build_sparse_tensor(),
            build_sparse_tensor(),
            build_sparse_tensor(),
            build_sparse_tensor(),
            build_sparse_tensor() * 6
        )

    def _py_rpc_rref_args(self, a, b, c, x, y, z, expected):
        n = self.rank + 1
        dst_rank = n % self.world_size
        rref_a = rpc.remote(
            worker_name(dst_rank), my_function, args=(a, b, c)
        )
        rref_b = rpc.remote(
            worker_name(dst_rank), my_function, args=(x, y, z)
        )
        c = rpc.rpc_sync(
            worker_name(dst_rank), my_rref_function, args=(rref_a, rref_b)
        )
        self.assertEqual(c, expected)

    @dist_init
    def test_py_rpc_rref_args(self):
        self._py_rpc_rref_args(
            torch.ones(2, 2),
            1,
            2,
            torch.ones(2, 2),
            3,
            4,
            torch.ones(2, 2) * 2 + 10
        )

    @dist_init
    def test_py_rpc_rref_args_sparse(self):
        self._py_rpc_rref_args(
            build_sparse_tensor(),
            build_sparse_tensor(),
            build_sparse_tensor(),
            build_sparse_tensor(),
            build_sparse_tensor(),
            build_sparse_tensor(),
            build_sparse_tensor() * 6
        )

    def _nested_remote(self, f, expected):
        n = self.rank + 1
        dst_rank1 = n % self.world_size
        dst_rank2 = (n + 1) % self.world_size

        rref = rpc.remote(
            worker_name(dst_rank1),
            f,
            args=(worker_name(dst_rank2),),
        )
        self.assertEqual(rref.to_here(), expected)

    @dist_init
    def test_nested_remote(self):
        self._nested_remote(
            nested_remote,
            torch.ones(2, 2) + 3
        )

    @dist_init
    def test_nested_remote_sparse(self):
        self._nested_remote(
            nested_remote_sparse,
            build_sparse_tensor() + build_sparse_tensor()
        )

    def _nested_rref(self, f, expected1, expected2):
        n = self.rank + 1
        dst_rank1 = n % self.world_size
        dst_rank2 = (n + 1) % self.world_size
        rref_of_rrefs = rpc.remote(
            worker_name(dst_rank1),
            f,
            args=(worker_name(dst_rank2),),
        )
        # Say C has 2 OwnerRRefs.
        # B has 2 UserRRefs to those 2 OwnerRRefs, respectively.
        # This call is effectively A asking B to share its 2 UserRRefs.
        rrefs = rref_of_rrefs.to_here()
        self.assertEqual(len(rrefs), 2)
        self.assertEqual(rrefs[0].to_here(), expected1)
        self.assertEqual(rrefs[1].to_here(), expected2)

    @dist_init
    def test_nested_rref(self):
        self._nested_rref(
            nested_rref,
            torch.ones(2, 2) + 1,
            torch.ones(2, 2) + 2
        )

    @dist_init
    def test_nested_rref_sparse(self):
        self._nested_rref(
            nested_rref_sparse,
            build_sparse_tensor() * 2,
            build_sparse_tensor() * 2
        )

    def _nested_rref_stress(self, f, expected1, expected2):
        n = self.rank + 1
        dst_rank1 = n % self.world_size
        dst_rank2 = (n + 1) % self.world_size
        all_rrefs = []
        for _ in range(20):
            all_rrefs.append(
                rpc.remote(
                    worker_name(dst_rank1),
                    f,
                    args=(worker_name(dst_rank2),),
                )
            )

        for i in range(20):
            rref_of_rrefs = all_rrefs[i]
            rrefs = rref_of_rrefs.to_here()
            self.assertEqual(len(rrefs), 2)
            self.assertEqual(rrefs[0].to_here(), expected1)
            self.assertEqual(rrefs[1].to_here(), expected2)

    @dist_init
    def test_nested_rref_stress(self):
        self._nested_rref_stress(
            nested_rref,
            torch.ones(2, 2) + 1,
            torch.ones(2, 2) + 2
        )

    @dist_init
    def test_nested_rref_stress_sparse(self):
        self._nested_rref_stress(
            nested_rref_sparse,
            build_sparse_tensor() * 2,
            build_sparse_tensor() * 2
        )

    @dist_init
    def test_multi_layer_nested_async_rpc(self):
        # This test will exit right away, but there will be a chain of async
        # RPCs. The termination algorithm should detect those messages properly.
        # Otherwise, some peer could exit early, leaving others to timeout
        # errors or connection closed errors.
        ttl = 20
        n = self.rank + 1
        dst_rank = n % self.world_size

        multi_layer_nested_async_rpc(dst_rank, self.world_size, ttl)

    @dist_init
    def test_remote_with_exception(self):
        n = self.rank + 1
        dst_rank = n % self.world_size
        # check ref to other workers
        rref = rpc.remote(worker_name(dst_rank), raise_func)
        with self.assertRaises(ValueError):
            rref.to_here()
        # check ref to itself
        rref = rpc.remote(worker_name(self.rank), no_result, args=(10,))
        with self.assertRaises(TypeError):
            rref.to_here()

    @dist_init
    def test_rpc_return_rref(self):
        n = self.rank + 1
        dst_rank1 = n % self.world_size
        dst_rank2 = (n + 1) % self.world_size
        rref = rpc.rpc_sync(
            worker_name(dst_rank1),
            rpc_return_rref,
            args=(worker_name(dst_rank2),),
        )
        self.assertEqual(rref.to_here(), torch.ones(2, 2) + 1)

    @dist_init
    def test_rref_forward_chain(self):
        ttl = 8
        n = self.rank + 1
        dst_rank = n % self.world_size

        rref = rpc.remote(
            worker_name(dst_rank), torch.add, args=(torch.ones(n, n), 1)
        )

        ret_rref = rref_forward_chain(dst_rank, self.world_size, rref, ttl)

        for i in range(ttl):
            self.assertEqual(len(ret_rref), 1)
            ret_rref = ret_rref[0].to_here()

        ret = ret_rref
        self.assertEqual(ret, torch.add(torch.ones(n, n), 1))

    @dist_init
    def test_local_rref_no_fork(self):
        local_rref = RRef(35)
        self.assertEqual(local_rref.local_value(), 35)

    @dist_init
    def test_local_value_not_on_owner(self):
        # ensure that an error message is thrown if a user tries to call
        # local_value() on a non-owning node.
        next_rank = (self.rank + 1) % self.world_size
        rref = rpc.remote(
            worker_name(next_rank), torch.add, args=(torch.ones(1), torch.ones(1))
        )
        with self.assertRaisesRegex(
            RuntimeError, (
                fr"For UserRRef\(rref_id=GloballyUniqueId\(created_on={self.rank}, local_id=0\), "
                fr"fork_id=GloballyUniqueId\(created_on={self.rank}, local_id=1\)\), "
                r"can't call localValue\(\) on user "
                fr"WorkerInfo\(id={self.rank}, name={worker_name(self.rank)}\). "
                fr"Call it on owner WorkerInfo\(id={next_rank}, name={worker_name(next_rank)}\)"
            )
        ):
            rref.local_value()

    @dist_init
    def test_return_local_rrefs(self):
        n = self.rank + 1
        dst_rank = n % self.world_size

        rref_list = rpc.rpc_sync(
            worker_name(dst_rank), get_rref_list, args=([1, 2, 3],)
        )

        for rref in rref_list:
            rpc.rpc_sync(
                rref.owner(),
                _call_method_on_rref,
                args=(MyClass.increment_value, rref, 10),
            )

        rets = [
            rpc.rpc_sync(
                rref.owner(), _call_method_on_rref, args=(MyClass.get_value, rref)
            )
            for rref in rref_list
        ]

        self.assertEqual(rets, [11, 12, 13])

    @dist_init
    def _test_rref_type(self, blocking):

        def launched_rpc(events):
            expected_name = f"rpc_{RPCExecMode.ASYNC.value}#_rref_typeof_on_owner"
            return any([e.name.startswith(expected_name) for e in events])

        dst = worker_name((self.rank + 1) % self.world_size)
        rref = rpc.remote(dst, torch.add, args=(torch.ones(2), 1))

        with _profile() as p:
            t = rref._get_type(blocking=blocking)
            if not blocking:
                t = t.wait()

        self.assertTrue(launched_rpc(p.function_events))
        expected_type = type(torch.ones(2))
        self.assertEqual(t, expected_type)

        futs = []

        def verify(fut):
            self.assertEqual(fut.value(), expected_type)

        with _profile() as p:
            for _ in range(10):
                t = rref._get_type(blocking=blocking)
                if not blocking:
                    futs.append(t)
                    t.add_done_callback(verify)
                    t = t.wait()
                self.assertEqual(t, expected_type)

        if not blocking:
            # Note that cached calls with blocking=False all return the same
            # cached original future.
            first_fut = futs[0]
            for f in futs[1:]:
                self.assertTrue(f is first_fut)
        # Ensure we never launch another RPC, other than for the very
        # first call.
        self.assertFalse(launched_rpc(p.function_events))
        self.assertEqual(t, type(torch.ones(2)))

        rref = rpc.remote(dst, MyClass, args=(0,))
        rref_type = rref._get_type(blocking=blocking)
        if not blocking:
            rref_type = rref_type.wait()
        self.assertEqual(rref_type, MyClass)

    def test_rref_type_blocking(self):
        self._test_rref_type(blocking=True)

    def test_rref_type_non_blocking(self):
        self._test_rref_type(blocking=False)

    @dist_init
    def _test_rref_type_with_error(self, blocking):
        dst = worker_name((self.rank + 1) % self.world_size)
        # 10 ms timeout
        rref = rpc.remote(dst, raise_func)
        # Blocking: error raised inline
        if blocking:
            with self.assertRaisesRegex(ValueError, "Expected error"):
                rref._get_type(blocking=blocking)
        else:
            # Non-blocking: Immediately return future, block on wait
            fut = rref._get_type(blocking=blocking)
            with self.assertRaisesRegex(ValueError, "Expected error"):
                fut.wait()


    def test_rref_type_with_error_blocking(self):
        self._test_rref_type_with_error(blocking=True)

    def test_rref_type_with_error_non_blocking(self):
        self._test_rref_type_with_error(blocking=False)

    @dist_init
    def _test_rref_type_owner(self, blocking):
        rref = RRef(torch.ones(2) + 1)
        rref_type = rref._get_type(blocking=blocking)
        if not blocking:
            rref_type = rref_type.wait()
        self.assertEqual(rref_type, type(torch.ones(2)))

        rref = RRef(MyClass(0))
        rref_type = rref._get_type(blocking=blocking)
        if not blocking:
            rref_type = rref_type.wait()
        self.assertEqual(rref_type, MyClass)

    def test_rref_type_owner_blocking(self):
        self._test_rref_type_owner(blocking=True)

    def test_rref_type_owner_non_blocking(self):
        self._test_rref_type_owner(blocking=False)

    @staticmethod
    def _slow_add(x, y):
        time.sleep(1)
        return x + y

    @dist_init
    def test_rref_type_slow_init(self):
        dst = worker_name((self.rank + 1) % self.world_size)
        rref = rpc.remote(dst, RpcTest._slow_add, args=(torch.ones(2), 1))
        self.assertEqual(rref._get_type(), type(torch.ones(2)))

    @dist_init
    def test_owner_equality(self):
        a = RRef(40)
        b = RRef(50)

        other_rank = (self.rank + 1) % self.world_size
        other_a = rpc.remote(
            worker_name(other_rank), torch.add, args=(torch.ones(1), 1)
        )
        other_b = rpc.remote(
            worker_name(other_rank), torch.add, args=(torch.ones(1), 1)
        )
        other_a.to_here()  # to ensure clean termination
        other_b.to_here()

        self.assertNotEqual(a.owner(), 23)
        self.assertEqual(other_a.owner(), other_b.owner())
        self.assertNotEqual(a.owner(), other_a.owner())
        self.assertEqual(other_a.owner(), other_a.owner())
        self.assertEqual(other_a.owner(), other_b.owner())
        self.assertEqual(a.owner(), a.owner())
        self.assertEqual(a.owner(), b.owner())
        self.assertEqual(a.owner(), rpc.get_worker_info())
        x = dict()
        x[a.owner()] = a
        x[other_a.owner()] = other_a
        self.assertEqual(x[a.owner()], a)
        self.assertEqual(x[b.owner()], a)
        self.assertEqual(x[other_a.owner()], other_a)
        self.assertEqual(x[other_b.owner()], other_a)
        self.assertEqual(len(x), 2)

    @dist_init
    def test_pass_local_rrefs(self):
        n = self.rank + 1
        dst_rank = n % self.world_size
        dst_worker = worker_name(dst_rank)

        rref = RRef(40)
        self.assertEqual(
            rpc.rpc_sync(dst_worker, add_rref_to_value, args=(rref, 50)), 90
        )
        self.assertEqual(
            rpc.rpc_async(dst_worker, add_rref_to_value, args=(rref, 50)).wait(), 90
        )
        self.assertEqual(
            rpc.remote(dst_worker, add_rref_to_value, args=(rref, 50)).to_here(), 90
        )

    @dist_init
    def test_remote_same_worker(self):
        n = self.rank + 1
        dst_rank = n % self.world_size
        rref_a = rpc.remote(
            worker_name(dst_rank), torch.add, args=(torch.ones(n, n), 2)
        )
        rref_b = rpc.remote(
            worker_name(dst_rank), torch.add, args=(torch.ones(n, n), 1)
        )
        rref_c = rpc.remote(
            worker_name(dst_rank), my_rref_function, args=(rref_a, rref_b)
        )
        self.assertEqual(rref_c.to_here(), torch.ones(n, n) + 4)

    @dist_init(setup_rpc=True)
    def test_call_method_on_rref(self):
        """
        Tests that it is possible to call an instance method on a remote objet
        by using rref.owner() as destination of the call.
        """
        vals = [10, 2, 5, 7]
        dst_rank = (self.rank + 1) % self.world_size
        dst_worker = worker_name(dst_rank)

        # creates a remote object
        rref = rpc.remote(dst_worker, MyClass, args=(vals[0],))

        # modifies state of the remote object
        rpc.rpc_sync(
            rref.owner(),
            _call_method_on_rref,
            args=(MyClass.increment_value, rref, vals[1]),
        )
        rpc.rpc_async(
            rref.owner(),
            _call_method_on_rref,
            args=(MyClass.increment_value, rref, vals[2]),
        ).wait()
        rpc.remote(
            rref.owner(),
            _call_method_on_rref,
            args=(MyClass.increment_value, rref, vals[3]),
        ).to_here()

        # queries state of the remote object
        result = rpc.rpc_sync(
            dst_worker, _call_method_on_rref, args=(MyClass.get_value, rref)
        )

        self.assertEqual(result, sum(vals))

    # Notice `rpc.api.shutdown()` accesses
    # `_delete_all_user_and_unforked_owner_rrefs` through
    # `torch.distributed.rpc.api`, so patching
    # `torch.distributed.rpc._delete_all_user_and_unforked_owner_rrefs` will
    # not help.
    @mock.patch.object(torch.distributed.rpc.api, "_delete_all_user_and_unforked_owner_rrefs")
    def _test_rref_leak(self, _mock_delete_all_user_and_unforked_owner_rrefs, ignore_leak):
        rpc.init_rpc(
            name=worker_name(self.rank),
            backend=self.rpc_backend,
            rank=self.rank,
            world_size=self.world_size,
            rpc_backend_options=self.rpc_backend_options,
        )

        initialize_pg(self.file_init_method, self.rank, self.world_size)
        # Wait for all init to complete.
        dist.barrier()

        rref = rpc.remote(
            worker_name((self.rank + 1) % self.world_size),
            torch.add,
            args=(torch.ones(2, 2), 1),
        )

        import torch.distributed.rpc.api as api

        if ignore_leak:
            api._ignore_rref_leak = True
            rpc.shutdown(graceful=True)
        else:
            api._ignore_rref_leak = False
            with self.assertRaisesRegex(RuntimeError, "Leaking RRef"):
                rpc.shutdown(graceful=True)

    @dist_init(setup_rpc=False)
    def test_rref_leak(self):
        self._test_rref_leak(ignore_leak=False)

    @dist_init(setup_rpc=False)
    def test_ignore_rref_leak(self):
        self._test_rref_leak(ignore_leak=True)

    @dist_init
    def test_rref_str(self):
        rref1 = RRef(self.rank)
        id_class = "GloballyUniqueId"
        self.assertEqual(
            "OwnerRRef({}(created_on={}, local_id=0))".format(id_class, self.rank), rref1.__str__()
        )

        dst_rank = (self.rank + 1) % self.world_size
        rref2 = rpc.remote(
            worker_name(dst_rank), torch.add, args=(torch.ones(2, 2), 1)
        )
        self.assertEqual(
            rref2.__str__(),
            "UserRRef(RRefId = {0}(created_on={1}, local_id=1), ForkId = {0}(created_on={1}, local_id=2))".format(
                id_class, self.rank
            ),
        )

    @dist_init
    def test_rref_get_future(self):
        # Tests that we can obtain the future corresponding to the creation of
        # the RRef on remote end
        if self.rank == 0:
            # Builtin
            rref = rpc.remote(worker_name(1), torch.add, args=(1, 1))
            rref.to_here()
            fut = rref._get_future()
            self.assertIsInstance(fut, torch._C.Future)

            # UDF
            rref = rpc.remote(worker_name(1), foo_add, args=())
            rref.to_here()
            fut = rref._get_future()
            self.assertIsInstance(fut, torch._C.Future)

            # Script
            rref = rpc.remote(worker_name(1), my_script_func, args=(torch.tensor(1), ))
            rref.to_here()
            fut = rref._get_future()
            self.assertIsInstance(fut, torch._C.Future)


    @dist_init
    def test_rref_context_debug_info(self):
        # This test checks local states that are modified by remote workers.
        # This means that we would need barrier before and after every check.
        # The barrier before the check makes sure that all previous states are
        # cleared globally, the barrier after ensures that no following states
        # change gets into the current check.
        initialize_pg(self.file_init_method, self.rank, self.world_size)

        # Check 1: local RRef does not update owners_ map or add a pending user.
        #################################################

        rref1 = RRef(self.rank)

        # don't need a barrier here as local RRef is handled by this thread
        info = _rref_context_get_debug_info()
        self.assertIn("num_owner_rrefs", info)
        self.assertIn("num_pending_users", info)
        # RRef on local value is not added to context until shared across RPC
        self.assertEqual(0, int(info["num_owner_rrefs"]))
        self.assertEqual(0, int(info["num_pending_users"]))
        # barrier after the check 1
        dist.barrier()

        # Check 2: Sharing RRef as an arg should update owners_ map
        ###########################################################

        dst_rank = (self.rank + 1) % self.world_size
        rpc.rpc_sync(worker_name(dst_rank), set_global_rref, args=(rref1,))

        # barrier before check 2
        wait_until_pending_futures_and_users_flushed()
        dist.barrier()

        info = _rref_context_get_debug_info()
        self.assertIn("num_owner_rrefs", info)
        self.assertEqual(1, int(info["num_owner_rrefs"]))
        # no pending users since the fork is finished
        self.assertEqual(0, int(info["num_pending_users"]))
        # barrier after check 2
        dist.barrier()

        # clear states for check 2
        rpc.rpc_sync(worker_name(dst_rank), clear_global_rref)

        # Wait for owner rref to be cleared.
        while int(info["num_owner_rrefs"]) != 0:
            info = _rref_context_get_debug_info()
            time.sleep(0.1)
        dist.barrier()

        # Check 3: rpc.remote call should update owners_ map
        ####################################################
        rref2 = rpc.remote(
            worker_name(dst_rank), torch.add, args=(torch.ones(2, 2), 1)
        )
        rref3 = rpc.remote(
            worker_name(dst_rank), torch.add, args=(torch.ones(2, 2), 1)
        )
        rref2.to_here()
        rref3.to_here()

        # barrier before check 3
        wait_until_pending_futures_and_users_flushed()
        dist.barrier()

        info = _rref_context_get_debug_info()
        self.assertIn("num_owner_rrefs", info)
        self.assertEqual(2, int(info["num_owner_rrefs"]))
        # no pending users since the fork is finished
        self.assertEqual(0, int(info["num_pending_users"]))

        # barrier after check 3
        dist.barrier()

    @dist_init
    def test_disable_gil_profiling(self):
        # test that rpc.enable_gil_profiling(false) will result in
        # GIL wait time not being recorded.

        # GIL profiling should be disabled by default.
        dst_rank = (self.rank + 1) % self.world_size
        rpc.rpc_sync(
            worker_name(dst_rank), torch.add, args=(torch.ones(1), torch.ones(1))
        )
        info = rpc.api._get_current_rpc_agent().get_debug_info()
        self.assertRaises(KeyError, lambda: info["agent.gil_average_wait_time_us"])
        rpc.enable_gil_profiling(True)
        rpc.rpc_sync(
            worker_name(dst_rank), torch.add, args=(torch.ones(1), torch.ones(1))
        )
        info = rpc.api._get_current_rpc_agent().get_debug_info()
        self.assertIn("agent.gil_average_wait_time_us", info)

    @dist_init(setup_rpc=False)
    def test_local_shutdown(self):
        # test that we can start RPC and then immediately locally shutdown
        # without sending any messages.
        rpc.init_rpc(
            name="worker%d" % self.rank,
            backend=self.rpc_backend,
            rank=self.rank,
            world_size=self.world_size,
            rpc_backend_options=self.rpc_backend_options,
        )
        # pass in graceful=False to ensure that we don't wait for other workers.
        rpc.shutdown(graceful=False)

    @dist_init
    def test_debug_info(self):
        # only test keys in this test case. Values should be covered by
        # individual module debug info tests
        import torch.distributed.autograd as dist_autograd

        info = _get_debug_info()
        rref_info = _rref_context_get_debug_info()
        agent_info = rpc.api._get_current_rpc_agent().get_debug_info()
        autograd_info = dist_autograd._get_debug_info()
        common_keys = rref_info.keys() & agent_info.keys() & autograd_info.keys()
        self.assertEqual(0, len(common_keys))
        expected = {}
        expected.update(rref_info)
        expected.update(agent_info)
        expected.update(autograd_info)
        # NB: Key ordering is only preserved in python 3.6+. So here, we
        # manually check keys are equal.
        for key in expected.keys():
            self.assertIn(key, info.keys())

        for key in info.keys():
            self.assertIn(key, expected.keys())

    @dist_init(setup_rpc=False)
    @sandcastle_skip_if(
        IS_MACOS,
        "Test is flaky on MacOS since libuv error handling is not as robust as TCP",
    )
    def test_handle_send_exceptions(self):
        # test that if a callee node has gone down, we raise an appropriate
        # exception instead of just crashing.
        rpc.init_rpc(
            name="worker%d" % self.rank,
            backend=self.rpc_backend,
            rank=self.rank,
            world_size=self.world_size,
            rpc_backend_options=self.rpc_backend_options,
        )
        rpc._set_rpc_timeout(10)
        # This barrier is needed to ensure that some workers do not exit before
        # others have been brought up, for non ProcessGroupAgent backends.
        initialize_pg(self.file_init_method, self.rank, self.world_size)
        dist.barrier()
        if self.rank == 1:
            dst_rank = (self.rank + 1) % self.world_size
            dst_worker = worker_name(dst_rank)
            # allow destination worker to exit without joining
            error_str = self.get_shutdown_error_regex()
            wait_until_node_failure(dst_rank, error_str)
            fut = rpc.rpc_async(dst_worker, torch.add, args=(torch.ones(1), 3))
            # Shutdown sequence is not very well defined and as a result
            # we can see any of the error messages defined in get_shutdown_error_regex.
            with self.assertRaisesRegex(RuntimeError, error_str):
                fut.wait()
        # exit all workers non-gracefully.
        rpc.shutdown(graceful=False)

    @dist_init
    def test_deadlock(self):
        # this test is copied from https://github.com/pytorch/pytorch/issues/45089
        if self.rank == 1:
            dst1 = worker_name((self.rank + 1) % self.world_size)
            x = torch.ones(2)
            y = torch.ones(2)
            rpc.rpc_async(dst1, RpcTest._slow_add, args=(x, y), timeout=15).wait()

        dist_initialized = dist.is_initialized()
        if not dist_initialized:
            dist.init_process_group(
                backend="gloo",
                init_method=self.file_init_method,
                rank=self.rank,
                world_size=self.world_size,
            )

    @dist_init(setup_rpc=False)
    def test_local_shutdown_with_rpc(self):
        # test that we can start RPC, send RPCs, and then run local shutdown.
        rpc.init_rpc(
            name="worker%d" % self.rank,
            backend=self.rpc_backend,
            rank=self.rank,
            world_size=self.world_size,
            rpc_backend_options=self.rpc_backend_options,
        )
        n = self.rank + 1
        dst_rank = n % self.world_size
        rpc.rpc_sync(
            worker_name(dst_rank),
            torch.add,
            args=(torch.ones(n, n), torch.ones(n, n)),
        )
        # A barrier is needed to ensure that all RPCs are processed.
        # Otherwise, some RPCs can timeout since the receiving end
        # has terminated.
        initialize_pg(self.file_init_method, self.rank, self.world_size)
        dist.barrier()
        # pass in graceful=False to ensure that we don't wait for other workers.
        rpc.shutdown(graceful=False)

    @dist_init(setup_rpc=False)
    def test_set_and_get_default_rpc_timeout(self):
        timeout = 0.5

        # A new `RpcBackendOptions` is constructed
        # when accessing `self.rpc_backend_options`.
        rpc_backend_options = self.rpc_backend_options
        rpc_backend_options.rpc_timeout = timeout

        rpc.init_rpc(
            name=worker_name(self.rank),
            backend=self.rpc_backend,
            rank=self.rank,
            world_size=self.world_size,
            rpc_backend_options=rpc_backend_options,
        )
        set_timeout = rpc.get_rpc_timeout()
        self.assertEqual(timeout, set_timeout)
        rpc.shutdown()

    @dist_init
    def test_default_timeout_used(self):
        """
        Tests that if no timeout is passed into rpc_async and rpc_sync, then the
        default timeout is used.
        """
        dst_rank = (self.rank + 1) % self.world_size
        rpc._set_rpc_timeout(0.001)  # 1 ms
        # futures should time out and be marked with an exception indicating it as such.
        futs = [
            rpc.rpc_async(worker_name(dst_rank), my_sleep_func, args=())
            for _ in range(10)
        ]
        expected_error = self.get_timeout_error_regex()
        for fut in futs:
            with self.assertRaisesRegex(RuntimeError, expected_error):
                fut.wait()

        # ensure that if a new timeout is set old futures don't time out but new ones do.
        rpc._set_rpc_timeout(200)  # 200 seconds
        # create a longstanding RPC.
        fut1 = rpc.rpc_async(worker_name(dst_rank), my_sleep_func, args=(1,))
        # now, set a short timeout.
        rpc._set_rpc_timeout(0.001)
        # fut2 should time out, fut1 should not.
        fut2 = rpc.rpc_async(worker_name(dst_rank), my_sleep_func, args=(1,))
        with self.assertRaisesRegex(RuntimeError, expected_error):
            fut2.wait()
        fut1.wait()

        # Zero timeout means infinity, so future should run to completion.
        rpc._set_rpc_timeout(0)
        rpc.rpc_async(worker_name(dst_rank), my_sleep_func, args=()).wait()

        # reset to default timeout so shutdown messages can process cleanly.
        rpc._set_rpc_timeout(rpc.constants.DEFAULT_RPC_TIMEOUT_SEC)

    @dist_init
    def test_rpc_timeouts(self):
        # TODO: enable timeouts for rpc.remote/RRef (https://github.com/pytorch/pytorch/issues/33803)
        dst_rank = (self.rank + 1) % self.world_size
        dst_worker = worker_name(dst_rank)
        timeout = 0.1  # 100 ms
        expected_error = self.get_timeout_error_regex()
        # Test async UDF
        fut = rpc.rpc_async(dst_worker, my_sleep_func, args=(1,), timeout=timeout)
        with self.assertRaisesRegex(RuntimeError, expected_error):
            fut.wait()

        # Ensure run to completion if there is no timeout and we use the default
        # RPC timeout.
        rpc.rpc_async(dst_worker, my_sleep_func, args=(1,)).wait()

        # Test sync UDF
        with self.assertRaisesRegex(RuntimeError, expected_error):
            rpc.rpc_sync(dst_worker, my_sleep_func, args=(1,), timeout=timeout)

        # Ensure run to completion if there is no timeout and we use the default
        # RPC timeout.
        rpc.rpc_sync(dst_worker, my_sleep_func, args=(1,))

        # If we set a default timeout for RPCs, it should be respected, though
        # still overridden if we pass in a different timeout to the APIs.
        rpc._set_rpc_timeout(0.001)
        fut = rpc.rpc_async(dst_worker, my_sleep_func, args=(1,))
        with self.assertRaisesRegex(RuntimeError, expected_error):
            fut.wait()
        with self.assertRaisesRegex(RuntimeError, expected_error):
            rpc.rpc_sync(dst_worker, my_sleep_func, args=(1,))

        # The RPCs should run to completion since we override the timeout.
        rpc.rpc_async(dst_worker, my_sleep_func, args=(1,), timeout=5).wait()
        rpc.rpc_sync(dst_worker, my_sleep_func, args=(1,), timeout=5)
        # Passing in a zero timeout should ensure that the RPC won't time out.
        rpc.rpc_async(dst_worker, my_sleep_func, args=(1,), timeout=0).wait()
        rpc.rpc_sync(dst_worker, my_sleep_func, args=(1,), timeout=0)
        # Reset for clean shutdown
        rpc._set_rpc_timeout(rpc.constants.DEFAULT_RPC_TIMEOUT_SEC)

    def test_dist_init_decorator(self):
        @dist_init(setup_rpc=False)
        def test_func(self):
            return "expected result"

        self.assertEqual(test_func(self), "expected result")

        @dist_init
        def test_func(self):
            return "expected result"

        self.assertEqual(test_func(self), "expected result")

    def test_use_rpc_pickler(self):
        class TestPickler:
            pass

        test_pickler = TestPickler()
        with _use_rpc_pickler(test_pickler):
            self.assertTrue(torch.distributed.rpc.api._default_pickler is test_pickler)
        self.assertTrue(
            torch.distributed.rpc.api._default_pickler is _internal_rpc_pickler
        )

    @dist_init
    def test_wait_all(self):
        with _wait_all():
            self.assertTrue(_thread_local_var.future_list == [])
            dst = worker_name((self.rank + 1) % self.world_size)
            fut = rpc.rpc_async(dst, torch.add, (torch.ones(2, 2), 1))
            self.assertTrue(len(_thread_local_var.future_list) == 1)
            self.assertTrue(isinstance(_thread_local_var.future_list[0], torch._C.Future))
        self.assertTrue(fut.done())
        self.assertEqual(fut.wait(), torch.ones(2, 2) + 1)
        self.assertFalse(hasattr(_thread_local_var, "future_list"))

    @dist_init
    def test_wait_all_multiple_call(self):
        with _wait_all():
            self.assertTrue(_thread_local_var.future_list == [])
            dst = worker_name((self.rank + 1) % self.world_size)
            for i in range(20):
                fut = rpc.rpc_async(dst, torch.add, (torch.ones(i, i), 1))
                res = rpc.rpc_sync(dst, torch.add, (torch.ones(i, i), 1))
                self.assertEqual(res, torch.ones(i, i) + 1)
                self.assertEqual(fut.wait(), torch.ones(i, i) + 1)
            self.assertTrue(len(_thread_local_var.future_list) == 20)
        self.assertFalse(hasattr(_thread_local_var, "future_list"))

    @dist_init
    def test_wait_all_timeout(self):
        expected_error = self.get_timeout_error_regex()
        with self.assertRaisesRegex(RuntimeError, expected_error):
            with _wait_all():
                self.assertTrue(_thread_local_var.future_list == [])
                dst = worker_name((self.rank + 1) % self.world_size)
                timeout = 0.1  # 100 ms
                fut = rpc.rpc_async(dst, my_sleep_func, args=(1,), timeout=timeout)
        self.assertFalse(hasattr(_thread_local_var, "future_list"))

    @dist_init
    def test_wait_all_raise_in_user_func(self):
        with self.assertRaises(ValueError):
            with _wait_all():
                self.assertTrue(_thread_local_var.future_list == [])
                dst = worker_name((self.rank + 1) % self.world_size)
                fut = rpc.rpc_async(dst, raise_func)
        self.assertFalse(hasattr(_thread_local_var, "future_list"))

    @dist_init
    def test_wait_all_raise_in_body(self):
        with self.assertRaises(ValueError):
            with _wait_all():
                raise_func()
        self.assertFalse(hasattr(_thread_local_var, "future_list"))


    timed_out_rpc_event = None

    @staticmethod
    def timed_out_rpc():
        RpcTest.timed_out_rpc_event.wait()

    @dist_init
    def test_wait_all_exit_early_python(self):
        # Initialize the event in the subprocess.
        RpcTest.timed_out_rpc_event = Event()

        # Wait for all processes to initialize event.
        initialize_pg(self.file_init_method, self.rank, self.world_size)
        dist.barrier()

        dst = worker_name((self.rank + 1) % self.world_size)
        fut1 = rpc.rpc_async(dst, RpcTest.timed_out_rpc)
        fut2 = rpc.rpc_async(dst, raise_func)
        fut3 = rpc.rpc_async(dst, raise_func)

        # We should receive the error from fut2
        with self.assertRaisesRegex(ValueError, expected_err):
            torch.futures.wait_all([fut1, fut2, fut3])

        # Unblock RPC thread for fut1
        RpcTest.timed_out_rpc_event.set()

    @dist_init
    def test_wait_all_exit_early_builtin(self):
        # Initialize the event in the subprocess.
        RpcTest.timed_out_rpc_event = Event()

        # Wait for all processes to initialize event.
        initialize_pg(self.file_init_method, self.rank, self.world_size)
        dist.barrier()

        dst = worker_name((self.rank + 1) % self.world_size)
        fut1 = rpc.rpc_async(dst, RpcTest.timed_out_rpc)
        fut2 = rpc.rpc_async(dst, torch.add, args=(torch.rand(10), torch.rand(5)))
        fut3 = rpc.rpc_async(dst, torch.add, args=(torch.rand(10), torch.rand(5)))

        # We should receive the error from fut2
        with self.assertRaisesRegex(RuntimeError, "size of tensor"):
            torch.futures.wait_all([fut1, fut2, fut3])

        # Unblock RPC thread for fut1
        RpcTest.timed_out_rpc_event.set()

    @dist_init
    def test_wait_all_exit_early_script_function(self):
        # Initialize the event in the subprocess.
        RpcTest.timed_out_rpc_event = Event()

        # Wait for all processes to initialize event.
        initialize_pg(self.file_init_method, self.rank, self.world_size)
        dist.barrier()

        dst = worker_name((self.rank + 1) % self.world_size)
        fut1 = rpc.rpc_async(dst, RpcTest.timed_out_rpc)
        fut2 = rpc.rpc_async(dst, raise_func_script, args=(expected_err,))
        fut3 = rpc.rpc_async(dst, raise_func_script, args=(expected_err,))

        # We should receive the error from fut2
        with self.assertRaisesRegex(RuntimeError, expected_err):
            torch.futures.wait_all([fut1, fut2, fut3])

        # Unblock RPC thread for fut1
        RpcTest.timed_out_rpc_event.set()


    @dist_init
    def test_function_not_on_callee(self):
        # test that if a function does not exist on a callee, we don't crash,
        # instead we get an AttributeError indicating that the func does not exist.
        this_module = sys.modules[__name__]
        caller_worker = "worker0"
        callee_worker = "worker1"

        if self.rank == 1:
            # Use delattr to remove the binding of a func on this nodes
            delattr(this_module, "foo_add")
            # notify remote end that we have removed it.
            rpc.rpc_sync(caller_worker, set_value, args=(self.rank,))

        if self.rank == 0:
            # func exists on caller, but not callee.
            # wait for remote end to remove the binding of foo_add func.
            wait_for_value_future()
            # Ensure that we have the attribute on this module. Otherwise, the test could fail due to a caller-side pickling error.
            self.assertTrue(hasattr(this_module, "foo_add"))
            with self.assertRaisesRegex(
                RuntimeError, "RPC pickler does not serialize"
            ):
                rpc.rpc_sync(callee_worker, foo_add, args=())

    @dist_init
    def test_non_garbage_collected_user_rref_due_to_local_circular_dependency(self):
        dst_worker_name = worker_name((self.rank + 1) % self.world_size)

        a = MyClass(1)
        b = MyClass(2)

        # This is to make Python not garbage collect a and b.
        a.other = b
        b.other = a

        n = self.rank
        a.rref = rpc.remote(
            dst_worker_name,
            torch.add,
            args=(torch.ones(n, n), 2)
        )

    @dist_init(setup_rpc=False)
    def test_use_rref_after_shutdown(self):
        rpc.init_rpc(
            name="worker%d" % self.rank,
            backend=self.rpc_backend,
            rank=self.rank,
            world_size=self.world_size,
            rpc_backend_options=self.rpc_backend_options,
        )
        n = self.rank + 1
        dst_rank = n % self.world_size
        rref = rpc.remote(
            worker_name(dst_rank),
            torch.add,
            args=(torch.ones(n, n), torch.ones(n, n)),
        )
        # pass in graceful=True to ensure that local UserRRefs are deleted.
        rpc.shutdown(graceful=True)

        with self.assertRaisesRegex(
            RuntimeError, "Cannot call to_here\\(\\) on it after deletion."
        ):
            rref.to_here()

        with self.assertRaisesRegex(
            RuntimeError, "Cannot call fork an UserRRef after deletion."
        ):
            import torch.distributed.rpc.internal as internal
            internal.serialize(rref)

    @staticmethod
    def _return_gpu_tensor():
        return torch.rand(3, 3).cuda(0)

    @staticmethod
    def _return_gpu_tensor_list():
        return [torch.rand(3, 3).cuda(0), torch.rand(3, 3).cuda(1)]

    @staticmethod
    def _gpu_tensor_list_arg(tensor_list):
        return torch.rand(3, 3)

    def _create_rref(self):
        owner_rank = (self.rank + 2) % self.world_size
        return rpc.remote(
            worker_name(owner_rank),
            torch.add,
            args=(torch.zeros(2, 2), 1)
        )

    @dist_init
    def test_user_rrefs_confirmed(self):
        dst_rank = (self.rank + 1) % self.world_size
        rref = self._create_rref()
        ret = rpc.rpc_sync(
            worker_name(dst_rank),
            check_rref_confirmed,
            args=(rref,)
        )
        self.assertEqual(ret, True)

    @dist_init
    def test_user_rrefs_confirmed_remote(self):
        dst_rank = (self.rank + 1) % self.world_size
        rref = self._create_rref()
        ret_rref = rpc.remote(
            worker_name(dst_rank),
            check_rref_confirmed,
            args=(rref,)
        )
        self.assertEqual(ret_rref.to_here(), True)

    @dist_init
    def test_rref_py_pickle_not_supported(self):
        local_rref = RRef(35)
        with TemporaryFileName() as fname:
            with self.assertRaisesRegex(RuntimeError, "Can not pickle rref in python pickler"):
                torch.save(local_rref, fname)

    @dist_init
    def test_remote_throw(self):
        rref = rpc.remote(worker_name((self.rank + 1) % self.world_size),
                          raise_or_inc,
                          args=(torch.ones(2),))
        with self.assertRaisesRegex(Exception, ".*Expected error.*"):
            rref.to_here()

    @dist_init
    def test_non_cont_tensors(self):
        if self.rank == 0:
            # Create a non-contiguous tensor.
            t = torch.rand(5, 5)
            t_view = t.narrow(1, 2, 2)
            self.assertFalse(t_view.is_contiguous())
            t_cont = t_view.contiguous()
            self.assertTrue(t_cont.is_contiguous())
            self.assertEqual(t_view, t_cont)

            # Send non-cont tensor over RPC.
            next_rank = (self.rank + 1) % self.world_size
            t_ret = rpc.rpc_sync(worker_name(next_rank), non_cont_test, args=(t_view, t_cont))

            # Verify the returned tensor.
            self.assertEqual(t_view, t_ret)
            self.assertFalse(t_ret.is_contiguous())

    @dist_init
    def test_callback_simple(self):
        set_by_cb = concurrent.futures.Future()
        n = self.rank + 1

        def callback(fut):
            ret = fut.wait()
            self.assertEqual(ret, torch.ones(n, n) * 2)
            set_by_cb.set_result(ret.clone() + 1)

        fut = rpc.rpc_async(
            worker_name(n % self.world_size),
            torch.add,
            args=(torch.ones(n, n), torch.ones(n, n))
        )

        fut.then(callback)

        self.assertEqual(fut.wait(), torch.ones(n, n) * 2)
        self.assertEqual(set_by_cb.result(), torch.ones(n, n) * 2 + 1)
        self.assertEqual(fut.wait(), torch.ones(n, n) * 2)

    @dist_init
    def test_callback_wrong_arg_num(self):
        set_by_cb = concurrent.futures.Future()
        n = self.rank + 1

        fut = rpc.rpc_async(
            worker_name(n % self.world_size),
            torch.add,
            args=(torch.ones(n, n), torch.ones(n, n))
        )

        cb_fut = fut.then(my_function)

        self.assertEqual(fut.wait(), torch.ones(n, n) * 2)

        with self.assertRaisesRegex(
            RuntimeError,
            "my\\_function\\(\\) missing 2 required positional arguments"
        ):
            cb_fut.wait()

    @dist_init
    def test_callback_wrong_arg_type(self):
        dst = worker_name((self.rank + 1) % self.world_size)

        fut0 = rpc.rpc_async(dst, torch.add, args=(torch.ones(2, 2), 1))
        fut1 = fut0.then(lambda x: x + 1)

        with self.assertRaisesRegex(
            RuntimeError,
            "unsupported operand type\\(s\\) for \\+"
        ):
            fut1.wait()

    @dist_init
    def test_callback_multi(self):
        num_cbs = 10
        n = self.rank + 1

        def callback(idx, fut):
            ret = fut.wait()
            self.assertEqual(ret, torch.ones(n, n) * 2)
            return ret + idx

        fut = rpc.rpc_async(
            worker_name(n % self.world_size),
            torch.add,
            args=(torch.ones(n, n), torch.ones(n, n))
        )

        cb_futs = []
        for idx in range(num_cbs):
            cb_futs.append(fut.then(partial(callback, idx)))

        self.assertEqual(fut.wait(), torch.ones(n, n) * 2)

        for idx in range(num_cbs):
            self.assertEqual(
                cb_futs[idx].wait(),
                torch.ones(n, n) * 2 + idx
            )

        self.assertEqual(fut.wait(), torch.ones(n, n) * 2)

    @dist_init
    def test_callback_chain(self):
        n = self.rank + 1
        dst = worker_name(n % self.world_size)

        def callback(fut):
            return fut.wait() + 1

        fut = rpc.rpc_async(
            worker_name(n % self.world_size),
            torch.add,
            args=(torch.ones(n, n), 1)
        )

        num_cbs = 20
        for _ in range(num_cbs):
            fut = fut.then(callback)

        self.assertEqual(fut.wait(), torch.ones(n, n) + 1 + num_cbs)

    @dist_init
    def test_callback_in_rpc(self):
        dst1 = worker_name((self.rank + 1) % self.world_size)
        dst2 = worker_name((self.rank + 2) % self.world_size)

        ret = rpc.rpc_sync(
            dst1,
            add_use_future_cb,
            args=(dst2, torch.ones(2, 2), 1, 2)
        )
        self.assertEqual(ret, torch.ones(2, 2) + 1 + 2)

    @dist_init
    def test_callback_with_ret(self):
        dst = worker_name((self.rank + 1) % self.world_size)

        def callback(fut0):
            fut2 = rpc.rpc_async(
                dst,
                torch.add,
                args=(fut0.wait(), 1)
            ).then(lambda fut1: fut1.wait() + 1)

            return fut2.wait()

        fut3 = rpc.rpc_async(
            dst,
            torch.add,
            args=(torch.ones(2, 2), 1)
        ).then(callback)

        self.assertEqual(fut3.wait(), torch.ones(2, 2) + 3)

    @dist_init
    def test_callback_with_error(self):
        dst = worker_name((self.rank + 1) % self.world_size)

        def callback(fut0):
            with self.assertRaisesRegex(ValueError, "Expected error"):
                fut0.wait()
            raise RuntimeError("Another expected error")

        fut1 = rpc.rpc_async(dst, raise_func).then(callback)
        with self.assertRaisesRegex(RuntimeError, "Another expected error"):
            fut1.wait()

    @dist_init
    def test_callback_none(self):
        dst = worker_name((self.rank + 1) % self.world_size)
        with self.assertRaisesRegex(
            TypeError,
            "incompatible function arguments."
        ):
            rpc.rpc_async(dst, raise_func).then(None)

    @dist_init
    def test_add_done_callback(self):
        set_by_cb = False
        n = self.rank + 1

        def callback(fut):
            nonlocal set_by_cb
            fut.wait()
            set_by_cb = True

        fut = rpc.rpc_async(
            worker_name(n % self.world_size),
            torch.add,
            args=(torch.ones(n, n), torch.ones(n, n))
        )

        fut.add_done_callback(callback)
        fut_then = fut.then(lambda _: True)

        self.assertEqual(fut.wait(), torch.ones(n, n) * 2)

        # We have no guarantee that the add_done_callback fn will execute before the test finishes.
        # Adding a 'then' callback that runs afterwards to guarantee we wait for the first callback
        fut_then.wait()
        self.assertTrue(set_by_cb)
        self.assertEqual(fut.wait(), torch.ones(n, n) * 2)

    @dist_init
    def test_mark_future_twice(self):
        fut = rpc.rpc_async(
            worker_name((self.rank + 1) % self.world_size),
            torch.add,
            args=(torch.zeros(2, 2), 1)
        )
        self.assertEqual(fut.wait(), torch.zeros(2, 2) + 1)
        with self.assertRaisesRegex(
            RuntimeError,
            "Future can only be marked completed once"
        ):
            fut.set_result(1)

    @dist_init
    def test_pickle_future(self):
        fut = torch.futures.Future()
        errMsg = "Can not pickle torch.futures.Future"

        dst = worker_name((self.rank + 1) % self.world_size)
        with TemporaryFileName() as fname:
            with self.assertRaisesRegex(RuntimeError, errMsg):
                rpc.rpc_sync(dst, fail_on_fut, args=(fut,))

        with TemporaryFileName() as fname:
            with self.assertRaisesRegex(RuntimeError, errMsg):
                rpc.rpc_async(dst, fail_on_fut, args=(fut,))

        with TemporaryFileName() as fname:
            with self.assertRaisesRegex(RuntimeError, errMsg):
                rpc.remote(dst, fail_on_fut, args=(fut,))

    @dist_init
    def test_future_done(self):
        dst = worker_name((self.rank + 1) % self.world_size)
        fut = rpc.rpc_async(dst, torch.add, args=(torch.zeros(2), 1))
        fut.wait()
        self.assertTrue(fut.done())

    @dist_init
    def test_future_done_exception(self):
        dst = worker_name((self.rank + 1) % self.world_size)
        fut = rpc.rpc_async(dst, raise_func)
        with self.assertRaisesRegex(ValueError, "Expected error"):
            fut.wait()
        self.assertTrue(fut.done())

    def _test_future_cb(self, func):
        dst1 = worker_name((self.rank + 1) % self.world_size)
        dst2 = worker_name((self.rank + 2) % self.world_size)

        ret = rpc.rpc_sync(
            dst1,
            func,
            args=(dst2, torch.ones(2, 2), 1, 2)
        )
        self.assertEqual(ret, torch.ones(2, 2) + 1 + 2)

    @dist_init
    def test_future_in_rpc(self):
        self._test_future_cb(add_use_future_set_result)

    @dist_init
    def test_future_nested_callback(self):
        self._test_future_cb(add_use_future_nested_cb)

    def _run_func_in_mode(self, to, fn, mode, args=None, kwargs=None):
        if mode == RPCExecMode.SYNC:
            return rpc.rpc_sync(to, fn, args=args, kwargs=kwargs)
        elif mode == RPCExecMode.ASYNC:
            return rpc.rpc_async(to, fn, args=args, kwargs=kwargs).wait()
        elif mode == RPCExecMode.REMOTE:
            return rpc.remote(to, fn, args=args, kwargs=kwargs).to_here()

    def _test_async_function_raise(self, mode):
        with self.assertRaisesRegex(RuntimeError, "Expected error"):
            self._run_func_in_mode(
                worker_name((self.rank + 1) % self.world_size),
                async_raise_func,
                mode
            )

    @dist_init
    def test_async_function_raise(self):
        self._test_async_function_raise(RPCExecMode.SYNC)

    @dist_init
    def test_async_function_raise_async(self):
        self._test_async_function_raise(RPCExecMode.ASYNC)

    @dist_init
    def test_async_function_raise_remote(self):
        self._test_async_function_raise(RPCExecMode.REMOTE)

    def _test_async_function_wrong_return_type(self, mode):
        errMsg = (
            "Functions decorated with @rpc\\.async_function must return a "
            "torch\\.futures\\.Future object,"
        )
        with self.assertRaisesRegex(RuntimeError, errMsg):
            self._run_func_in_mode(
                worker_name((self.rank + 1) % self.world_size),
                async_wrong_type,
                mode
            )

    @dist_init
    def test_async_function_wrong_return_type(self):
        self._test_async_function_wrong_return_type(RPCExecMode.SYNC)

    @dist_init
    def test_async_function_wrong_return_type_async(self):
        self._test_async_function_wrong_return_type(RPCExecMode.ASYNC)

    @dist_init
    def test_async_function_wrong_return_type_remote(self):
        self._test_async_function_wrong_return_type(RPCExecMode.REMOTE)

    @dist_init
    def test_async_function_simple(self):
        dst1 = worker_name((self.rank + 1) % self.world_size)
        dst2 = worker_name((self.rank + 2) % self.world_size)

        ret = rpc.rpc_sync(dst1, async_add, args=(dst2, torch.ones(2, 2), 1))
        self.assertEqual(ret, torch.ones(2, 2) + 1)

    def _test_async_function(self, fn, mode=RPCExecMode.SYNC):
        dst1 = worker_name((self.rank + 1) % self.world_size)
        dst2 = worker_name((self.rank + 2) % self.world_size)

        args = (dst2, torch.ones(2, 2), 1, 2)
        ret = self._run_func_in_mode(dst1, fn, mode, args=args)
        self.assertEqual(ret, torch.ones(2, 2) + 3)

    @dist_init
    def test_async_function_with_future_ctor(self):
        self._test_async_function(async_add_with_future_ctor)

    @dist_init
    def test_async_function_with_future_ctor_remote(self):
        self._test_async_function(
            async_add_with_future_ctor,
            RPCExecMode.REMOTE
        )

    @dist_init
    def test_async_function_chained(self):
        self._test_async_function(async_add_chained)

    @dist_init
    def test_async_function_chained_remote(self):
        self._test_async_function(async_add_chained, RPCExecMode.REMOTE)

    @dist_init
    def test_async_function_nested(self):
        self._test_async_function(async_add_nested)

    @dist_init
    def test_async_function_nested_remote(self):
        self._test_async_function(async_add_nested, RPCExecMode.REMOTE)

    @dist_init
    def test_async_static_method(self):
        self._test_async_function(AsyncExecutionClass.static_async_add)

    @dist_init
    def test_async_static_method_remote(self):
        self._test_async_function(
            AsyncExecutionClass.static_async_add,
            RPCExecMode.REMOTE
        )

    @dist_init
    def test_async_class_method(self):
        self._test_async_function(AsyncExecutionClass.class_async_add)

    @dist_init
    def test_async_class_method_remote(self):
        self._test_async_function(
            AsyncExecutionClass.class_async_add,
            RPCExecMode.REMOTE
        )

    def _test_test_async_class_rref_proxy(self, mode=RPCExecMode.SYNC):
        dst1 = worker_name((self.rank + 1) % self.world_size)
        dst2 = worker_name((self.rank + 2) % self.world_size)
        rref = rpc.remote(dst1, AsyncExecutionClass)

        x = torch.ones(2, 2)
        y = torch.ones(2, 2) + 1
        if mode == RPCExecMode.SYNC:
            ret = rref.rpc_sync().static_async_add(dst2, x, x, y)
            ret += rref.rpc_sync().class_async_add(dst2, x, x, y)
            ret += rref.rpc_sync().bound_async_add(dst2, x, x, y)
        elif mode == RPCExecMode.ASYNC:
            ret = rref.rpc_async().static_async_add(dst2, x, x, y).wait()
            ret += rref.rpc_async().class_async_add(dst2, x, x, y).wait()
            ret += rref.rpc_async().bound_async_add(dst2, x, x, y).wait()
        elif mode == RPCExecMode.REMOTE:
            ret = rref.remote().static_async_add(dst2, x, x, y).to_here()
            ret += rref.remote().class_async_add(dst2, x, x, y).to_here()
            ret += rref.remote().bound_async_add(dst2, x, x, y).to_here()

        self.assertEqual(ret, 3 * 4 * x)

    @dist_init
    def test_async_class_rref_proxy(self):
        self._test_test_async_class_rref_proxy()

    @dist_init
    def test_async_class_rref_proxy_async(self):
        self._test_test_async_class_rref_proxy(mode=RPCExecMode.ASYNC)

    @dist_init
    def test_async_class_rref_proxy_remote(self):
        self._test_test_async_class_rref_proxy(mode=RPCExecMode.REMOTE)

    def _test_async_function_multi(self, fn, mode=RPCExecMode.SYNC):
        dst1 = worker_name((self.rank + 1) % self.world_size)
        dst2 = worker_name((self.rank + 2) % self.world_size)

        num = 20
        step = 3
        args = (dst2, torch.ones(2, 2), num, step)
        ret = self._run_func_in_mode(dst1, fn, mode, args=args)
        self.assertEqual(ret, torch.ones(2, 2) + num * step)

    @dist_init
    def test_async_function_multi_chained(self):
        self._test_async_function_multi(async_add_chained_multi)

    @dist_init
    def test_async_function_multi_chained_async(self):
        self._test_async_function_multi(
            async_add_chained_multi,
            RPCExecMode.ASYNC
        )

    @dist_init
    def test_async_function_multi_chained_remote(self):
        self._test_async_function_multi(
            async_add_chained_multi,
            RPCExecMode.REMOTE
        )

    @dist_init
    def test_async_function_multi_fanout(self):
        self._test_async_function_multi(async_add_multi_fanout)

    @dist_init
    def test_async_function_multi_fanout_async(self):
        self._test_async_function_multi(
            async_add_multi_fanout,
            RPCExecMode.ASYNC
        )

    @dist_init
    def test_async_function_multi_fanout_remote(self):
        self._test_async_function_multi(
            async_add_multi_fanout,
            RPCExecMode.REMOTE
        )

    def _test_return_future(self, mode):
        with self.assertRaisesRegex(
            RuntimeError,
            "Can not pickle torch.futures.Future"
        ):
            self._run_func_in_mode(
                worker_name((self.rank + 1) % self.world_size),
                return_future,
                mode
            )

    @dist_init
    def test_return_future(self):
        self._test_return_future(RPCExecMode.SYNC)

    @dist_init
    def test_return_future_async(self):
        self._test_return_future(RPCExecMode.ASYNC)

    @dist_init
    def test_return_future_remote(self):
        self._test_return_future(RPCExecMode.REMOTE)

    @dist_init
    def test_rref_timeout(self):
        # This test is similar to ones in FaultyProcessGroupTest, but is meant to be
        # run with other backends besides ProcessGroup.
        if self.rank != 0:
            return

        dst_rank = (self.rank + 1) % self.world_size
        dst_worker = "worker{}".format(dst_rank)
        # 10 ms timeout
        rref = rpc.remote(dst_worker, my_sleep_func, args=(2, ), timeout=0.01)
        # Future corresponding to the remote creation should time out.
        expected_error = self.get_timeout_error_regex()
        with self.assertRaisesRegex(RuntimeError, expected_error):
            rref._get_future().wait()
        # Call to ensure pending callbacks are run.
        wait_until_pending_futures_and_users_flushed()
        with self.assertRaisesRegex(RuntimeError, "RRef creation"):
            rref.to_here()

        wait_until_owners_and_forks_on_rank(1, 1, rank=1)

    @dist_init(setup_rpc=False)
    @sandcastle_skip_if(
        os.environ.get("RPC_INIT_WITH_TCP", None) == "1",
        "init_pg_then_rpc does not work with TCP init, see https://github.com/pytorch/pytorch/issues/41614."
    )
    def test_init_pg_then_rpc(self):
        dist.init_process_group(
            backend="gloo",
            init_method=self.init_method,
            rank=self.rank,
            world_size=self.world_size,
        )

        rpc.init_rpc(
            name=worker_name(self.rank),
            backend=self.rpc_backend,
            rank=self.rank,
            world_size=self.world_size,
            rpc_backend_options=self.rpc_backend_options,
        )

        # Test RPC.
        next_rank = (self.rank + 1) % self.world_size
        ret = rpc.rpc_sync(worker_name(next_rank), torch.add, args=(torch.ones(2, 2), 1))
        self.assertEqual(ret, torch.ones(2, 2) + 1)

        # Test PG
        dist.barrier()

        rpc.shutdown()

    @dist_init(setup_rpc=False)
    @sandcastle_skip_if(
        os.environ.get("RPC_INIT_WITH_TCP", None) == "1",
        "init_rpc_then_pg does not work with TCP init, see https://github.com/pytorch/pytorch/issues/41614."
    )
    def test_init_rpc_then_pg(self):
        rpc.init_rpc(
            name=worker_name(self.rank),
            backend=self.rpc_backend,
            rank=self.rank,
            world_size=self.world_size,
            rpc_backend_options=self.rpc_backend_options,
        )

        dist.init_process_group(
            backend="gloo",
            init_method=self.init_method,
            rank=self.rank,
            world_size=self.world_size,
        )

        # Test RPC.
        next_rank = (self.rank + 1) % self.world_size
        ret = rpc.rpc_sync(worker_name(next_rank), torch.add, args=(torch.ones(2, 2), 1))
        self.assertEqual(ret, torch.ones(2, 2) + 1)

        # Test PG
        dist.barrier()

        rpc.shutdown()

    @dist_init
    def test_wait_all_with_exception(self):
        futs = []
        dst = worker_name((self.rank + 1) % self.world_size)
        for _ in range(10):
            futs.append(rpc.rpc_async(dst, raise_func))

        with self.assertRaisesRegex(ValueError, "Expected error"):
            ret = torch.futures.wait_all(futs)

    @dist_init
    def test_wait_all_with_partial_exception(self):
        futs = []
        dst = worker_name((self.rank + 1) % self.world_size)
        for _ in range(10):
            futs.append(rpc.rpc_async(dst, torch.add, args=(torch.ones(2), 1)))

        futs.append(rpc.rpc_async(dst, raise_func))

        with self.assertRaisesRegex(ValueError, "Expected error"):
            ret = torch.futures.wait_all(futs)

    @dist_init(setup_rpc=False)
    @sandcastle_skip_if(
        os.environ.get("RPC_INIT_WITH_TCP", None) == "1",
        "Test does not work with TCP init, see https://github.com/pytorch/pytorch/issues/46491",
    )
    def test_init_rpc_twice(self):
        initialize_pg(self.file_init_method, self.rank, self.world_size)

        rpc.init_rpc(
            name=worker_name(self.rank),
            backend=self.rpc_backend,
            rank=self.rank,
            world_size=self.world_size,
            rpc_backend_options=self.rpc_backend_options,
        )
        rpc.shutdown()

        # Wait for all init to complete.
        dist.barrier()

        # Ensure rpc initialization works again.
        rpc.init_rpc(
            name=worker_name(self.rank),
            backend=self.rpc_backend,
            rank=self.rank,
            world_size=self.world_size,
            rpc_backend_options=self.rpc_backend_options,
        )

        # Verify RPCs work after re-init.
        dst = worker_name((self.rank + 1) % self.world_size)
        rpc.rpc_sync(dst, torch.add, args=(torch.ones(2, 2), 1))
        rpc.rpc_sync(dst, foo_add, args=())

        rpc.shutdown()

    def test_wrong_types(self):
        with self.assertRaisesRegex(
            TypeError,
            "Argument backend must be a member of BackendType",
        ):
            rpc.init_rpc(
                name=worker_name(self.rank),
                rank=self.rank,
                world_size=self.world_size,
                backend="TENSORPIPE",
            )

        with self.assertRaisesRegex(
            TypeError,
            "Argument rpc_backend_options must be an instance of RpcBackendOptions",
        ):
            rpc.init_rpc(
                name=worker_name(self.rank),
                rank=self.rank,
                world_size=self.world_size,
                backend=self.rpc_backend,
                rpc_backend_options={"init_method": self.init_method}
            )

    def test_cannot_infer_backend_from_options(self):
        # An exception should be raised if the backend isn't specified but
        # options are given which are not an instance of any of the known
        # agents' option classes.
        rpc_backend_options = FooBackendOptions(self.init_method)

        with self.assertRaisesRegex(TypeError, "Could not infer backend for options"):
            rpc.init_rpc(
                name=worker_name(self.rank),
                rank=self.rank,
                world_size=self.world_size,
                # Do _not_ pass backend.
                rpc_backend_options=rpc_backend_options,
            )

    @dist_init
    def test_owner_rref_backward(self):
        dst = worker_name((self.rank + 1) % self.world_size)
        t1 = torch.rand(10, 10, requires_grad=True)
        rref = rpc.RRef(t1.sum() + t1.sum())
        rref.backward()
        expected_grad = torch.ones_like(t1) * 2
        self.assertEqual(expected_grad, t1.grad)

        with dist_autograd.context() as context_id:
            t2 = rpc.rpc_sync(dst, torch.add, args=(t1, t1))
            rref = rpc.RRef(t2.sum())
            rref.backward(context_id)
            self.assertEqual(expected_grad, dist_autograd.get_gradients(context_id)[t1])

        # Double backward.
        with dist_autograd.context() as context_id:
            t2 = rpc.rpc_sync(dst, torch.add, args=(t1, t1))
            rref = rpc.RRef(t2.sum())
            rref.backward(context_id, retain_graph=True)
            rref.backward(context_id)
            self.assertEqual(expected_grad * 2, dist_autograd.get_gradients(context_id)[t1])

        # Test errors.
        with self.assertRaisesRegex(RuntimeError, "tensors does not require grad and does not have a grad_fn"):
            rpc.RRef(torch.rand(10)).backward()

        with self.assertRaisesRegex(RuntimeError, "grad can be implicitly created only for scalar outputs"):
            rpc.RRef(torch.rand(10, requires_grad=True)).backward()

        with self.assertRaisesRegex(RuntimeError, "Could not find autograd context with id: 100"):
            rpc.RRef(torch.rand(10, requires_grad=True).sum()).backward(100)

        with self.assertRaisesRegex(RuntimeError, "RRef should contain a tensor for .backward()"):
            rpc.RRef("foo").backward()

    @staticmethod
    def _sum(x):
        return x.sum()

    @staticmethod
    def _identity(x):
        return x

    @dist_init
    def test_user_rref_backward(self):
        dst = worker_name((self.rank + 1) % self.world_size)
        t = torch.rand(10, requires_grad=True)
        with dist_autograd.context() as context_id:
            rref = rpc.remote(dst, RpcTest._sum, args=(t,))
            rref.backward(context_id, retain_graph=True)
            rref.backward(context_id)
            self.assertEqual(torch.ones_like(t) * 2, dist_autograd.get_gradients(context_id)[t])

        with dist_autograd.context() as context_id:
            rref = rpc.remote(dst, RpcTest._identity, args=("foo",))
            with self.assertRaisesRegex(RuntimeError, "RRef should contain a tensor for .backward()"):
                rref.backward(context_id)

            with self.assertRaisesRegex(RuntimeError, "User RRefs require 'dist_autograd_ctx_id' to be specified"):
                rref.backward()

    @dist_init(setup_rpc=False)
    def test_shutdown_errors(self):
        initialize_pg(self.file_init_method, self.rank, self.world_size)

        rpc.init_rpc(
            name=worker_name(self.rank),
            backend=self.rpc_backend,
            rank=self.rank,
            world_size=self.world_size,
            rpc_backend_options=self.rpc_backend_options,
        )

        if self.rank != 0:
            og_func = rpc.api._broadcast_to_followers
            og_rref_func = rpc.api._delete_all_user_and_unforked_owner_rrefs

            # Monkey-patch _broadcast_to_followers to fail, which would ensure
            # _all_gather on leader raises an exception.
            def raise_error(sequence_id, objects_map):
                og_func(sequence_id, objects_map)
                raise RuntimeError('simulation')

            # Monkey-patch _delete_all_user_and_unforked_owner_rrefs to fail,
            # which would ensure barrier is not called on followers.
            def rref_error():
                raise RuntimeError('simulation rref')

            try:
                rpc.api._broadcast_to_followers = raise_error
                rpc.api._delete_all_user_and_unforked_owner_rrefs = rref_error
                with self.assertRaisesRegex(RuntimeError, 'simulation rref'):
                    rpc.shutdown()
            finally:
                rpc.api._broadcast_to_followers = og_func
                rpc.api._delete_all_user_and_unforked_owner_rrefs = og_rref_func
        else:
            with self.assertRaisesRegex(RuntimeError, 'timed out in _all_gather'):
                rpc.shutdown()

        dist.barrier()

    class VanillaPs:
        def __init__(self, trainers):
            self.lock = Lock()
            self.trainers = trainers
            self.updates = 0
            self.futures = []
            self.total = None

        @staticmethod
        @rpc.functions.async_execution
        def average(rref, tensor):
            self = rref.local_value()
            fut = torch.futures.Future()
            with self.lock:
                self.futures.append(fut)
                if self.total is None:
                    self.total = tensor
                else:
                    self.total += tensor
                self.updates += 1
                if self.trainers == self.updates:
                    for fut in self.futures:
                        result = self.total / self.trainers
                        fut.set_result(result)
            return fut

    def _trainer_func(self, rref, tensor):
        fut = rref.rpc_async().average(*[rref, tensor])
        return fut.wait()

    def _vanilla_ps(self, tensor):
        # create rref on self
        rref_self = rpc.remote(
            worker_name(self.rank),
            self.VanillaPs,
            args=(self.world_size - 1,))
        if tensor.is_sparse:
            expected_value = build_sparse_tensor().to_dense().double()
        else:
            expected_value = torch.ones(3, 3)
        futures = []
        for index in range(1, self.world_size):
            futures.append(
                rpc.rpc_async(
                    worker_name((self.rank + index) % self.world_size),
                    self._trainer_func,
                    args=(
                        rref_self,
                        tensor,
                    ),
                )
            )
        for fut in futures:
            result = fut.wait()
            if result.is_sparse:
                result = result.to_dense().double()
            self.assertTrue(torch.equal(expected_value, result))

    @dist_init
    def test_vanilla_ps(self):
        self._vanilla_ps(torch.ones(3, 3))

    @dist_init
    def test_vanilla_ps_sparse(self):
        self._vanilla_ps(build_sparse_tensor())

class CudaRpcTest(RpcAgentTestFixture):

    @skip_if_lt_x_gpu(2)
    @dist_init
    def test_profiler_remote_cuda(self):
        if self.rank != 1:
            return

        dst_cuda_0 = (self.rank + 1) % self.world_size
        dst_cuda_1 = (self.rank + 2) % self.world_size
        dst_worker_cuda_0 = worker_name(dst_cuda_0)
        dst_worker_cuda_1 = worker_name(dst_cuda_1)

        with _profile(use_cuda=True) as p:
            fut1 = rpc.rpc_async(dst_worker_cuda_0, udf_with_torch_ops, args=(0, ))
            fut2 = rpc.rpc_async(dst_worker_cuda_1, udf_with_torch_ops, args=(1, ))
            fut1.wait()
            fut2.wait()

        def get_name(event):
            return event.name[event.name.find(REMOTE_OP_STR) + len(REMOTE_OP_STR):]

        function_events = p.function_events
        for event in function_events:
            if event.is_async:
                self.assertEqual(0, event.cuda_time_total)
                self.assertEqual([], event.kernels)
                self.assertEqual(0, event.cuda_time)
            else:
                if event.node_id == 1:
                    continue
                self.assertTrue(event.node_id in [dst_cuda_0, dst_cuda_1])
                if get_name(event) in EXPECTED_REMOTE_EVENTS:
                    self.assertGreater(event.cuda_time_total, 0)
                    self.assertEqual(1, len(event.kernels))
                    kernel = event.kernels[0]
                    if event.node_id == dst_cuda_0:
                        self.assertEqual(kernel.device, 0)
                    if event.node_id == dst_cuda_1:
                        self.assertEqual(kernel.device, 1)
                    self.assertGreater(event.cuda_time, 0)

        # Validate that EXPECTED_REMOTE_EVENTS is a subset of remotely profiled
        # events.
        remote_events = [event for event in function_events if event.is_remote]
        remote_event_names = [get_name(event) for event in remote_events if get_name(event) in EXPECTED_REMOTE_EVENTS]
        self.assertEqual(set(remote_event_names), set(EXPECTED_REMOTE_EVENTS))


class FaultyAgentRpcTest(RpcAgentTestFixture):

    # no faulty_messages defined so this fails all retryable messages - see
    # faulty_rpc_agent_test_fixture.py for the list of retryable messages.
    @dist_init(messages_to_delay={})
    def test_check_failed_messages(self):
        if self.rank == 0:
            dst_worker_b = worker_name((self.rank + 1) % self.world_size)
            dst_worker_c = worker_name((self.rank + 2) % self.world_size)

            # Worker0 sends RPC to Worker1 and creates an RRef there
            rref = rpc.remote(dst_worker_b, torch.add, args=(torch.ones(2, 2), torch.ones(2, 2)))
            # Worker0 sends an RPC to Worker2 with the RRef as an arg
            rpc.remote(dst_worker_c, add_rref_to_value, args=(rref, torch.ones(2, 2)))
            # check if the output is as expected
            self.assertEqual(rref.to_here(), torch.add(torch.ones(2, 2), torch.ones(2, 2)))
        # explicitly delete all User RRefs
        _delete_all_user_and_unforked_owner_rrefs()

    @dist_init
    def test_verify_backend_options(self):
        self.assertEqual(self.rpc_backend, rpc.backend_registry.BackendType.FAULTY_TENSORPIPE)
        self.assertEqual(self.rpc_backend_options.num_worker_threads, 8)
        self.assertEqual(self.rpc_backend_options.num_fail_sends, 3)
        self.assertEqual(len(self.rpc_backend_options.messages_to_fail), 4)
        self.assertEqual(len(self.rpc_backend_options.messages_to_delay), 2)
        self.assertEqual(self.rpc_backend_options.rpc_timeout, rpc.constants.DEFAULT_RPC_TIMEOUT_SEC)

    @dist_init(faulty_messages=["RREF_FORK_REQUEST", "RREF_CHILD_ACCEPT"])
    def test_custom_faulty_messages(self):
        self.assertEqual(
            set(["RREF_FORK_REQUEST", "RREF_CHILD_ACCEPT"]),
            set(self.rpc_backend_options.messages_to_fail),
        )

    @dist_init(faulty_messages=[])
    def test_no_faulty_messages(self):
        self.assertEqual(len(self.rpc_backend_options.messages_to_fail), 0)

    @dist_init(messages_to_delay={"SCRIPT_CALL": 1.5})
    def test_custom_messages_to_delay(self):
        self.assertEqual(self.rpc_backend_options.messages_to_delay, {"SCRIPT_CALL": 1.5})

    def _test_remote_message_dropped_pickle(self, dst=None):
        if self.rank != 0:
            return
        dst_rank = dst if dst is not None else (self.rank + 1) % self.world_size
        dst_worker = "worker{}".format(dst_rank)
        # Since we fail python_remote_call messages synchronously, the future
        # corresponding to this remote call will be marked with an error when
        # this function returns.
        rref = rpc.remote(dst_worker, my_sleep_func, args=(1,))
        # Call to ensure pending callbacks are run.
        wait_until_pending_futures_and_users_flushed()
        # Attempt to fork the RRef should raise an error indicating the rpc.remote timeout.
        with self.assertRaisesRegex(RuntimeError, "RRef creation"):
            rref._serialize()
        # Test that using RRef as arg over RPC (which forks) results in the same
        # error
        with self.assertRaisesRegex(RuntimeError, "RRef creation"):
            rpc.rpc_async(dst_worker, add_rref_to_value, args=(rref, 1))

    @dist_init(faulty_messages=["PYTHON_REMOTE_CALL"])
    def test_remote_message_dropped_pickle(self):
        self._test_remote_message_dropped_pickle()

    @dist_init(faulty_messages=["PYTHON_REMOTE_CALL"])
    def test_remote_message_dropped_pickle_to_self(self):
        self._test_remote_message_dropped_pickle(self.rank)


    def _test_remote_message_dropped_timeout(self, func, args, dst=None):
        if self.rank != 0:
            return

        # test the case where rpc.remote() message creation is completely dropped.
        dst_rank = dst if dst is not None else (self.rank + 1) % self.world_size
        dst_worker = "worker{}".format(dst_rank)
        # Since we fail python_remote_call messages synchronously, the future
        # corresponding to this remote call will be marked with an error when
        # this function returns.
        rref = rpc.remote(dst_worker, func, args=args)
        # Call to ensure pending callbacks are run.
        wait_until_pending_futures_and_users_flushed()
        with self.assertRaisesRegex(RuntimeError, "RRef creation"):
            rref.to_here()
        # Note: during shutdown, logs will indicate "Could not find OwnerRRef..."
        # on the owning nodes, this is expected because the OwnerRRef was never
        # successfully created. Therefore, delAllUsers will work as expected.

    @dist_init(faulty_messages=["SCRIPT_REMOTE_CALL"])
    def test_builtin_remote_message_dropped_timeout(self):
        func = torch.add
        args = (torch.tensor(1), torch.tensor(1))
        self._test_remote_message_dropped_timeout(func, args)

    @dist_init(faulty_messages=["SCRIPT_REMOTE_CALL"])
    def test_builtin_remote_message_dropped_timeout_to_self(self):
        func = torch.add
        args = (torch.tensor(1), torch.tensor(1))
        self._test_remote_message_dropped_timeout(func, args, dst=0)

    @dist_init(faulty_messages=["PYTHON_REMOTE_CALL"])
    def test_udf_remote_message_dropped_timeout(self):
        func = my_sleep_func
        args = (2,)
        self._test_remote_message_dropped_timeout(func, args)

    @dist_init(faulty_messages=["PYTHON_REMOTE_CALL"])
    def test_udf_remote_message_dropped_timeout_to_self(self):
        func = my_sleep_func
        args = (2,)
        self._test_remote_message_dropped_timeout(func, args, dst=0)

    def _test_remote_message_delay_timeout(self, func, args, dst=None):
        if self.rank != 0:
            return
        # Test the case where remote message is eventually processed on the owner,
        # but the future on the creator times out before the response comes back.
        dst_rank = dst if dst is not None else (self.rank + 1) % self.world_size
        dst_worker = "worker{}".format(dst_rank)
        # 10 ms timeout
        rref = rpc.remote(dst_worker, func, args=args, timeout=0.001)
        # Future corresponding to the remote creation should time out.
        expected_error = self.get_timeout_error_regex()
        with self.assertRaisesRegex(RuntimeError, expected_error):
            rref._get_future().wait()

        # Call to ensure pending callbacks are run.
        wait_until_pending_futures_and_users_flushed()
        # to_here() should now pick up that rpc.remote() creation has failed.
        with self.assertRaisesRegex(RuntimeError, "RRef creation"):
            rref.to_here()

        # Test the case where rpc.remote() times out, but to_here() has already
        # started blocking before.
        # NOTE: we only test this when not sending to self, as to_here() calls
        # calls localValue(), which does not send an RPC and thus does not have
        # a timeout. This can be supported by allowing future.wait() to
        # take in an optional timeout (https://github.com/pytorch/pytorch/issues/39280)
        if dst_rank != self.rank:
            slow_rref = rpc.remote(dst_worker, func, args=args, timeout=2)

            with self.assertRaisesRegex(RuntimeError, expected_error):
                # to_here() should raise timeout error, since it does not know about the
                # status of rpc.remote().
                slow_rref.to_here(0.001)
        # Note: If we proceed with shutdown, UserRRef will send out a RRefUserDelete
        # but this can be a noop since it may not exist on the owner yet. Later,
        # the owner can process the RRef creation and wait for the delete message,
        # thus leading to a timeout.
        # Therefore, we wait until we get notification that pending owners have
        # been confirmed before sending out RRefUserDeletes.
        if dst_rank != self.rank:
            wait_until_owners_and_forks_on_rank(2, 2, rank=dst_rank)

    @dist_init(faulty_messages=[], messages_to_delay={"PYTHON_REMOTE_CALL": 2})
    def test_udf_remote_message_delay_timeout(self):
        func = my_sleep_func
        args = (2,)
        self._test_remote_message_delay_timeout(func, args)

    @dist_init(faulty_messages=[], messages_to_delay={"PYTHON_REMOTE_CALL": 2})
    def test_udf_remote_message_delay_timeout_to_self(self):
        func = my_sleep_func
        args = (1,)
        self._test_remote_message_delay_timeout(func, args, dst=0)

    @dist_init(
        faulty_messages=[],
        messages_to_delay={"SCRIPT_REMOTE_CALL": 2, "SCRIPT_RREF_FETCH_CALL": 1},
    )
    def test_remote_message_builtin_delay_timeout(self):
        func = torch.add
        args = (torch.tensor(1), torch.tensor(1))
        self._test_remote_message_delay_timeout(func, args)

    @dist_init(
        faulty_messages=[],
        messages_to_delay={"SCRIPT_REMOTE_CALL": 2, "SCRIPT_RREF_FETCH_CALL": 1},
    )
    def test_remote_message_builtin_delay_timeout_to_self(self):
        func = torch.add
        args = (torch.tensor(1), torch.tensor(1))
        self._test_remote_message_delay_timeout(func, args, dst=0)

    @dist_init(
        faulty_messages=[],
        messages_to_delay={"SCRIPT_REMOTE_CALL": 2, "SCRIPT_RREF_FETCH_CALL": 1},
    )
    def test_remote_message_script_delay_timeout(self):
        func = my_script_func
        args = (torch.tensor(1),)
        self._test_remote_message_delay_timeout(func, args)

    @dist_init(
        faulty_messages=[],
        messages_to_delay={"SCRIPT_REMOTE_CALL": 2, "SCRIPT_RREF_FETCH_CALL": 1},
    )
    def test_remote_message_script_delay_timeout_to_self(self):
        func = my_script_func
        args = (torch.tensor(1),)
        self._test_remote_message_delay_timeout(func, args, dst=0)

    @dist_init(faulty_messages=[], messages_to_delay={"SCRIPT_RREF_FETCH_CALL": 1})
    def test_rref_to_here_timeout(self):
        if self.rank != 0:
            return

        dst_rank = (self.rank + 1) % self.world_size
        dst_worker = "worker{}".format(dst_rank)
        rref = rpc.remote(
            dst_worker, torch.add, args=(torch.tensor(1), torch.tensor(1))
        )
        expected_error = self.get_timeout_error_regex()
        with self.assertRaisesRegex(RuntimeError, expected_error):
            rref.to_here(0.01)

        rref.to_here()

    @dist_init(faulty_messages=[])
    def test_rpc_builtin_timeout(self):
        next_rank = (self.rank + 1) % self.world_size
        dst_worker = worker_name(next_rank)
        expected_error = self.get_timeout_error_regex()
        # PYTHON_CALL message types which correspond to Python UDF over RPC
        # by default get a delay (see faulty_rpc_agent_test_fixture)
        with self.assertRaisesRegex(RuntimeError, expected_error):
            rpc.rpc_sync(
                dst_worker,
                torch.add,
                args=(torch.tensor(1), torch.tensor(1)),
                timeout=1,
            )

        fut = rpc.rpc_async(
            dst_worker, torch.add, args=(torch.tensor(1), torch.tensor(1)), timeout=1
        )
        with self.assertRaisesRegex(RuntimeError, expected_error):
            fut.wait()

        # Ensure that the currently set default timeout is large enough such
        # that RPCs with delays still complete.
        self.assertEqual(rpc.constants.DEFAULT_RPC_TIMEOUT_SEC, rpc.get_rpc_timeout())
        fut = rpc.rpc_async(
            dst_worker, torch.add, args=(torch.tensor(1), torch.tensor(1))
        )
        fut.wait()

        # Ensure timeout if we set a new default and don't override
        rpc._set_rpc_timeout(0.001)
        fut = rpc.rpc_async(
            dst_worker, torch.add, args=(torch.tensor(1), torch.tensor(1))
        )
        with self.assertRaisesRegex(RuntimeError, expected_error):
            fut.wait()

        # Ensure run to completion if we specify timeout of 0
        fut = rpc.rpc_async(
            dst_worker, torch.add, args=(torch.tensor(1), torch.tensor(1)), timeout=0
        )
        fut.wait()
        # Reset for clean shutdown
        rpc._set_rpc_timeout(rpc.constants.DEFAULT_RPC_TIMEOUT_SEC)

    @dist_init(faulty_messages=[], messages_to_delay={"SCRIPT_CALL": 1.5})
    def test_rpc_script_timeout(self):
        next_rank = (self.rank + 1) % self.world_size
        dst_worker = worker_name(next_rank)
        expected_error = self.get_timeout_error_regex()
        with self.assertRaisesRegex(RuntimeError, expected_error):
            rpc.rpc_sync(dst_worker, my_script_func, args=(torch.tensor(1),), timeout=1)

        fut = rpc.rpc_async(dst_worker, my_script_func, args=(torch.tensor(1),), timeout=1)
        with self.assertRaisesRegex(RuntimeError, expected_error):
            fut.wait()

        # Ensure that the currently set default timeout is large enough such
        # that RPCs with delays still complete.
        self.assertEqual(rpc.constants.DEFAULT_RPC_TIMEOUT_SEC, rpc.get_rpc_timeout())
        fut = rpc.rpc_async(
            dst_worker, my_script_func, args=(torch.tensor(1),)
        )
        fut.wait()

        # Ensure timeout if we set a new default and don't override
        rpc._set_rpc_timeout(0.001)
        fut = rpc.rpc_async(
            dst_worker, my_script_func, args=(torch.tensor(1),)
        )
        with self.assertRaisesRegex(RuntimeError, expected_error):
            fut.wait()

        # Ensure run to completion if we specify timeout of 0
        rpc._set_rpc_timeout(0.001)
        fut = rpc.rpc_async(
            dst_worker, my_script_func, args=(torch.tensor(1),), timeout=0
        )
        fut.wait()
        # Reset for clean shutdown
        rpc._set_rpc_timeout(rpc.constants.DEFAULT_RPC_TIMEOUT_SEC)

class TensorPipeAgentRpcTest(RpcAgentTestFixture):

    def test_mismatched_type_for_options(self):
        # An exception should be raised if the options are not an instance of
        # TensorPipeRpcBackendOptions.
        rpc_backend_options = FooBackendOptions(self.init_method)

        with self.assertRaisesRegex(
            TypeError, "`rpc_backend_options` must be a `TensorPipeRpcBackendOptions`"
        ):
            rpc.init_rpc(
                name=worker_name(self.rank),
                rank=self.rank,
                world_size=self.world_size,
                backend=rpc.BackendType.TENSORPIPE,
                rpc_backend_options=rpc_backend_options,
            )

    def test_infer_backend_from_options(self):
        rpc_backend_options = rpc.TensorPipeRpcBackendOptions(
            init_method=self.init_method
        )

        rpc.init_rpc(
            name=worker_name(self.rank),
            rank=self.rank,
            world_size=self.world_size,
            # Do _not_ pass backend.
            rpc_backend_options=rpc_backend_options,
        )

        self.assertIsInstance(rpc.api._get_current_rpc_agent(), rpc.TensorPipeAgent)

    # FIXME Merge this test with the corresponding one in RpcTest.
    @dist_init(setup_rpc=False)
    def test_set_and_get_num_worker_threads(self):
        NUM_THREADS = 27
        rpc_backend_options = rpc.TensorPipeRpcBackendOptions(
            init_method=self.rpc_backend_options.init_method,
            num_worker_threads=NUM_THREADS
        )
        rpc.init_rpc(
            name=worker_name(self.rank),
            backend=self.rpc_backend,
            rank=self.rank,
            world_size=self.world_size,
            rpc_backend_options=rpc_backend_options,
        )

        info = rpc.api._get_current_rpc_agent().get_debug_info()
        self.assertEqual(int(info["agent.thread_pool_size"]), NUM_THREADS)
        rpc.shutdown()

    # FIXME Merge this test with the corresponding one in RpcTest.
    @dist_init(setup_rpc=False)
    def test_tensorpipe_set_default_timeout(self):
        timeout = 0.5
        rpc_backend_options = rpc.TensorPipeRpcBackendOptions(
            init_method=self.rpc_backend_options.init_method,
            num_worker_threads=self.rpc_backend_options.num_worker_threads,
            rpc_timeout=timeout
        )
        rpc.init_rpc(
            name=worker_name(self.rank),
            backend=self.rpc_backend,
            rank=self.rank,
            world_size=self.world_size,
            rpc_backend_options=rpc_backend_options,
        )

        default_timeout = rpc.get_rpc_timeout()
        self.assertEqual(default_timeout, timeout)
        rpc.shutdown()

    # FIXME Merge this test with the corresponding one in RpcTest.
    @dist_init(setup_rpc=False)
    def test_tensorpipe_options_throw_on_timedelta_timeout(self):
        from datetime import timedelta

        timeout = timedelta()
        # Ensure that constructing TensorPipeRpcBackendOptions with timedelta fails
        with self.assertRaisesRegex(TypeError, "incompatible constructor arguments"):
            rpc_backend_options = rpc.TensorPipeRpcBackendOptions(
                init_method=self.rpc_backend_options.init_method,
                num_worker_threads=self.rpc_backend_options.num_worker_threads,
                rpc_timeout=timeout,
            )

    @dist_init
    def _test_rref_get_type_timeout(self, blocking):
        # Test where we try to get the type of a RRef from an owner, but RRef
        # creation is slower than timeout passed into _get_type.
        dst_rank = (self.rank + 1) % self.world_size
        dst = worker_name(dst_rank)
        slow_rref = rpc.remote(dst, MyClass, args=(torch.ones(2, 2), True))
        timeout = 0.5
        expected_err = self.get_timeout_error_regex()
        # Blocking: blocks on inline call
        if blocking:
            with self.assertRaisesRegex(RuntimeError, expected_err):
                slow_rref._get_type(timeout=timeout, blocking=blocking)
        # Non-blocking: blocks on wait
        else:
            fut = slow_rref._get_type(timeout=timeout, blocking=blocking)
            with self.assertRaisesRegex(RuntimeError, expected_err):
                fut.wait()

        # FIXME We wait until the remote completed creating the OwnerRRef
        # because there's currently a race if we shut down RPC before that.
        slow_rref.to_here()

    def test_rref_get_type_timeout_blocking(self):
        self._test_rref_get_type_timeout(blocking=True)

    def test_rref_get_type_timeout_non_blocking(self):
        self._test_rref_get_type_timeout(blocking=False)

    @dist_init
    def test_op_with_invalid_args(self):
        dst = worker_name((self.rank + 1) % self.world_size)
        with self.assertRaisesRegex(
            RuntimeError, "Overloaded torch operator invoked from Python failed to many any schema"
        ):
            rpc.rpc_sync(dst, torch.add, args=())

    def _test_rref_proxy_timeout(self, rref_proxy_api):
        dst_rank = (self.rank + 1) % self.world_size
        dst = worker_name(dst_rank)
        rref = rpc.remote(dst, MyClass, args=(torch.ones(2, 2), ))
        # Ensure RRef is created on remote node.
        rref.to_here()
        rref_api = getattr(rref, rref_proxy_api)
        self.assertTrue(rref_api is not None, f"Failed to get RRef proxy api: {rref_proxy_api}")
        expected_error = self.get_timeout_error_regex()
        timeout = 2
        with self.assertRaisesRegex(RuntimeError, expected_error):
            result = rref_api(timeout=timeout).my_slow_method(torch.ones(2, 2))
            if rref_api == rref.rpc_async:
                result.wait()
            elif rref_api == rref.remote:
                result._get_future().wait()

        # Case where rpc.remote() is stuck and exceeds timeout
        slow_rref = rpc.remote(dst, MyClass, args=(torch.ones(2, 2), True))
        timeout = 0.01
        rref_api = getattr(slow_rref, rref_proxy_api)
        # Note that even when we call rref.rpc_async() in this case, we
        # time out in future creation, not waiting for future. This is because
        # rref proxy function calls rref._get_type before returning future,
        # which blocks on the RRef being created on owner node, until the
        # specified timeout.
        with self.assertRaisesRegex(RuntimeError, expected_error):
            rref_api(timeout=timeout).my_instance_method(torch.ones(2, 2))

        # FIXME We wait until the remote completed creating the OwnerRRef
        # because there's currently a race if we shut down RPC before that.
        slow_rref.to_here()

    @dist_init
    def test_rref_proxy_timeout(self):
        for rpc_api in ["rpc_sync", "rpc_async", "remote"]:
            self._test_rref_proxy_timeout(rpc_api)

class MyConvNetForMNIST(nn.Module):
    def __init__(self, device):
        super().__init__()
        self.net = nn.Sequential(
            nn.Conv2d(1, 16, 3, 1),
            nn.ReLU(),
            nn.Conv2d(16, 32, 3, 1),
            nn.ReLU(),
            nn.MaxPool2d(2),
            nn.Flatten(1),
            nn.Linear(4608, 128),
            nn.ReLU(),
            nn.Linear(128, 10),
        ).to(device)
        self.device = device

    def forward(self, x, is_rref=False):
        x = x.to_here() if is_rref else x
        with torch.cuda.stream(torch.cuda.current_stream(self.device)):
            # intentionally adding delay to current CUDA stream
            torch.cuda._sleep(10 * FIFTY_MIL_CYCLES)
            return self.net(x)

    def __getstate__(self):
        # return an empty dict to avoid inspecting the model contents on the
        # owner
        return {}


class TensorPipeAgentCudaRpcTest(RpcAgentTestFixture):

    def _test_device_maps(self, options, errMsg):
        with self.assertRaisesRegex(ValueError, errMsg):
            rpc.init_rpc(
                name=worker_name(self.rank),
                backend=self.rpc_backend,
                rank=self.rank,
                world_size=self.world_size,
                rpc_backend_options=options,
            )

        self.assertFalse(rpc.api._is_current_rpc_agent_set())

    @skip_if_lt_x_gpu(2)
    def test_device_maps_wrong_worker_name(self):
        options = self.rpc_backend_options
        options.set_device_map("none_exist", {0: 1})

        self._test_device_maps(
            options,
            errMsg="Node worker0 has invalid target node names in its device maps"
        )

    @skip_if_lt_x_gpu(1)
    def test_device_maps_invalid_max_local_device(self):
        options = self.rpc_backend_options
        dst = worker_name((self.rank + 1) % self.world_size)
        options.set_device_map(dst, {torch.cuda.device_count(): 0})

        self._test_device_maps(
            options,
            errMsg="Node worker0 has source devices with invalid indices in its device map for worker1"
        )

    @skip_if_lt_x_gpu(1)
    def test_device_maps_invalid_max_remote_device(self):
        options = self.rpc_backend_options
        dst = worker_name((self.rank + 1) % self.world_size)
        options.set_device_map(dst, {0: torch.cuda.device_count()})

        self._test_device_maps(
            options,
            errMsg="Node worker0 has target devices with invalid indices in its device map for worker1"
        )

    @skip_if_lt_x_gpu(2)
    def test_device_maps_many_to_one(self):
        options = self.rpc_backend_options
        dst = worker_name((self.rank + 1) % self.world_size)
        options.set_device_map(dst, {1: 0})
        options.set_device_map(dst, {0: 0})

        self._test_device_maps(
            options,
            errMsg="Node worker0 has duplicated target devices in its device map for worker1"
        )

    @skip_if_lt_x_gpu(2)
    def test_device_maps_one_to_many(self):
        if self.rank == 0:
            options = self.rpc_backend_options
            dst = worker_name((self.rank + 1) % self.world_size)
            options.set_device_map(dst, {0: 1})
            with self.assertRaisesRegex(
                ValueError, "`set_device_map` only supports 1-to-1 mapping"
            ):
                options.set_device_map(dst, {0: 0})

    @skip_if_lt_x_gpu(1)
    def test_device_maps_invalid_min_device(self):
        options = self.rpc_backend_options
        dst = worker_name((self.rank + 1) % self.world_size)
        with self.assertRaisesRegex(
            RuntimeError, "Device index must not be negative"
        ):
            options.set_device_map(dst, {-1: 0})

        with self.assertRaisesRegex(
            RuntimeError, "Device index must not be negative"
        ):
            options.set_device_map(dst, {0: -1})

    @staticmethod
    def _gpu_add(x, y):
        if all([x.is_cuda, x.device.index == 1, y.is_cuda, y.device.index == 1]):
            return (x + y).to(0)
        else:
            raise ValueError("Wrong device affinity")

    @skip_if_lt_x_gpu(2)
    def test_device_maps_gpu(self):
        options = self.rpc_backend_options
        dst = worker_name((self.rank + 1) % self.world_size)
        options.set_device_map(dst, {0: 1, 1: 0})

        rpc.init_rpc(
            name=worker_name(self.rank),
            backend=self.rpc_backend,
            rank=self.rank,
            world_size=self.world_size,
            rpc_backend_options=options,
        )

        ret = rpc.rpc_sync(
            dst,
            TensorPipeAgentCudaRpcTest._gpu_add,
            args=(torch.zeros(2).to(0), torch.ones(2).to(0))
        )
        self.assertEqual(ret.device, torch.device(1))
        self.assertEqual(ret, (torch.zeros(2) + torch.ones(2)).to(1))
        rpc.shutdown()

    @staticmethod
    def _gpu_add_given_devices(x, y, x_to, y_to, z_to):
        x_device = "cpu" if x.device.type == "cpu" else x.device.index
        y_device = "cpu" if y.device.type == "cpu" else y.device.index
        if x_device == x_to and y_device == y_to:
            return x.to(z_to) + y.to(z_to)
        else:
            raise ValueError("Wrong device affinity")

    def _test_device_maps_gpu(self, x_from, y_from, z_to, device_map, dst=None, fn=None):
        fn = TensorPipeAgentCudaRpcTest._gpu_add_given_devices if fn is None else fn
        x_to = device_map[x_from]
        y_to = device_map[y_from]

        options = self.rpc_backend_options
        dst = worker_name((self.rank + 1) % self.world_size) if dst is None else dst
        options.set_device_map(dst, device_map)

        rpc.init_rpc(
            name=worker_name(self.rank),
            backend=self.rpc_backend,
            rank=self.rank,
            world_size=self.world_size,
            rpc_backend_options=options,
        )

        x = torch.zeros(2).to(x_from)
        y = torch.ones(2).to(y_from)

        ret = rpc.rpc_sync(dst, fn, args=(x, y, x_to, y_to, z_to))

        reverse_device_map = {device_map[k] : k for k in device_map}
        z_from = reverse_device_map[z_to]

        ret_device = "cpu" if ret.device.type == "cpu" else ret.device.index
        self.assertEqual(ret_device, z_from)
        self.assertEqual(ret, torch.ones(2).to(z_from))

        rpc.shutdown()

    def test_device_map_cpu(self):
        self._test_device_maps_gpu(
            x_from="cpu",
            y_from="cpu",
            z_to="cpu",
            device_map={"cpu" : "cpu"},
            fn=TensorPipeAgentCudaRpcTest._gpu_add_given_devices,
        )

    @skip_if_lt_x_gpu(1)
    def test_device_map_cpu_to_gpu_default(self):
        self._test_device_maps_gpu(
            x_from="cpu",
            y_from="cpu",
            z_to=0,
            device_map={"cpu" : 0},
            fn=TensorPipeAgentCudaRpcTest._gpu_add_given_devices,
        )

    @skip_if_lt_x_gpu(2)
    def test_device_map_cpu_to_gpu_non_default(self):
        self._test_device_maps_gpu(
            x_from="cpu",
            y_from="cpu",
            z_to=1,
            device_map={"cpu" : 1},
            fn=TensorPipeAgentCudaRpcTest._gpu_add_given_devices,
        )

    @skip_if_lt_x_gpu(1)
    def test_device_map_gpu_to_cpu_default(self):
        self._test_device_maps_gpu(
            x_from=0,
            y_from=0,
            z_to="cpu",
            device_map={0 : "cpu"},
            fn=TensorPipeAgentCudaRpcTest._gpu_add_given_devices,
        )

    @skip_if_lt_x_gpu(2)
    def test_device_map_gpu_to_cpu_non_default(self):
        self._test_device_maps_gpu(
            x_from=1,
            y_from=1,
            z_to="cpu",
            device_map={1 : "cpu"},
            fn=TensorPipeAgentCudaRpcTest._gpu_add_given_devices,
        )

    @skip_if_lt_x_gpu(2)
    def test_device_map_gpu_default(self):
        self._test_device_maps_gpu(
            x_from=0,
            y_from=0,
            z_to=0,
            device_map={0 : 0}
        )

    @skip_if_lt_x_gpu(2)
    def test_device_map_gpu_non_default(self):
        self._test_device_maps_gpu(
            x_from=1,
            y_from=1,
            z_to=1,
            device_map={1 : 1}
        )

    @skip_if_lt_x_gpu(2)
    def test_device_map_gpu_default_to_non_default(self):
        self._test_device_maps_gpu(
            x_from=0,
            y_from=0,
            z_to=1,
            device_map={0 : 1}
        )

    @skip_if_lt_x_gpu(2)
    def test_device_map_gpu_non_default_to_default(self):
        self._test_device_maps_gpu(
            x_from=1,
            y_from=1,
            z_to=0,
            device_map={1 : 0}
        )

    @skip_if_lt_x_gpu(2)
    def test_device_map_gpu_mixed_1(self):
        self._test_device_maps_gpu(
            x_from=0,
            y_from=1,
            z_to=0,
            device_map={0 : 0, 1 : 1}
        )

    @skip_if_lt_x_gpu(2)
    def test_device_map_gpu_mixed_2(self):
        self._test_device_maps_gpu(
            x_from=0,
            y_from=1,
            z_to=1,
            device_map={0 : 0, 1 : 1}
        )

    @skip_if_lt_x_gpu(2)
    def test_device_map_gpu_mixed_3(self):
        self._test_device_maps_gpu(
            x_from=1,
            y_from=0,
            z_to=0,
            device_map={0 : 0, 1 : 1}
        )

    @skip_if_lt_x_gpu(2)
    def test_device_map_gpu_mixed_4(self):
        self._test_device_maps_gpu(
            x_from=1,
            y_from=0,
            z_to=1,
            device_map={0 : 0, 1 : 1}
        )

    @skip_if_lt_x_gpu(2)
    def test_device_map_gpu_mixed_5(self):
        self._test_device_maps_gpu(
            x_from=0,
            y_from=1,
            z_to=0,
            device_map={0 : 1, 1 : 0}
        )

    @skip_if_lt_x_gpu(2)
    def test_device_map_gpu_mixed_6(self):
        self._test_device_maps_gpu(
            x_from=0,
            y_from=1,
            z_to=1,
            device_map={0 : 1, 1 : 0}
        )

    @skip_if_lt_x_gpu(2)
    def test_device_map_gpu_mixed_7(self):
        self._test_device_maps_gpu(
            x_from=1,
            y_from=0,
            z_to=0,
            device_map={0 : 1, 1 : 0}
        )

    @skip_if_lt_x_gpu(2)
    def test_device_map_gpu_mixed_8(self):
        self._test_device_maps_gpu(
            x_from=1,
            y_from=0,
            z_to=1,
            device_map={0 : 1, 1 : 0}
        )

    @skip_if_lt_x_gpu(2)
    def test_device_map_gpu_mixed_self_1(self):
        self._test_device_maps_gpu(
            x_from=0,
            y_from=1,
            z_to=0,
            device_map={0 : 0, 1 : 1},
            dst=worker_name(self.rank)
        )

    @skip_if_lt_x_gpu(2)
    def test_device_map_gpu_mixed_self_2(self):
        self._test_device_maps_gpu(
            x_from=0,
            y_from=1,
            z_to=1,
            device_map={0 : 0, 1 : 1},
            dst=worker_name(self.rank)
        )

    @skip_if_lt_x_gpu(2)
    def test_device_map_gpu_mixed_self_3(self):
        self._test_device_maps_gpu(
            x_from=1,
            y_from=0,
            z_to=0,
            device_map={0 : 0, 1 : 1},
            dst=worker_name(self.rank)
        )

    @skip_if_lt_x_gpu(2)
    def test_device_map_gpu_mixed_self_4(self):
        self._test_device_maps_gpu(
            x_from=1,
            y_from=0,
            z_to=1,
            device_map={0 : 0, 1 : 1},
            dst=worker_name(self.rank)
        )

    @skip_if_lt_x_gpu(2)
    def test_device_map_gpu_mixed_self_5(self):
        self._test_device_maps_gpu(
            x_from=0,
            y_from=1,
            z_to=0,
            device_map={0 : 1, 1 : 0},
            dst=worker_name(self.rank)
        )

    @skip_if_lt_x_gpu(2)
    def test_device_map_gpu_mixed_self_6(self):
        self._test_device_maps_gpu(
            x_from=0,
            y_from=1,
            z_to=1,
            device_map={0 : 1, 1 : 0},
            dst=worker_name(self.rank)
        )

    @skip_if_lt_x_gpu(2)
    def test_device_map_gpu_mixed_self_7(self):
        self._test_device_maps_gpu(
            x_from=1,
            y_from=0,
            z_to=0,
            device_map={0 : 1, 1 : 0},
            dst=worker_name(self.rank)
        )

    @skip_if_lt_x_gpu(2)
    def test_device_map_gpu_mixed_self_8(self):
        self._test_device_maps_gpu(
            x_from=1,
            y_from=0,
            z_to=1,
            device_map={0 : 1, 1 : 0},
            dst=worker_name(self.rank)
        )

    @staticmethod
    def _gpu_add_multi_gpu(x, y):
        if all([x.is_cuda, x.device.index == 1, y.is_cuda, y.device.index == 0]):
            return x.to(0) + y, x - y.to(1)
        else:
            raise ValueError("Wrong device affinity")

    def _test_device_maps_multi_gpu(self, dst):
        options = self.rpc_backend_options
        options.set_device_map(dst, {0: 1})
        options.set_device_map(dst, {1: 0})

        rpc.init_rpc(
            name=worker_name(self.rank),
            backend=self.rpc_backend,
            rank=self.rank,
            world_size=self.world_size,
            rpc_backend_options=options,
        )

        x = torch.zeros(2).to(0)
        y = torch.ones(2).to(1)
        rets = rpc.rpc_sync(
            dst,
            TensorPipeAgentCudaRpcTest._gpu_add_multi_gpu,
            args=(x, y)
        )

        self.assertEqual(rets[0].device, torch.device(1))
        self.assertEqual(rets[1].device, torch.device(0))
        self.assertEqual(rets[0], (torch.zeros(2) + torch.ones(2)).to(1))
        self.assertEqual(rets[1], (torch.zeros(2) - torch.ones(2)).to(0))
        rpc.shutdown()

    @skip_if_lt_x_gpu(2)
    def test_device_maps_multi_gpu(self):
        dst = worker_name((self.rank + 1) % self.world_size)
        self._test_device_maps_multi_gpu(dst)

    @skip_if_lt_x_gpu(2)
    def test_device_maps_multi_gpu_self(self):
        dst = worker_name(self.rank)
        self._test_device_maps_multi_gpu(dst)

    @staticmethod
    def _gpu_add_return_to_gpu(x, y):
        if x.device.type == 'cpu' and y.device.type == 'cpu':
            return (x + y).to(0), (x - y).to(1), (x * y).to(2), (x / y).to(3)
        else:
            raise ValueError("Wrong device affinity")

    @skip_if_lt_x_gpu(2)
    def test_device_maps_in_options(self):
        dst = worker_name((self.rank + 1) % self.world_size)
        options = self.rpc_backend_options

        rpc.init_rpc(
            name=worker_name(self.rank),
            backend=self.rpc_backend,
            rank=self.rank,
            world_size=self.world_size,
            rpc_backend_options=rpc.TensorPipeRpcBackendOptions(
                init_method=options.init_method,
                num_worker_threads=options.num_worker_threads,
                device_maps={dst: {0: 1, 1: 0}}
            )
        )

        rets = rpc.rpc_sync(
            dst,
            TensorPipeAgentCudaRpcTest._gpu_add_multi_gpu,
            args=(torch.zeros(2).to(0), torch.ones(2).to(1))
        )
        self.assertEqual(rets[0].device, torch.device(1))
        self.assertEqual(rets[1].device, torch.device(0))
        self.assertEqual(rets[0], (torch.zeros(2) + torch.ones(2)).to(1))
        self.assertEqual(rets[1], (torch.zeros(2) - torch.ones(2)).to(0))
        rpc.shutdown()

    def _test_device_maps_return_to_gpu(self, dst):
        options = self.rpc_backend_options

        options.set_device_map(dst, {0: 1})
        options.set_device_map(dst, {1: 2})
        options.set_device_map(dst, {2: 3})
        options.set_device_map(dst, {3: 0})

        rpc.init_rpc(
            name=worker_name(self.rank),
            backend=self.rpc_backend,
            rank=self.rank,
            world_size=self.world_size,
            rpc_backend_options=options,
        )

        rets = rpc.rpc_sync(
            dst,
            TensorPipeAgentCudaRpcTest._gpu_add_return_to_gpu,
            args=(torch.zeros(2), torch.ones(2))
        )
        for i in range(len(rets)):
            self.assertEqual(rets[i].device, torch.device((3 + i) % 4))
        self.assertEqual(rets[0], (torch.zeros(2) + torch.ones(2)).to(3))
        self.assertEqual(rets[1], (torch.zeros(2) - torch.ones(2)).to(0))
        self.assertEqual(rets[2], (torch.zeros(2) * torch.ones(2)).to(1))
        self.assertEqual(rets[3], (torch.zeros(2) / torch.ones(2)).to(2))
        rpc.shutdown()

    @skip_if_lt_x_gpu(4)
    def test_device_maps_return_to_gpu(self):
        dst = worker_name((self.rank + 1) % self.world_size)
        self._test_device_maps_return_to_gpu(dst)

    @skip_if_lt_x_gpu(4)
    def test_device_maps_return_to_gpu_self(self):
        dst = worker_name(self.rank)
        self._test_device_maps_return_to_gpu(dst)

    @staticmethod
    def _add_to_gpu(x, y):
        return (x + y).to(0)

    def _test_device_maps_missing_config(self, mode):
        dst = worker_name((self.rank + 1) % self.world_size)
        errMsg = (
            "TensorPipe RPC backend only supports CPU tensors by default.*"
            "`set_device_map` on `TensorPipeRpcBackendOptions`"
        )

        with self.assertRaisesRegex(RuntimeError, errMsg):
            if mode == RPCExecMode.SYNC:
                rpc.rpc_sync(dst, torch.add, args=(torch.zeros(2).to(0), 1))
            elif mode == RPCExecMode.REMOTE:
                rpc.remote(dst, torch.add, args=(torch.zeros(2).to(0), 1)).to_here()
            else:
                raise ValueError(f"unexpected mode {mode}")

        # make sure RPC is still functioning
        ret = rpc.rpc_sync(dst, torch.add, args=(torch.ones(2), 1))
        self.assertEqual(ret, torch.ones(2) + 1)

    def _test_device_maps_missing_config_response(self, mode):
        dst = worker_name((self.rank + 1) % self.world_size)
        errMsg = "Response device mapping is not available"

        with self.assertRaisesRegex(RuntimeError, errMsg):
            if mode == RPCExecMode.SYNC:
                rpc.rpc_sync(
                    dst,
                    TensorPipeAgentCudaRpcTest._add_to_gpu,
                    args=(torch.zeros(2), 1)
                )
            elif mode == RPCExecMode.REMOTE:
                rpc.remote(
                    dst,
                    TensorPipeAgentCudaRpcTest._add_to_gpu,
                    args=(torch.zeros(2), 1)
                ).to_here()
            else:
                raise ValueError(f"unexpected mode {mode}")

        # make sure RPC is still functioning
        ret = rpc.rpc_sync(dst, torch.add, args=(torch.ones(2), 1))
        self.assertEqual(ret, torch.ones(2) + 1)

    @skip_if_lt_x_gpu(1)
    @dist_init
    def test_device_maps_missing_config(self):
        self._test_device_maps_missing_config(RPCExecMode.SYNC)

    @skip_if_lt_x_gpu(1)
    def test_device_maps_missing_config_not_timeout(self):
        dst = worker_name((self.rank + 1) % self.world_size)
        options = self.rpc_backend_options

        rpc.init_rpc(
            name=worker_name(self.rank),
            backend=self.rpc_backend,
            rank=self.rank,
            world_size=self.world_size,
            rpc_backend_options=self.rpc_backend_options
        )

        timeout = rpc.get_rpc_timeout()

        tik = time.time()
        self._test_device_maps_missing_config(RPCExecMode.SYNC)
        rpc.shutdown()
        tok = time.time()

        self.assertTrue(tok - tik < timeout)

    @skip_if_lt_x_gpu(1)
    @dist_init
    def test_device_maps_missing_config_loop(self):
        for _ in range(self.rpc_backend_options.num_worker_threads + 5):
            self._test_device_maps_missing_config(RPCExecMode.SYNC)

    @skip_if_lt_x_gpu(1)
    @dist_init
    def test_device_maps_missing_config_response(self):
        self._test_device_maps_missing_config_response(RPCExecMode.SYNC)

    @skip_if_lt_x_gpu(1)
    @dist_init
    def test_device_maps_missing_config_response_loop(self):
        for _ in range(self.rpc_backend_options.num_worker_threads + 5):
            self._test_device_maps_missing_config_response(RPCExecMode.SYNC)

    @skip_if_lt_x_gpu(1)
    @dist_init
    def test_device_maps_missing_config_remote(self):
        self._test_device_maps_missing_config(RPCExecMode.REMOTE)

    @skip_if_lt_x_gpu(1)
    @dist_init
    def test_device_maps_missing_config_remote_response(self):
        self._test_device_maps_missing_config_response(RPCExecMode.REMOTE)

    @skip_if_lt_x_gpu(2)
    def test_device_maps_remote(self):
        options = self.rpc_backend_options
        dst = worker_name((self.rank + 1) % self.world_size)
        options.set_device_map(dst, {1: 0})

        rpc.init_rpc(
            name=worker_name(self.rank),
            backend=self.rpc_backend,
            rank=self.rank,
            world_size=self.world_size,
            rpc_backend_options=options,
        )

        rref = rpc.remote(
            dst,
            TensorPipeAgentCudaRpcTest._add_to_gpu,
            args=(torch.zeros(2), 1)
        )

        self.assertEqual(rref.to_here().device.index, 1)
        self.assertEqual(rref.to_here(), torch.ones(2).to(1))

        rpc.shutdown()

    @staticmethod
    def _slow_add_on_user_stream(x, y):
        s0 = torch.cuda.current_stream(x.device)
        s1 = torch.cuda.Stream(device=x.device)
        s1.wait_stream(s0)
        x.record_stream(s1)
        y.record_stream(s1)
        with torch.cuda.stream(s1):
            torch.cuda._sleep(10 * FIFTY_MIL_CYCLES)
            z = x + y
        s0.wait_stream(s1)
        z.record_stream(s0)
        return z

    def _test_custom_stream(self, fn, device_map):
        options = self.rpc_backend_options
        dst = worker_name((self.rank + 1) % self.world_size)
        options.set_device_map(dst, device_map)

        rpc.init_rpc(
            name=worker_name(self.rank),
            backend=self.rpc_backend,
            rank=self.rank,
            world_size=self.world_size,
            rpc_backend_options=options,
        )

        fn(dst)

        rpc.shutdown()

    def _test_stream_sync(self, dst):
        x = torch.ones(2, 2).to(0)
        ret = rpc.rpc_sync(
            dst,
            TensorPipeAgentCudaRpcTest._slow_add_on_user_stream,
            args=(x, x)
        )
        self.assertEqual(ret, 2 * x)

    @skip_if_lt_x_gpu(2)
    def test_custom_stream(self):
        self._test_custom_stream(self._test_stream_sync, {"cuda:0": "cuda:1"})

    def _test_stream_multi_async(self, dst):
        futs = []
        for i in range(20):
            x = torch.ones(2, 2).to(0) * i
            futs.append(
                rpc.rpc_async(
                    dst,
                    TensorPipeAgentCudaRpcTest._slow_add_on_user_stream,
                    args=(x, x)
                )
            )

        for i in range(20):
            self.assertEqual(futs[i].wait(), 2 * torch.ones(2, 2).to(0) * i)

    @skip_if_lt_x_gpu(2)
    def test_custom_stream_multi(self):
        self._test_custom_stream(
            self._test_stream_multi_async,
            {"cuda:0": "cuda:1"}
        )

    @staticmethod
    def _nested_slow_add_on_user_stream(dst, x, y, z):
        ret = rpc.rpc_sync(
            dst,
            TensorPipeAgentCudaRpcTest._slow_add_on_user_stream,
            args=(x, y)
        )

        return TensorPipeAgentCudaRpcTest._slow_add_on_user_stream(ret, z)

    def _test_stream_nested_sync(self, dst):
        x = torch.ones(2, 2).to(0)
        y = torch.ones(2, 2).to(0) * 2
        z = torch.ones(2, 2).to(0) * 3
        nested_dst = worker_name((self.rank + 2) % self.world_size)
        ret = rpc.rpc_sync(
            dst,
            TensorPipeAgentCudaRpcTest._nested_slow_add_on_user_stream,
            args=(nested_dst, x, y, z)
        )
        self.assertEqual(ret, 6 * x)

    @skip_if_lt_x_gpu(2)
    def test_custom_stream_nested(self):
        self._test_custom_stream(
            self._test_stream_nested_sync,
            {"cuda:0": "cuda:1", "cuda:1": "cuda:0"}
        )

    def _test_stream_nested_multi_async(self, dst):
        if self.rank == 0:
            futs = []
            n = 5
            xs, ys, zs = [], [], []
            for i in range(n):
                x = torch.ones(2, 2).to(0) * (i - 1)
                y = torch.ones(2, 2).to(0) * i
                z = torch.ones(2, 2).to(0) * (i + 1)
                xs.append(x)
                ys.append(y)
                zs.append(z)
                nested_dst = worker_name((self.rank + 2) % self.world_size)
                futs.append(
                    rpc.rpc_async(
                        dst,
                        TensorPipeAgentCudaRpcTest._nested_slow_add_on_user_stream,
                        args=(nested_dst, x, y, z)
                    )
                )

            for i in range(n):
                self.assertEqual(futs[i].wait(), xs[i] + ys[i] + zs[i])

    @skip_if_lt_x_gpu(2)
    def test_custom_stream_nested_multi(self):
        self._test_custom_stream(
            self._test_stream_nested_multi_async,
            {"cuda:0": "cuda:1", "cuda:1": "cuda:0"}
        )

    @staticmethod
    def _gpu_add_wrong_gpus(x, y):
        if x.is_cuda and y.is_cuda:
            return x.cpu() + y.cuda()
        else:
            raise ValueError("Wrong device affinity")

    @skip_if_lt_x_gpu(1)
    def test_device_mismatch(self):
        dst = worker_name((self.rank + 1) % self.world_size)
        options = self.rpc_backend_options
        options.set_device_map(dst, {0: 0})

        rpc.init_rpc(
            name=worker_name(self.rank),
            backend=self.rpc_backend,
            rank=self.rank,
            world_size=self.world_size,
            rpc_backend_options=options,
        )

        x = torch.zeros(2).to(0)
        y = torch.ones(2).to(0)

        with self.assertRaisesRegex(
            RuntimeError,
            "Expected all tensors to be on the same device, but found at least two devices"
        ):
            rets = rpc.rpc_sync(
                dst,
                TensorPipeAgentCudaRpcTest._gpu_add_wrong_gpus,
                args=(x, y)
            )

        rpc.shutdown()

    def _test_rref_synchronization(self, local_device, remote_device):
        dst = worker_name((self.rank + 1) % self.world_size)
        options = self.rpc_backend_options
        options.set_device_map(dst, {local_device : remote_device})

        rpc.init_rpc(
            name=worker_name(self.rank),
            backend=self.rpc_backend,
            rank=self.rank,
            world_size=self.world_size,
            rpc_backend_options=options,
        )

        if self.rank == 1:
            # This test compares rref.rpc_sync().forward(x) vs rref.remote().forward(x).to_here()
            # If to_here() is properly synchronized with forward(x) the results must be identical
            # This test needs multiple iterations and significant batch size to simulate real
            # training of a CNN of MNIST-like data.
            # see https://github.com/pytorch/pytorch/issues/54771
            rref = rpc.remote(dst, MyConvNetForMNIST, args=(remote_device,))
            for _ in range(10):
                x = torch.randn(200, 1, 28, 28).to(local_device)
                actual = rref.remote().forward(x).to_here()
                expected = rref.rpc_sync().forward(x)
                self.assertEqual(actual, expected)

        rpc.shutdown()

    @skip_if_lt_x_gpu(1)
    def test_rref_to_here_synchronization1(self):
        self._test_rref_synchronization("cuda:0", "cuda:0")

    @skip_if_lt_x_gpu(2)
    def test_rref_to_here_synchronization2(self):
        self._test_rref_synchronization("cuda:1", "cuda:0")

    @skip_if_lt_x_gpu(2)
    def test_rref_to_here_synchronization3(self):
        self._test_rref_synchronization("cuda:1", "cuda:1")

    @skip_if_lt_x_gpu(2)
    def test_rref_to_here_synchronization4(self):
        self._test_rref_synchronization("cuda:0", "cuda:1")

    def _test_rref_as_arg_synchronization(
        self,
        local_device,
        remote_device,
        devicesOptions=None
    ):
        dst = worker_name((self.rank + 1) % self.world_size)
        options = self.rpc_backend_options
        options.set_device_map(dst, {local_device: remote_device})

        input_src = worker_name((self.rank - 1 + self.world_size) % self.world_size)
        options.set_device_map(input_src, {remote_device: local_device})

        if devicesOptions is not None:
            options.set_devices(devicesOptions[self.rank])

        rpc.init_rpc(
            name=worker_name(self.rank),
            backend=self.rpc_backend,
            rank=self.rank,
            world_size=self.world_size,
            rpc_backend_options=options,
        )

        if self.rank == 1:
            # This test compares rref.rpc_sync().forward(x) vs rref.remote().forward(x).to_here()
            # If to_here() is properly synchronized with forward(x) the results must be identical
            # This test needs multiple iterations and significant batch size to simulate real
            # training of a CNN of MNIST-like data.
            # see https://github.com/pytorch/pytorch/issues/54771
            rref = rpc.remote(dst, MyConvNetForMNIST, args=(remote_device,))
            for _ in range(10):
                rref_x = RRef(torch.randn(200, 1, 28, 28).to(local_device))
                actual = rref.remote().forward(rref_x, True).to_here()
                expected = rref.rpc_sync().forward(rref_x, True)
                self.assertEqual(actual, expected)

        rpc.shutdown()

    @skip_if_lt_x_gpu(1)
    def test_rref_as_arg_synchronization1(self):
        self._test_rref_as_arg_synchronization("cuda:0", "cuda:0")

    @skip_if_lt_x_gpu(2)
    def test_rref_as_arg_synchronization2(self):
        self._test_rref_as_arg_synchronization("cuda:1", "cuda:0")

    @skip_if_lt_x_gpu(2)
    def test_rref_as_arg_synchronization3(self):
        self._test_rref_as_arg_synchronization("cuda:1", "cuda:1")

    @skip_if_lt_x_gpu(2)
    def test_rref_as_arg_synchronization4(self):
        self._test_rref_as_arg_synchronization("cuda:0", "cuda:1")

    @skip_if_lt_x_gpu(1)
    def test_rref_as_arg_synchronization5(self):
        self._test_rref_as_arg_synchronization(
            "cuda:0",
            "cuda:0",
            [["cuda:0"] for _ in range(4)],  # devicesOptions
        )

    @staticmethod
    def _rref_relay(rref):
        return rref.to_here()

    def _test_rref_forward_synchronization(self, local_device, remote_device):
        options = self.rpc_backend_options

        input_src = worker_name(0)
        model_dst = worker_name(1)
        out_relay = worker_name(2)

        if self.rank == 0:
            # for 1) model construction 2) forward execution
            options.set_device_map(model_dst, {local_device: remote_device})

            # Forward output will be first copied to the relay node before
            # returning to the worker. This is intentional, to test RRef
            # forward CUDA stream synchronizations.
            options.set_device_map(out_relay, {local_device: local_device})
        elif self.rank == 1:
            # worker1 hosts the model and runs forward. The forward functions
            # calls RRef.to_here(), hence needs to configure the device map
            options.set_device_map(input_src, {remote_device: local_device})
        elif self.rank == 2:
            # worker2 will get the out RRef and call to_here() and hence, needs
            # to configure devcie map.
            options.set_device_map(model_dst, {local_device: remote_device})

        rpc.init_rpc(
            name=worker_name(self.rank),
            backend=self.rpc_backend,
            rank=self.rank,
            world_size=self.world_size,
            rpc_backend_options=options,
        )

        if self.rank == 0:
            # This test compares rref.rpc_sync().forward(x) vs rref.remote().forward(x).to_here()
            # If to_here() is properly synchronized with forward(x) the results must be identical
            # This test needs multiple iterations and significant batch size to simulate real
            # training of a CNN of MNIST-like data.
            # see https://github.com/pytorch/pytorch/issues/54771
            rref = rpc.remote(model_dst, MyConvNetForMNIST, args=(remote_device,))
            for _ in range(10):
                rref_input = RRef(torch.randn(200, 1, 28, 28).to(local_device))
                rref_out = rref.remote().forward(rref_input, True)
                out = rpc.remote(
                    out_relay,
                    TensorPipeAgentCudaRpcTest._rref_relay,
                    args=(rref_out,)
                ).to_here()
                expected = rref.rpc_sync().forward(rref_input, True)
                self.assertEqual(out, expected)

        rpc.shutdown()

    @skip_if_lt_x_gpu(1)
    def test_rref_forward_synchronization1(self):
        self._test_rref_forward_synchronization("cuda:0", "cuda:0")

    @skip_if_lt_x_gpu(2)
    def test_rref_forward_synchronization2(self):
        self._test_rref_forward_synchronization("cuda:0", "cuda:1")

    @skip_if_lt_x_gpu(2)
    def test_rref_forward_synchronization3(self):
        self._test_rref_forward_synchronization("cuda:1", "cuda:0")

    @skip_if_lt_x_gpu(2)
    def test_rref_forward_synchronization4(self):
        self._test_rref_forward_synchronization("cuda:1", "cuda:1")

    def _test_owner_rref_forward_synchronization(self, local_device, remote_device):
        if self.rank == 0:
            options = self.rpc_backend_options
            options.set_device_map("w0", {local_device: remote_device})
            rpc.init_rpc(
                "w0",
                rank=0,
                world_size=1,
                rpc_backend_options=options
            )

            model = rpc.remote(
                "w0", torch.nn.Linear, (2048, 20000)
            ).remote().to(remote_device)
            for _ in range(30):
                data = torch.rand(2048, 2048).to(local_device)
                output = model.rpc_sync().forward(data)
                # to_here() internally calls localValue as the caller is
                # the owner of the RRef.
                v0 = rpc.RRef(output).remote().sum().to_here().item()
                v1 = output.sum().item()
                self.assertEqual(v0, v1)

            rpc.shutdown()

    @skip_if_lt_x_gpu(1)
    def test_owner_rref_forward_synchronization1(self):
        self._test_owner_rref_forward_synchronization("cuda:0", "cuda:0")

    @skip_if_lt_x_gpu(2)
    def test_owner_rref_forward_synchronization2(self):
        self._test_owner_rref_forward_synchronization("cuda:0", "cuda:1")

    @skip_if_lt_x_gpu(2)
    def test_owner_rref_forward_synchronization3(self):
        self._test_owner_rref_forward_synchronization("cuda:1", "cuda:0")

    @skip_if_lt_x_gpu(2)
    def test_owner_rref_forward_synchronization4(self):
        self._test_owner_rref_forward_synchronization("cuda:1", "cuda:1")

    @staticmethod
    def _return_tensor_view(i):
        x = torch.ones(1000, 200).cuda(0) * i
        torch.cuda._sleep(10 * FIFTY_MIL_CYCLES)
        # serialization of the return value will create a new tensor from the
        # view, which is done outside of the user function.
        return x.split(100)[0]

    @skip_if_lt_x_gpu(1)
    def test_tensor_view_as_return_value(self):
        dst = worker_name((self.rank + 1) % self.world_size)
        options = self.rpc_backend_options
        options.set_device_map(dst, {0 : 0})

        rpc.init_rpc(
            name=worker_name(self.rank),
            backend=self.rpc_backend,
            rank=self.rank,
            world_size=self.world_size,
            rpc_backend_options=options,
        )

        futs = []
        for i in range(5):
            futs.append(rpc.rpc_async(
                dst,
                TensorPipeAgentCudaRpcTest._return_tensor_view,
                args=(i,)
            ))

        for i in range(5):
            self.assertEqual(torch.ones(100, 200) * i, futs[i].wait())

        rpc.shutdown()

    @skip_if_lt_x_gpu(2)
    def test_devices_option_mismatch(self):
        with self.assertRaisesRegex(
            ValueError,
            "Node worker0 has unexpected source devices in its device map for worker1"
        ):
            dst = worker_name((self.rank + 1) % self.world_size)
            options = self.rpc_backend_options
            options.set_device_map(dst, {0 : 0})
            options.set_devices([1])

            rpc.init_rpc(
                name=worker_name(self.rank),
                backend=self.rpc_backend,
                rank=self.rank,
                world_size=self.world_size,
                rpc_backend_options=options,
            )

            rpc.shutdown()

    @skip_if_lt_x_gpu(2)
    def test_devices_option_mismatch_reverse(self):
        with self.assertRaisesRegex(
            ValueError,
            "Node worker0 has unexpected target devices in its device map for worker1"
        ):
            dst = worker_name((self.rank + 1) % self.world_size)

            options = rpc.TensorPipeRpcBackendOptions(
                init_method=self.rpc_backend_options.init_method,
                num_worker_threads=self.rpc_backend_options.num_worker_threads,
                device_maps={dst: {0 : 1}},
                devices=[0]
            )

            rpc.init_rpc(
                name=worker_name(self.rank),
                backend=self.rpc_backend,
                rank=self.rank,
                world_size=self.world_size,
                rpc_backend_options=options,
            )

            rpc.shutdown()

    @skip_if_lt_x_gpu(1)
    def test_cuda_future_device_as_int(self):
        fut = Future(devices=[0])

    @skip_if_lt_x_gpu(1)
    def test_cuda_future_device_as_str(self):
        fut = Future(devices=["cuda:0"])

    @skip_if_lt_x_gpu(1)
    def test_cuda_future_device_as_device(self):
        fut = Future(devices=[torch.device("cuda", 0)])

    @skip_if_lt_x_gpu(1)
    def test_cuda_future_device_not_cuda(self):
        with self.assertRaisesRegex(
            ValueError, "Expected devices to have indices, got cpu"
        ):
            fut = Future(devices=["cpu"])

    def _test_cuda_future_extraction(self, wrapper, unwrapper, sparse_tensor):
        # We check proper CUDA stream synchronization by adding to the tensor
        # in one stream to get the expected value, and reading it from another stream.
        future = Future(devices=["cuda:0"])
        with torch.cuda.device("cuda:0"):
            stream = torch.cuda.Stream()
            another_stream = torch.cuda.Stream()
            with torch.cuda.stream(stream):
                if sparse_tensor:
                    tensor = build_sparse_tensor().to("cuda:0")
                    add_tensor = build_sparse_tensor().to("cuda:0")
                    expected_tensor = (tensor + add_tensor).coalesce()
                else:
                    tensor = torch.zeros((100,), device="cuda:0")
                    add_tensor = torch.ones((100,), device="cuda:0")
                    expected_tensor = tensor + add_tensor
                torch.cuda._sleep(int(1000 * get_cycles_per_ms()))
                tensor += add_tensor
                if sparse_tensor:
                    tensor = tensor.coalesce()
                future.set_result(wrapper(tensor))
            with torch.cuda.stream(another_stream):
                tensor = unwrapper(future.wait())
                if sparse_tensor:
                    self.assertTrue(torch.eq(tensor.indices(), expected_tensor.indices()).all().item())
                    self.assertTrue(torch.eq(tensor.values(), expected_tensor.values()).all().item())
                    self.assertEqual(tensor.size(), expected_tensor.size())
                else:
                    self.assertTrue(torch.eq(tensor, expected_tensor).all().item())

    @skip_if_lt_x_gpu(1)
    def test_cuda_future_can_extract_cuda_tensor(self):
        self._test_cuda_future_extraction(
            wrapper=lambda t: t, unwrapper=lambda v: v, sparse_tensor=False
        )

    @skip_if_lt_x_gpu(1)
    def test_cuda_future_can_extract_list_with_cuda_tensor(self):
        self._test_cuda_future_extraction(
            wrapper=lambda t: [t], unwrapper=lambda v: v[0], sparse_tensor=False
        )

    @skip_if_lt_x_gpu(1)
    def test_cuda_future_can_extract_custom_class_with_cuda_tensor(self):
        self._test_cuda_future_extraction(
            wrapper=lambda t: TensorWrapper(t), unwrapper=lambda v: v.tensor, sparse_tensor=False
        )

    @skip_if_lt_x_gpu(1)
    def test_cuda_future_can_extract_cuda_sparse_tensor(self):
        self._test_cuda_future_extraction(
            wrapper=lambda t: t, unwrapper=lambda v: v, sparse_tensor=True
        )

    @skip_if_lt_x_gpu(1)
    def test_cuda_future_can_extract_list_with_cuda_sparse_tensor(self):
        self._test_cuda_future_extraction(
            wrapper=lambda t: [t], unwrapper=lambda v: v[0], sparse_tensor=True
        )

    @skip_if_lt_x_gpu(1)
    def test_cuda_future_can_extract_custom_class_with_cuda_sparse_tensor(self):
        self._test_cuda_future_extraction(
            wrapper=lambda t: TensorWrapper(t), unwrapper=lambda v: v.tensor, sparse_tensor=True
        )

    @skip_if_lt_x_gpu(2)
    def test_cuda_future_callback_changes_devices(self):
        # We check proper CUDA stream synchronization by filling the tensor with
        # the expected value in one stream, and reading it from another stream.
        tensor0 = torch.zeros((100,), device="cuda:0")
        tensor1 = torch.zeros((100,), device="cuda:1")
        parent_future = Future(devices=["cuda:0", "cuda:1"])

        def cb(fut):
            t0 = fut.value()
            tensor1.copy_(t0, non_blocking=True)
            return tensor1

        child_future = parent_future.then(cb)
        with torch.cuda.device("cuda:0"):
            stream = torch.cuda.Stream()
            with torch.cuda.stream(stream):
                torch.cuda._sleep(int(1000 * get_cycles_per_ms()))
                tensor0.fill_(1)
                parent_future.set_result(tensor0)
        with torch.cuda.device("cuda:1"):
            another_stream = torch.cuda.Stream()
            with torch.cuda.stream(another_stream):
                self.assertTrue(torch.eq(child_future.wait(), 1).all().item())

    @skip_if_lt_x_gpu(2)
    def test_cuda_future_value_on_bad_device(self):
        tensor0 = torch.zeros((100,), device="cuda:0")
        tensor1 = torch.zeros((100,), device="cuda:1")
        parent_future = Future(devices=["cuda:1"])

        # As a plus, we test that futures still invoke callbacks even in case of
        # error, and that the child futures are successful if those callbacks
        # don't access the parent future.
        def cb(fut):
            with torch.cuda.device("cuda:1"):
                torch.cuda._sleep(int(1000 * get_cycles_per_ms()))
                tensor1.fill_(1)
                return tensor1

        child_future = parent_future.then(cb)
        with torch.cuda.device("cuda:0"):
            stream = torch.cuda.Stream()
            with torch.cuda.stream(stream):
                torch.cuda._sleep(int(1000 * get_cycles_per_ms()))
                tensor0.fill_(1)
                parent_future.set_result(tensor0)
        with self.assertRaisesRegex(
            ValueError,
            r"The result contained tensors residing on device\(s\) cuda:0 "
            r"which are not among the expected device\(s\) cuda:1",
        ):
            parent_future.wait()
        with torch.cuda.device("cuda:1"):
            another_stream = torch.cuda.Stream()
            with torch.cuda.stream(another_stream):
                self.assertTrue(torch.eq(child_future.wait(), 1).all().item())

    @skip_if_lt_x_gpu(1)
    def test_async_execution_with_cuda_future(self):
        dst = worker_name((self.rank + 1) % self.world_size)
        options = self.rpc_backend_options
        options.set_device_map(dst, {"cuda:0": "cuda:0"})

        rpc.init_rpc(
            name=worker_name(self.rank),
            backend=self.rpc_backend,
            rank=self.rank,
            world_size=self.world_size,
            rpc_backend_options=options,
        )

        t = torch.zeros((100,), device="cuda:0")
        fut = rpc.rpc_async(dst, async_cuda_sleep_and_set_to_one, args=(t,))
        another_stream = torch.cuda.Stream("cuda:0")
        with torch.cuda.stream(another_stream):
            self.assertTrue(torch.eq(fut.wait(), 1).all().item())

        rpc.shutdown()

    @skip_if_lt_x_gpu(1)
    def test_async_execution_nested_with_cuda_future(self):
        dst = worker_name((self.rank + 1) % self.world_size)
        nested_dst = worker_name((self.rank + 2) % self.world_size)
        options = self.rpc_backend_options
        options.set_device_map(dst, {"cuda:0": "cuda:0"})

        rpc.init_rpc(
            name=worker_name(self.rank),
            backend=self.rpc_backend,
            rank=self.rank,
            world_size=self.world_size,
            rpc_backend_options=options,
        )

        a = torch.ones((100,), device="cuda:0")
        b = torch.ones((100,), device="cuda:0")
        c = torch.ones((100,), device="cuda:0")
        fut = rpc.rpc_async(dst, async_cuda_nested_add, args=(nested_dst, a, b, c))
        another_stream = torch.cuda.Stream("cuda:0")
        with torch.cuda.stream(another_stream):
            self.assertTrue(torch.eq(fut.wait(), 3).all().item())

        rpc.shutdown()

    @skip_if_lt_x_gpu(1)
    def test_cuda_future_modify_tensor_inplace(self):
        tensor = torch.zeros((100,), device="cuda:0")
        future = Future(devices=["cuda:0"])
        future.set_result(tensor)
        # It's weird to modify the value of a future once it's complete, but
        # technically possible. Currently this is considered undefined behavior
        # (in practice the future will ignore the modification and still
        # synchronize with the original value). We could one day add logic to
        # detect and warn or throw in such cases, but for now we just check that
        # this doesn't crash.
        tensor.fill_(1)
        future.wait()

    @skip_if_lt_x_gpu(1)
    def test_cuda_future_replace_tensor(self):
        tensor_list = [torch.zeros((100,), device="cuda:0")]
        future = Future(devices=["cuda:0"])
        future.set_result(tensor_list)
        # It's weird to modify the value of a future once it's complete, but
        # technically possible. Currently this is considered undefined behavior
        # (in practice the future will ignore the modification and still
        # synchronize with the original value). We could one day add logic to
        # detect and warn or throw in such cases, but for now we just check that
        # this doesn't crash.
        # We set things up so that the original tensor contained in the list
        # gets deleted once we replace it with the other one. This will
        # invalidate any cached information held by the future.
        tensor_list[0] = torch.ones((100,), device="cuda:0")
        future.wait()

    @skip_if_lt_x_gpu(1)
    def test_rref_with_unpickleable_attributes(self):
        dst = worker_name((self.rank + 1) % self.world_size)
        options = self.rpc_backend_options
        options.set_device_map(dst, {"cuda:0": "cuda:0"})

        rpc.init_rpc(
            name=worker_name(self.rank),
            backend=self.rpc_backend,
            rank=self.rank,
            world_size=self.world_size,
            rpc_backend_options=options,
        )

        rref = rpc.remote(dst, TensorWrapper, args=(torch.zeros(42, device="cuda:0"),))
        rref.rpc_sync().increase(1)
        ret = rref.rpc_sync().sum()
        self.assertEqual(ret, 42)

        rpc.shutdown()<|MERGE_RESOLUTION|>--- conflicted
+++ resolved
@@ -642,6 +642,52 @@
 load_tests = load_tests
 
 
+class MyEmbeddingBagModel(torch.nn.Module):
+    def __init__(self, sparse):
+        super().__init__()
+        self.eb = torch.nn.EmbeddingBag(
+            10,
+            10,
+            sparse=sparse
+        )
+
+    def forward(self, x):
+        return self.eb(x)
+
+
+class MyParameterServer:
+    def __init__(self, trainers):
+        self.lock = Lock()
+        self.trainers = trainers
+        self.updates = 0
+        self.futures = []
+        self.total = None
+        self.gradient = None
+
+    @staticmethod
+    def get_gradient(rref):
+        return rref.local_value().gradient
+
+    @staticmethod
+    @rpc.functions.async_execution
+    def average(rref, tensor):
+        self = rref.local_value()
+        fut = torch.futures.Future()
+        with self.lock:
+            self.futures.append(fut)
+            if self.total is None:
+                self.total = tensor
+            else:
+                self.total += tensor
+            self.updates += 1
+            if self.trainers == self.updates:
+                self.gradient = self.total / float(self.trainers)
+                for fut in self.futures:
+                    result = self.total / float(self.trainers)
+                    fut.set_result(result)
+        return fut
+
+
 class RpcTest(RpcAgentTestFixture):
     @dist_init
     def test_worker_id(self):
@@ -1200,12 +1246,10 @@
         self._multi_rpc(False)
 
     @dist_init
-<<<<<<< HEAD
     def test_multi_rpc_sparse(self):
         self._multi_rpc(True)
 
-    def _run_uneven_workload(self, f, x, num_repeat=30):
-=======
+    @dist_init
     def test_future_wait_twice(self):
         dst = worker_name((self.rank + 1) % self.world_size)
         futs = []
@@ -1219,8 +1263,7 @@
             with self.assertRaisesRegex(ValueError, "Expected error"):
                 fut.wait()
 
-    def _run_uneven_workload(self, num_repeat=30):
->>>>>>> 70a3210e
+    def _run_uneven_workload(self, f, x, num_repeat=30):
         # worker0 drives and waits for worker1 and worker2
         # throughout the test.
         if self.rank == 0:
@@ -4477,46 +4520,17 @@
 
         dist.barrier()
 
-    class VanillaPs:
-        def __init__(self, trainers):
-            self.lock = Lock()
-            self.trainers = trainers
-            self.updates = 0
-            self.futures = []
-            self.total = None
-
-        @staticmethod
-        @rpc.functions.async_execution
-        def average(rref, tensor):
-            self = rref.local_value()
-            fut = torch.futures.Future()
-            with self.lock:
-                self.futures.append(fut)
-                if self.total is None:
-                    self.total = tensor
-                else:
-                    self.total += tensor
-                self.updates += 1
-                if self.trainers == self.updates:
-                    for fut in self.futures:
-                        result = self.total / self.trainers
-                        fut.set_result(result)
-            return fut
-
-    def _trainer_func(self, rref, tensor):
-        fut = rref.rpc_async().average(*[rref, tensor])
+    def _trainer_func(self, rref, sparse):
+        m = MyEmbeddingBagModel(sparse=sparse)
+        loss_fn = nn.MSELoss()
+        outputs = m(torch.rand(10, 10).long())
+        loss_fn(outputs, torch.rand(10, 10)).backward()
+        gradient = list(m.parameters())[0].grad
+        fut = rref.rpc_async().average(rref, gradient)
         return fut.wait()
 
-    def _vanilla_ps(self, tensor):
-        # create rref on self
-        rref_self = rpc.remote(
-            worker_name(self.rank),
-            self.VanillaPs,
-            args=(self.world_size - 1,))
-        if tensor.is_sparse:
-            expected_value = build_sparse_tensor().to_dense().double()
-        else:
-            expected_value = torch.ones(3, 3)
+    def _my_parameter_server(self, sparse):
+        ps_rref = RRef(MyParameterServer(self.world_size - 1))
         futures = []
         for index in range(1, self.world_size):
             futures.append(
@@ -4524,24 +4538,33 @@
                     worker_name((self.rank + index) % self.world_size),
                     self._trainer_func,
                     args=(
-                        rref_self,
-                        tensor,
+                        ps_rref,
+                        sparse
                     ),
                 )
             )
+        trainer_gradient = None
         for fut in futures:
             result = fut.wait()
             if result.is_sparse:
                 result = result.to_dense().double()
-            self.assertTrue(torch.equal(expected_value, result))
-
-    @dist_init
-    def test_vanilla_ps(self):
-        self._vanilla_ps(torch.ones(3, 3))
-
-    @dist_init
-    def test_vanilla_ps_sparse(self):
-        self._vanilla_ps(build_sparse_tensor())
+            if trainer_gradient is None:
+                trainer_gradient = result
+            else:
+                self.assertTrue(torch.equal(trainer_gradient, result))
+        ps_gradient = ps_rref.rpc_sync().get_gradient(ps_rref)
+        if ps_gradient.is_sparse:
+            ps_gradient = ps_gradient.to_dense().double()
+        self.assertTrue(torch.equal(trainer_gradient, ps_gradient))
+
+    @dist_init
+    def test_my_parameter_server(self):
+        self._my_parameter_server(False)
+
+    @dist_init
+    def test_my_parameter_server_sparse(self):
+        self._my_parameter_server(True)
+
 
 class CudaRpcTest(RpcAgentTestFixture):
 
