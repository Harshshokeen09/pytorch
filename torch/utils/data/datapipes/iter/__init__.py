from torch.utils.data.datapipes.iter.callable import (
    CollatorIterDataPipe as Collator,
    MapperIterDataPipe as Mapper,
    TransformerIterDataPipe as Transformer,
)
from torch.utils.data.datapipes.iter.combinatorics import (
    SamplerIterDataPipe as Sampler,
    ShufflerIterDataPipe as Shuffler,
)
from torch.utils.data.datapipes.iter.combining import (
    ConcaterIterDataPipe as Concater,
    ZipperIterDataPipe as Zipper,
)
from torch.utils.data.datapipes.iter.filelister import (
    FileListerIterDataPipe as FileLister,
)
from torch.utils.data.datapipes.iter.fileloader import (
    FileLoaderIterDataPipe as FileLoader,
)
from torch.utils.data.datapipes.iter.grouping import (
    BatcherIterDataPipe as Batcher,
    BucketBatcherIterDataPipe as BucketBatcher,
    ByKeyGrouperIterDataPipe as ByKeyGrouper,
)
from torch.utils.data.datapipes.iter.httpreader import (
    HTTPReaderIterDataPipe as HttpReader,
)
from torch.utils.data.datapipes.iter.linereader import (
    LineReaderIterDataPipe as LineReader,
)
from torch.utils.data.datapipes.iter.routeddecoder import (
    RoutedDecoderIterDataPipe as RoutedDecoder,
)
from torch.utils.data.datapipes.iter.selecting import (
    FilterIterDataPipe as Filter,
)
from torch.utils.data.datapipes.iter.streamreader import (
    StreamReaderIterDataPipe as StreamReader,
)
from torch.utils.data.datapipes.iter.tararchivereader import (
    TarArchiveReaderIterDataPipe as TarArchiveReader,
)
from torch.utils.data.datapipes.iter.ziparchivereader import (
    ZipArchiveReaderIterDataPipe as ZipArchiveReader,
)
from torch.utils.data.datapipes.iter.utils import (
    IterableAsDataPipeIterDataPipe as IterableAsDataPipe,
)

__all__ = ['Batcher',
           'BucketBatcher',
           'ByKeyGrouper',
           'Collator',
           'Concater',
           'FileLister',
           'FileLoader',
           'Filter',
           'HttpReader',
<<<<<<< HEAD
           'LineReader',
           'Mapper',
=======
           'IterableAsDataPipe',
           'ListDirFiles',
           'LoadFilesFromDisk',
           'Map',
           'ReadFilesFromTar',
           'ReadFilesFromZip',
           'ReadLinesFromFile',
>>>>>>> 5a58d3c8
           'RoutedDecoder',
           'Sampler',
           'Shuffler',
           'StreamReader',
           'TarArchiveReader',
           'Transformer',
           'ZipArchiveReader',
           'Zipper']

# Please keep this list sorted
assert __all__ == sorted(__all__)<|MERGE_RESOLUTION|>--- conflicted
+++ resolved
@@ -44,7 +44,7 @@
     ZipArchiveReaderIterDataPipe as ZipArchiveReader,
 )
 from torch.utils.data.datapipes.iter.utils import (
-    IterableAsDataPipeIterDataPipe as IterableAsDataPipe,
+    IterableWrapperIterDataPipe as IterableWrapper,
 )
 
 __all__ = ['Batcher',
@@ -56,18 +56,9 @@
            'FileLoader',
            'Filter',
            'HttpReader',
-<<<<<<< HEAD
+           'IterableWrapper',
            'LineReader',
            'Mapper',
-=======
-           'IterableAsDataPipe',
-           'ListDirFiles',
-           'LoadFilesFromDisk',
-           'Map',
-           'ReadFilesFromTar',
-           'ReadFilesFromZip',
-           'ReadLinesFromFile',
->>>>>>> 5a58d3c8
            'RoutedDecoder',
            'Sampler',
            'Shuffler',
