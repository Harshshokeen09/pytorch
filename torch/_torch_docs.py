# -*- coding: utf-8 -*-
"""Adds docstrings to functions defined in the torch._C"""

import re

import torch._C
from torch._C import _add_docstr as add_docstr


def parse_kwargs(desc):
    """Maps a description of args to a dictionary of {argname: description}.
    Input:
        ('    weight (Tensor): a weight tensor\n' +
         '        Some optional description')
    Output: {
        'weight': \
        'weight (Tensor): a weight tensor\n        Some optional description'
    }
    """
    # Split on exactly 4 spaces after a newline
    regx = re.compile(r"\n\s{4}(?!\s)")
    kwargs = [section.strip() for section in regx.split(desc)]
    kwargs = [section for section in kwargs if len(section) > 0]
    return {desc.split(' ')[0]: desc for desc in kwargs}


def merge_dicts(*dicts):
    return {x: d[x] for d in dicts for x in d}


common_args = parse_kwargs("""
    input (Tensor): the input tensor.
    generator (:class:`torch.Generator`, optional): a pseudorandom number generator for sampling
    out (Tensor, optional): the output tensor.
    memory_format (:class:`torch.memory_format`, optional): the desired memory format of
        returned tensor. Default: ``torch.preserve_format``.
""")

reduceops_common_args = merge_dicts(common_args, parse_kwargs("""
    dtype (:class:`torch.dtype`, optional): the desired data type of returned tensor.
        If specified, the input tensor is casted to :attr:`dtype` before the operation
        is performed. This is useful for preventing data type overflows. Default: None.
    keepdim (bool): whether the output tensor has :attr:`dim` retained or not.
"""))

multi_dim_common = merge_dicts(reduceops_common_args, parse_kwargs("""
    dim (int or tuple of ints): the dimension or dimensions to reduce.
"""), {'keepdim_details': """
If :attr:`keepdim` is ``True``, the output tensor is of the same size
as :attr:`input` except in the dimension(s) :attr:`dim` where it is of size 1.
Otherwise, :attr:`dim` is squeezed (see :func:`torch.squeeze`), resulting in the
output tensor having 1 (or ``len(dim)``) fewer dimension(s).
"""})

single_dim_common = merge_dicts(reduceops_common_args, parse_kwargs("""
    dim (int): the dimension to reduce.
"""), {'keepdim_details': """If :attr:`keepdim` is ``True``, the output tensor is of the same size
as :attr:`input` except in the dimension :attr:`dim` where it is of size 1.
Otherwise, :attr:`dim` is squeezed (see :func:`torch.squeeze`), resulting in
the output tensor having 1 fewer dimension than :attr:`input`."""})

factory_common_args = merge_dicts(common_args, parse_kwargs("""
    dtype (:class:`torch.dtype`, optional): the desired data type of returned tensor.
        Default: if ``None``, uses a global default (see :func:`torch.set_default_tensor_type`).
    layout (:class:`torch.layout`, optional): the desired layout of returned Tensor.
        Default: ``torch.strided``.
    device (:class:`torch.device`, optional): the desired device of returned tensor.
        Default: if ``None``, uses the current device for the default tensor type
        (see :func:`torch.set_default_tensor_type`). :attr:`device` will be the CPU
        for CPU tensor types and the current CUDA device for CUDA tensor types.
    requires_grad (bool, optional): If autograd should record operations on the
        returned tensor. Default: ``False``.
    pin_memory (bool, optional): If set, returned tensor would be allocated in
        the pinned memory. Works only for CPU tensors. Default: ``False``.
    memory_format (:class:`torch.memory_format`, optional): the desired memory format of
        returned Tensor. Default: ``torch.contiguous_format``.
"""))

factory_like_common_args = parse_kwargs("""
    input (Tensor): the size of :attr:`input` will determine size of the output tensor.
    layout (:class:`torch.layout`, optional): the desired layout of returned tensor.
        Default: if ``None``, defaults to the layout of :attr:`input`.
    dtype (:class:`torch.dtype`, optional): the desired data type of returned Tensor.
        Default: if ``None``, defaults to the dtype of :attr:`input`.
    device (:class:`torch.device`, optional): the desired device of returned tensor.
        Default: if ``None``, defaults to the device of :attr:`input`.
    requires_grad (bool, optional): If autograd should record operations on the
        returned tensor. Default: ``False``.
    pin_memory (bool, optional): If set, returned tensor would be allocated in
        the pinned memory. Works only for CPU tensors. Default: ``False``.
    memory_format (:class:`torch.memory_format`, optional): the desired memory format of
        returned Tensor. Default: ``torch.preserve_format``.
""")

factory_data_common_args = parse_kwargs("""
    data (array_like): Initial data for the tensor. Can be a list, tuple,
        NumPy ``ndarray``, scalar, and other types.
    dtype (:class:`torch.dtype`, optional): the desired data type of returned tensor.
        Default: if ``None``, infers data type from :attr:`data`.
    device (:class:`torch.device`, optional): the desired device of returned tensor.
        Default: if ``None``, uses the current device for the default tensor type
        (see :func:`torch.set_default_tensor_type`). :attr:`device` will be the CPU
        for CPU tensor types and the current CUDA device for CUDA tensor types.
    requires_grad (bool, optional): If autograd should record operations on the
        returned tensor. Default: ``False``.
    pin_memory (bool, optional): If set, returned tensor would be allocated in
        the pinned memory. Works only for CPU tensors. Default: ``False``.
""")

tf32_notes = {
    "tf32_note": """This operator supports :ref:`TensorFloat32<tf32_on_ampere>`."""
}


reproducibility_notes = {
    "forward_reproducibility_note": """This operation may behave nondeterministically when given tensors on \
a CUDA device. See :doc:`/notes/randomness` for more information.""",
    "backward_reproducibility_note": """This operation may produce nondeterministic gradients when given tensors on \
a CUDA device. See :doc:`/notes/randomness` for more information.""",
    "cudnn_reproducibility_note": """In some circumstances when given tensors on a CUDA device \
and using CuDNN, this operator may select a nondeterministic algorithm to increase performance. If this is \
undesirable, you can try to make the operation deterministic (potentially at \
a performance cost) by setting ``torch.backends.cudnn.deterministic = True``. \
See :doc:`/notes/randomness` for more information."""
}

add_docstr(torch.abs, r"""
abs(input, *, out=None) -> Tensor

Computes the absolute value of each element in :attr:`input`.

.. math::
    \text{out}_{i} = |\text{input}_{i}|
""" + r"""
Args:
    {input}

Keyword args:
    {out}

Example::

    >>> torch.abs(torch.tensor([-1, -2, 3]))
    tensor([ 1,  2,  3])
""".format(**common_args))

add_docstr(torch.absolute,
           r"""
absolute(input, *, out=None) -> Tensor

Alias for :func:`torch.abs`
""".format(**common_args))

add_docstr(torch.acos, r"""
acos(input, *, out=None) -> Tensor

Computes the inverse cosine of each element in :attr:`input`.

.. math::
    \text{out}_{i} = \cos^{-1}(\text{input}_{i})
""" + r"""
Args:
    {input}

Keyword args:
    {out}

Example::

    >>> a = torch.randn(4)
    >>> a
    tensor([ 0.3348, -0.5889,  0.2005, -0.1584])
    >>> torch.acos(a)
    tensor([ 1.2294,  2.2004,  1.3690,  1.7298])
""".format(**common_args))

add_docstr(torch.arccos, r"""
arccos(input, *, out=None) -> Tensor

Alias for :func:`torch.acos`.
""")

add_docstr(torch.acosh, r"""
acosh(input, *, out=None) -> Tensor

Returns a new tensor with the inverse hyperbolic cosine of the elements of :attr:`input`.

Note:
    The domain of the inverse hyperbolic cosine is `[1, inf)` and values outside this range
    will be mapped to ``NaN``, except for `+ INF` for which the output is mapped to `+ INF`.

.. math::
    \text{out}_{i} = \cosh^{-1}(\text{input}_{i})
""" + r"""
Args:
    {input}

Keyword arguments:
    {out}

Example::

    >>> a = torch.randn(4).uniform_(1, 2)
    >>> a
    tensor([ 1.3192, 1.9915, 1.9674, 1.7151 ])
    >>> torch.acosh(a)
    tensor([ 0.7791, 1.3120, 1.2979, 1.1341 ])
""".format(**common_args))

add_docstr(torch.arccosh, r"""
arccosh(input, *, out=None) -> Tensor

Alias for :func:`torch.acosh`.
""".format(**common_args))

add_docstr(torch.add, r"""
add(input, other, *, out=None) -> Tensor

Adds the scalar :attr:`other` to each element of the input :attr:`input`
and returns a new resulting tensor.

.. math::
    \text{{out}} = \text{{input}} + \text{{other}}

If :attr:`input` is of type FloatTensor or DoubleTensor, :attr:`other` must be
a real number, otherwise it should be an integer.

Args:
    {input}
    other (Number): the number to be added to each element of :attr:`input`

Keyword arguments:
    {out}

Example::

    >>> a = torch.randn(4)
    >>> a
    tensor([ 0.0202,  1.0985,  1.3506, -0.6056])
    >>> torch.add(a, 20)
    tensor([ 20.0202,  21.0985,  21.3506,  19.3944])

.. function:: add(input, other, *, alpha=1, out=None) -> Tensor

Each element of the tensor :attr:`other` is multiplied by the scalar
:attr:`alpha` and added to each element of the tensor :attr:`input`.
The resulting tensor is returned.

The shapes of :attr:`input` and :attr:`other` must be
:ref:`broadcastable <broadcasting-semantics>`.

.. math::
    \text{{out}} = \text{{input}} + \text{{alpha}} \times \text{{other}}

If :attr:`other` is of type FloatTensor or DoubleTensor, :attr:`alpha` must be
a real number, otherwise it should be an integer.

Args:
    input (Tensor): the first input tensor
    other (Tensor): the second input tensor

Keyword args:
    alpha (Number): the scalar multiplier for :attr:`other`
    {out}

Example::

    >>> a = torch.randn(4)
    >>> a
    tensor([-0.9732, -0.3497,  0.6245,  0.4022])
    >>> b = torch.randn(4, 1)
    >>> b
    tensor([[ 0.3743],
            [-1.7724],
            [-0.5811],
            [-0.8017]])
    >>> torch.add(a, b, alpha=10)
    tensor([[  2.7695,   3.3930,   4.3672,   4.1450],
            [-18.6971, -18.0736, -17.0994, -17.3216],
            [ -6.7845,  -6.1610,  -5.1868,  -5.4090],
            [ -8.9902,  -8.3667,  -7.3925,  -7.6147]])
""".format(**common_args))

add_docstr(torch.addbmm,
           r"""
addbmm(input, batch1, batch2, *, beta=1, alpha=1, out=None) -> Tensor

Performs a batch matrix-matrix product of matrices stored
in :attr:`batch1` and :attr:`batch2`,
with a reduced add step (all matrix multiplications get accumulated
along the first dimension).
:attr:`input` is added to the final result.

:attr:`batch1` and :attr:`batch2` must be 3-D tensors each containing the
same number of matrices.

If :attr:`batch1` is a :math:`(b \times n \times m)` tensor, :attr:`batch2` is a
:math:`(b \times m \times p)` tensor, :attr:`input` must be
:ref:`broadcastable <broadcasting-semantics>` with a :math:`(n \times p)` tensor
and :attr:`out` will be a :math:`(n \times p)` tensor.

.. math::
    out = \beta\ \text{input} + \alpha\ (\sum_{i=0}^{b-1} \text{batch1}_i \mathbin{@} \text{batch2}_i)

If :attr:`beta` is 0, then :attr:`input` will be ignored, and `nan` and `inf` in
it will not be propagated.
""" + r"""
For inputs of type `FloatTensor` or `DoubleTensor`, arguments :attr:`beta` and :attr:`alpha`
must be real numbers, otherwise they should be integers.

{tf32_note}

Args:
    batch1 (Tensor): the first batch of matrices to be multiplied
    batch2 (Tensor): the second batch of matrices to be multiplied

Keyword args:
    beta (Number, optional): multiplier for :attr:`input` (:math:`\beta`)
    input (Tensor): matrix to be added
    alpha (Number, optional): multiplier for `batch1 @ batch2` (:math:`\alpha`)
    {out}

Example::

    >>> M = torch.randn(3, 5)
    >>> batch1 = torch.randn(10, 3, 4)
    >>> batch2 = torch.randn(10, 4, 5)
    >>> torch.addbmm(M, batch1, batch2)
    tensor([[  6.6311,   0.0503,   6.9768, -12.0362,  -2.1653],
            [ -4.8185,  -1.4255,  -6.6760,   8.9453,   2.5743],
            [ -3.8202,   4.3691,   1.0943,  -1.1109,   5.4730]])
""".format(**common_args, **tf32_notes))

add_docstr(torch.addcdiv, r"""
addcdiv(input, tensor1, tensor2, *, value=1, out=None) -> Tensor

Performs the element-wise division of :attr:`tensor1` by :attr:`tensor2`,
multiply the result by the scalar :attr:`value` and add it to :attr:`input`.

.. warning::
    Integer division with addcdiv is no longer supported, and in a future
    release addcdiv will perform a true division of tensor1 and tensor2.
    The historic addcdiv behavior can be implemented as
    (input + value * torch.trunc(tensor1 / tensor2)).to(input.dtype)
    for integer inputs and as (input + value * tensor1 / tensor2) for float inputs.
    The future addcdiv behavior is just the latter implementation:
    (input + value * tensor1 / tensor2), for all dtypes.

.. math::
    \text{out}_i = \text{input}_i + \text{value} \times \frac{\text{tensor1}_i}{\text{tensor2}_i}
""" + r"""

The shapes of :attr:`input`, :attr:`tensor1`, and :attr:`tensor2` must be
:ref:`broadcastable <broadcasting-semantics>`.

For inputs of type `FloatTensor` or `DoubleTensor`, :attr:`value` must be
a real number, otherwise an integer.

Args:
    input (Tensor): the tensor to be added
    tensor1 (Tensor): the numerator tensor
    tensor2 (Tensor): the denominator tensor

Keyword args:
    value (Number, optional): multiplier for :math:`\text{{tensor1}} / \text{{tensor2}}`
    {out}

Example::

    >>> t = torch.randn(1, 3)
    >>> t1 = torch.randn(3, 1)
    >>> t2 = torch.randn(1, 3)
    >>> torch.addcdiv(t, t1, t2, value=0.1)
    tensor([[-0.2312, -3.6496,  0.1312],
            [-1.0428,  3.4292, -0.1030],
            [-0.5369, -0.9829,  0.0430]])
""".format(**common_args))

add_docstr(torch.addcmul,
           r"""
addcmul(input, tensor1, tensor2, *, value=1, out=None) -> Tensor

Performs the element-wise multiplication of :attr:`tensor1`
by :attr:`tensor2`, multiply the result by the scalar :attr:`value`
and add it to :attr:`input`.

.. math::
    \text{out}_i = \text{input}_i + \text{value} \times \text{tensor1}_i \times \text{tensor2}_i
""" + r"""
The shapes of :attr:`tensor`, :attr:`tensor1`, and :attr:`tensor2` must be
:ref:`broadcastable <broadcasting-semantics>`.

For inputs of type `FloatTensor` or `DoubleTensor`, :attr:`value` must be
a real number, otherwise an integer.

Args:
    input (Tensor): the tensor to be added
    tensor1 (Tensor): the tensor to be multiplied
    tensor2 (Tensor): the tensor to be multiplied

Keyword args:
    value (Number, optional): multiplier for :math:`tensor1 .* tensor2`
    {out}

Example::

    >>> t = torch.randn(1, 3)
    >>> t1 = torch.randn(3, 1)
    >>> t2 = torch.randn(1, 3)
    >>> torch.addcmul(t, t1, t2, value=0.1)
    tensor([[-0.8635, -0.6391,  1.6174],
            [-0.7617, -0.5879,  1.7388],
            [-0.8353, -0.6249,  1.6511]])
""".format(**common_args))

add_docstr(torch.addmm,
           r"""
addmm(input, mat1, mat2, *, beta=1, alpha=1, out=None) -> Tensor

Performs a matrix multiplication of the matrices :attr:`mat1` and :attr:`mat2`.
The matrix :attr:`input` is added to the final result.

If :attr:`mat1` is a :math:`(n \times m)` tensor, :attr:`mat2` is a
:math:`(m \times p)` tensor, then :attr:`input` must be
:ref:`broadcastable <broadcasting-semantics>` with a :math:`(n \times p)` tensor
and :attr:`out` will be a :math:`(n \times p)` tensor.

:attr:`alpha` and :attr:`beta` are scaling factors on matrix-vector product between
:attr:`mat1` and :attr:`mat2` and the added matrix :attr:`input` respectively.

.. math::
    \text{out} = \beta\ \text{input} + \alpha\ (\text{mat1}_i \mathbin{@} \text{mat2}_i)

If :attr:`beta` is 0, then :attr:`input` will be ignored, and `nan` and `inf` in
it will not be propagated.
""" + r"""
For inputs of type `FloatTensor` or `DoubleTensor`, arguments :attr:`beta` and
:attr:`alpha` must be real numbers, otherwise they should be integers.

{tf32_note}

Args:
    input (Tensor): matrix to be added
    mat1 (Tensor): the first matrix to be matrix multiplied
    mat2 (Tensor): the second matrix to be matrix multiplied

Keyword args:
    beta (Number, optional): multiplier for :attr:`input` (:math:`\beta`)
    alpha (Number, optional): multiplier for :math:`mat1 @ mat2` (:math:`\alpha`)
    {out}

Example::

    >>> M = torch.randn(2, 3)
    >>> mat1 = torch.randn(2, 3)
    >>> mat2 = torch.randn(3, 3)
    >>> torch.addmm(M, mat1, mat2)
    tensor([[-4.8716,  1.4671, -1.3746],
            [ 0.7573, -3.9555, -2.8681]])
""".format(**common_args, **tf32_notes))

add_docstr(torch.sspaddmm,
           r"""
sspaddmm(input, mat1, mat2, *, beta=1, alpha=1, out=None) -> Tensor

Matrix multiplies a sparse tensor :attr:`mat1` with a dense tensor
:attr:`mat2`, then adds the sparse tensor :attr:`input` to the result.

Note: This function is equivalent to :func:`torch.addmm`, except
:attr:`input` and :attr:`mat1` are sparse.

Args:
    input (Tensor): a sparse matrix to be added
    mat1 (Tensor): a sparse matrix to be matrix multiplied
    mat2 (Tensor): a dense matrix to be matrix multiplied

Keyword args:
    beta (Number, optional): multiplier for :attr:`mat` (:math:`\beta`)
    alpha (Number, optional): multiplier for :math:`mat1 @ mat2` (:math:`\alpha`)
    {out}
""".format(**common_args))

add_docstr(torch.smm,
           r"""
smm(input, mat) -> Tensor

Performs a matrix multiplication of the sparse matrix :attr:`input`
with the dense matrix :attr:`mat`.

Args:
    input (Tensor): a sparse matrix to be matrix multiplied
    mat (Tensor): a dense matrix to be matrix multiplied
""")

add_docstr(torch.addmv,
           r"""
addmv(input, mat, vec, *, beta=1, alpha=1, out=None) -> Tensor

Performs a matrix-vector product of the matrix :attr:`mat` and
the vector :attr:`vec`.
The vector :attr:`input` is added to the final result.

If :attr:`mat` is a :math:`(n \times m)` tensor, :attr:`vec` is a 1-D tensor of
size `m`, then :attr:`input` must be
:ref:`broadcastable <broadcasting-semantics>` with a 1-D tensor of size `n` and
:attr:`out` will be 1-D tensor of size `n`.

:attr:`alpha` and :attr:`beta` are scaling factors on matrix-vector product between
:attr:`mat` and :attr:`vec` and the added tensor :attr:`input` respectively.

.. math::
    \text{out} = \beta\ \text{input} + \alpha\ (\text{mat} \mathbin{@} \text{vec})

If :attr:`beta` is 0, then :attr:`input` will be ignored, and `nan` and `inf` in
it will not be propagated.
""" + r"""
For inputs of type `FloatTensor` or `DoubleTensor`, arguments :attr:`beta` and
:attr:`alpha` must be real numbers, otherwise they should be integers

Args:
    input (Tensor): vector to be added
    mat (Tensor): matrix to be matrix multiplied
    vec (Tensor): vector to be matrix multiplied

Keyword args:
    beta (Number, optional): multiplier for :attr:`input` (:math:`\beta`)
    alpha (Number, optional): multiplier for :math:`mat @ vec` (:math:`\alpha`)
    {out}

Example::

    >>> M = torch.randn(2)
    >>> mat = torch.randn(2, 3)
    >>> vec = torch.randn(3)
    >>> torch.addmv(M, mat, vec)
    tensor([-0.3768, -5.5565])
""".format(**common_args))

add_docstr(torch.addr,
           r"""
addr(input, vec1, vec2, *, beta=1, alpha=1, out=None) -> Tensor

Performs the outer-product of vectors :attr:`vec1` and :attr:`vec2`
and adds it to the matrix :attr:`input`.

Optional values :attr:`beta` and :attr:`alpha` are scaling factors on the
outer product between :attr:`vec1` and :attr:`vec2` and the added matrix
:attr:`input` respectively.

.. math::
    \text{out} = \beta\ \text{input} + \alpha\ (\text{vec1} \otimes \text{vec2})

If :attr:`beta` is 0, then :attr:`input` will be ignored, and `nan` and `inf` in
it will not be propagated.
""" + r"""
If :attr:`vec1` is a vector of size `n` and :attr:`vec2` is a vector
of size `m`, then :attr:`input` must be
:ref:`broadcastable <broadcasting-semantics>` with a matrix of size
:math:`(n \times m)` and :attr:`out` will be a matrix of size
:math:`(n \times m)`.

Args:
    input (Tensor): matrix to be added
    vec1 (Tensor): the first vector of the outer product
    vec2 (Tensor): the second vector of the outer product

Keyword args:
    beta (Number, optional): multiplier for :attr:`input` (:math:`\beta`)
    alpha (Number, optional): multiplier for :math:`\text{{vec1}} \otimes \text{{vec2}}` (:math:`\alpha`)
    {out}

Example::

    >>> vec1 = torch.arange(1., 4.)
    >>> vec2 = torch.arange(1., 3.)
    >>> M = torch.zeros(3, 2)
    >>> torch.addr(M, vec1, vec2)
    tensor([[ 1.,  2.],
            [ 2.,  4.],
            [ 3.,  6.]])
""".format(**common_args))

add_docstr(torch.allclose,
           r"""
allclose(input, other, rtol=1e-05, atol=1e-08, equal_nan=False) -> bool

This function checks if all :attr:`input` and :attr:`other` satisfy the condition:

.. math::
    \lvert \text{input} - \text{other} \rvert \leq \texttt{atol} + \texttt{rtol} \times \lvert \text{other} \rvert
""" + r"""
elementwise, for all elements of :attr:`input` and :attr:`other`. The behaviour of this function is analogous to
`numpy.allclose <https://docs.scipy.org/doc/numpy/reference/generated/numpy.allclose.html>`_

Args:
    input (Tensor): first tensor to compare
    other (Tensor): second tensor to compare
    atol (float, optional): absolute tolerance. Default: 1e-08
    rtol (float, optional): relative tolerance. Default: 1e-05
    equal_nan (bool, optional): if ``True``, then two ``NaN`` s will be considered equal. Default: ``False``

Example::

    >>> torch.allclose(torch.tensor([10000., 1e-07]), torch.tensor([10000.1, 1e-08]))
    False
    >>> torch.allclose(torch.tensor([10000., 1e-08]), torch.tensor([10000.1, 1e-09]))
    True
    >>> torch.allclose(torch.tensor([1.0, float('nan')]), torch.tensor([1.0, float('nan')]))
    False
    >>> torch.allclose(torch.tensor([1.0, float('nan')]), torch.tensor([1.0, float('nan')]), equal_nan=True)
    True
""")

add_docstr(torch.all,
           r"""
all(input) -> Tensor

Tests if all elements in :attr:`input` evaluate to `True`.

.. note:: This function matches the behaviour of NumPy in returning
          output of dtype `bool` for all supported dtypes except `uint8`.
          For `uint8` the dtype of output is `uint8` itself.

Example::

    >>> a = torch.rand(1, 2).bool()
    >>> a
    tensor([[False, True]], dtype=torch.bool)
    >>> torch.all(a)
    tensor(False, dtype=torch.bool)
    >>> a = torch.arange(0, 3)
    >>> a
    tensor([0, 1, 2])
    >>> torch.all(a)
    tensor(False)

.. function:: all(input, dim, keepdim=False, *, out=None) -> Tensor

For each row of :attr:`input` in the given dimension :attr:`dim`,
returns `True` if all elements in the row evaluate to `True` and `False` otherwise.

{keepdim_details}

Args:
    {input}
    {dim}
    {keepdim}

Keyword args:
    {out}

Example::

    >>> a = torch.rand(4, 2).bool()
    >>> a
    tensor([[True, True],
            [True, False],
            [True, True],
            [True, True]], dtype=torch.bool)
    >>> torch.all(a, dim=1)
    tensor([ True, False,  True,  True], dtype=torch.bool)
    >>> torch.all(a, dim=0)
    tensor([ True, False], dtype=torch.bool)
""".format(**single_dim_common))

add_docstr(torch.any,
           r"""
any(input) -> Tensor

Args:
    {input}

Tests if any element in :attr:`input` evaluates to `True`.

.. note:: This function matches the behaviour of NumPy in returning
          output of dtype `bool` for all supported dtypes except `uint8`.
          For `uint8` the dtype of output is `uint8` itself.

Example::

    >>> a = torch.rand(1, 2).bool()
    >>> a
    tensor([[False, True]], dtype=torch.bool)
    >>> torch.any(a)
    tensor(True, dtype=torch.bool)
    >>> a = torch.arange(0, 3)
    >>> a
    tensor([0, 1, 2])
    >>> torch.any(a)
    tensor(True)

.. function:: any(input, dim, keepdim=False, *, out=None) -> Tensor

For each row of :attr:`input` in the given dimension :attr:`dim`,
returns `True` if any element in the row evaluate to `True` and `False` otherwise.

{keepdim_details}

Args:
    {input}
    {dim}
    {keepdim}

Keyword args:
    {out}

Example::

    >>> a = torch.randn(4, 2) < 0
    >>> a
    tensor([[ True,  True],
            [False,  True],
            [ True,  True],
            [False, False]])
    >>> torch.any(a, 1)
    tensor([ True,  True,  True, False])
    >>> torch.any(a, 0)
    tensor([True, True])
""".format(**single_dim_common))

add_docstr(torch.angle,
           r"""
angle(input, *, out=None) -> Tensor

Computes the element-wise angle (in radians) of the given :attr:`input` tensor.

.. math::
    \text{out}_{i} = angle(\text{input}_{i})
""" + r"""
Args:
    {input}

Keyword args:
    {out}

.. note:: Starting in PyTorch 1.8, angle returns pi for negative real numbers,
          zero for non-negative real numbers, and propagates NaNs. Previously
          the function would return zero for all real numbers and not propagate
          floating-point NaNs.

Example::

    >>> torch.angle(torch.tensor([-1 + 1j, -2 + 2j, 3 - 3j]))*180/3.14159
    tensor([ 135.,  135,  -45])
""".format(**common_args))

add_docstr(torch.as_strided,
           r"""
as_strided(input, size, stride, storage_offset=0) -> Tensor

Create a view of an existing `torch.Tensor` :attr:`input` with specified
:attr:`size`, :attr:`stride` and :attr:`storage_offset`.

.. warning::
    More than one element of a created tensor may refer to a single memory
    location. As a result, in-place operations (especially ones that are
    vectorized) may result in incorrect behavior. If you need to write to
    the tensors, please clone them first.

    Many PyTorch functions, which return a view of a tensor, are internally
    implemented with this function. Those functions, like
    :meth:`torch.Tensor.expand`, are easier to read and are therefore more
    advisable to use.


Args:
    {input}
    size (tuple or ints): the shape of the output tensor
    stride (tuple or ints): the stride of the output tensor
    storage_offset (int, optional): the offset in the underlying storage of the output tensor

Example::

    >>> x = torch.randn(3, 3)
    >>> x
    tensor([[ 0.9039,  0.6291,  1.0795],
            [ 0.1586,  2.1939, -0.4900],
            [-0.1909, -0.7503,  1.9355]])
    >>> t = torch.as_strided(x, (2, 2), (1, 2))
    >>> t
    tensor([[0.9039, 1.0795],
            [0.6291, 0.1586]])
    >>> t = torch.as_strided(x, (2, 2), (1, 2), 1)
    tensor([[0.6291, 0.1586],
            [1.0795, 2.1939]])
""".format(**common_args))

add_docstr(torch.as_tensor,
           r"""
as_tensor(data, dtype=None, device=None) -> Tensor

Convert the data into a `torch.Tensor`. If the data is already a `Tensor` with the same `dtype` and `device`,
no copy will be performed, otherwise a new `Tensor` will be returned with computational graph retained if data
`Tensor` has ``requires_grad=True``. Similarly, if the data is an ``ndarray`` of the corresponding `dtype` and
the `device` is the cpu, no copy will be performed.

Args:
    {data}
    {dtype}
    {device}

Example::

    >>> a = numpy.array([1, 2, 3])
    >>> t = torch.as_tensor(a)
    >>> t
    tensor([ 1,  2,  3])
    >>> t[0] = -1
    >>> a
    array([-1,  2,  3])

    >>> a = numpy.array([1, 2, 3])
    >>> t = torch.as_tensor(a, device=torch.device('cuda'))
    >>> t
    tensor([ 1,  2,  3])
    >>> t[0] = -1
    >>> a
    array([1,  2,  3])
""".format(**factory_data_common_args))

add_docstr(torch.asin, r"""
asin(input, *, out=None) -> Tensor

Returns a new tensor with the arcsine  of the elements of :attr:`input`.

.. math::
    \text{out}_{i} = \sin^{-1}(\text{input}_{i})
""" + r"""
Args:
    {input}

Keyword args:
    {out}

Example::

    >>> a = torch.randn(4)
    >>> a
    tensor([-0.5962,  1.4985, -0.4396,  1.4525])
    >>> torch.asin(a)
    tensor([-0.6387,     nan, -0.4552,     nan])
""".format(**common_args))

add_docstr(torch.arcsin, r"""
arcsin(input, *, out=None) -> Tensor

Alias for :func:`torch.asin`.
""")

add_docstr(torch.asinh,
           r"""
asinh(input, *, out=None) -> Tensor

Returns a new tensor with the inverse hyperbolic sine of the elements of :attr:`input`.

.. math::
    \text{out}_{i} = \sinh^{-1}(\text{input}_{i})
""" + r"""
Args:
    {input}

Keyword arguments:
    {out}

Example::

    >>> a = torch.randn(4)
    >>> a
    tensor([ 0.1606, -1.4267, -1.0899, -1.0250 ])
    >>> torch.asinh(a)
    tensor([ 0.1599, -1.1534, -0.9435, -0.8990 ])
""".format(**common_args))

add_docstr(torch.arcsinh, r"""
arcsinh(input, *, out=None) -> Tensor

Alias for :func:`torch.asinh`.
""")

add_docstr(torch.atan, r"""
atan(input, *, out=None) -> Tensor

Returns a new tensor with the arctangent  of the elements of :attr:`input`.

.. math::
    \text{out}_{i} = \tan^{-1}(\text{input}_{i})
""" + r"""
Args:
    {input}

Keyword args:
    {out}

Example::

    >>> a = torch.randn(4)
    >>> a
    tensor([ 0.2341,  0.2539, -0.6256, -0.6448])
    >>> torch.atan(a)
    tensor([ 0.2299,  0.2487, -0.5591, -0.5727])
""".format(**common_args))

add_docstr(torch.arctan, r"""
arctan(input, *, out=None) -> Tensor

Alias for :func:`torch.atan`.
""")

add_docstr(torch.atan2,
           r"""
atan2(input, other, *, out=None) -> Tensor

Element-wise arctangent of :math:`\text{{input}}_{{i}} / \text{{other}}_{{i}}`
with consideration of the quadrant. Returns a new tensor with the signed angles
in radians between vector :math:`(\text{{other}}_{{i}}, \text{{input}}_{{i}})`
and vector :math:`(1, 0)`. (Note that :math:`\text{{other}}_{{i}}`, the second
parameter, is the x-coordinate, while :math:`\text{{input}}_{{i}}`, the first
parameter, is the y-coordinate.)

The shapes of ``input`` and ``other`` must be
:ref:`broadcastable <broadcasting-semantics>`.

Args:
    input (Tensor): the first input tensor
    other (Tensor): the second input tensor

Keyword args:
    {out}

Example::

    >>> a = torch.randn(4)
    >>> a
    tensor([ 0.9041,  0.0196, -0.3108, -2.4423])
    >>> torch.atan2(a, torch.randn(4))
    tensor([ 0.9833,  0.0811, -1.9743, -1.4151])
""".format(**common_args))

add_docstr(torch.atanh, r"""
atanh(input, *, out=None) -> Tensor

Returns a new tensor with the inverse hyperbolic tangent of the elements of :attr:`input`.

Note:
    The domain of the inverse hyperbolic tangent is `(-1, 1)` and values outside this range
    will be mapped to ``NaN``, except for the values `1` and `-1` for which the output is
    mapped to `+/-INF` respectively.

.. math::
    \text{out}_{i} = \tanh^{-1}(\text{input}_{i})
""" + r"""
Args:
    {input}

Keyword arguments:
    {out}

Example::

    >>> a = torch.randn(4).uniform_(-1, 1)
    >>> a
    tensor([ -0.9385, 0.2968, -0.8591, -0.1871 ])
    >>> torch.atanh(a)
    tensor([ -1.7253, 0.3060, -1.2899, -0.1893 ])
""".format(**common_args))

add_docstr(torch.arctanh, r"""
arctanh(input, *, out=None) -> Tensor

Alias for :func:`torch.atanh`.
""")

add_docstr(torch.baddbmm,
           r"""
baddbmm(input, batch1, batch2, *, beta=1, alpha=1, out=None) -> Tensor

Performs a batch matrix-matrix product of matrices in :attr:`batch1`
and :attr:`batch2`.
:attr:`input` is added to the final result.

:attr:`batch1` and :attr:`batch2` must be 3-D tensors each containing the same
number of matrices.

If :attr:`batch1` is a :math:`(b \times n \times m)` tensor, :attr:`batch2` is a
:math:`(b \times m \times p)` tensor, then :attr:`input` must be
:ref:`broadcastable <broadcasting-semantics>` with a
:math:`(b \times n \times p)` tensor and :attr:`out` will be a
:math:`(b \times n \times p)` tensor. Both :attr:`alpha` and :attr:`beta` mean the
same as the scaling factors used in :meth:`torch.addbmm`.

.. math::
    \text{out}_i = \beta\ \text{input}_i + \alpha\ (\text{batch1}_i \mathbin{@} \text{batch2}_i)

If :attr:`beta` is 0, then :attr:`input` will be ignored, and `nan` and `inf` in
it will not be propagated.
""" + r"""
For inputs of type `FloatTensor` or `DoubleTensor`, arguments :attr:`beta` and
:attr:`alpha` must be real numbers, otherwise they should be integers.

{tf32_note}

Args:
    input (Tensor): the tensor to be added
    batch1 (Tensor): the first batch of matrices to be multiplied
    batch2 (Tensor): the second batch of matrices to be multiplied

Keyword args:
    beta (Number, optional): multiplier for :attr:`input` (:math:`\beta`)
    alpha (Number, optional): multiplier for :math:`\text{{batch1}} \mathbin{{@}} \text{{batch2}}` (:math:`\alpha`)
    {out}

Example::

    >>> M = torch.randn(10, 3, 5)
    >>> batch1 = torch.randn(10, 3, 4)
    >>> batch2 = torch.randn(10, 4, 5)
    >>> torch.baddbmm(M, batch1, batch2).size()
    torch.Size([10, 3, 5])
""".format(**common_args, **tf32_notes))

add_docstr(torch.bernoulli,
           r"""
bernoulli(input, *, generator=None, out=None) -> Tensor

Draws binary random numbers (0 or 1) from a Bernoulli distribution.

The :attr:`input` tensor should be a tensor containing probabilities
to be used for drawing the binary random number.
Hence, all values in :attr:`input` have to be in the range:
:math:`0 \leq \text{input}_i \leq 1`.

The :math:`\text{i}^{th}` element of the output tensor will draw a
value :math:`1` according to the :math:`\text{i}^{th}` probability value given
in :attr:`input`.

.. math::
    \text{out}_{i} \sim \mathrm{Bernoulli}(p = \text{input}_{i})
""" + r"""
The returned :attr:`out` tensor only has values 0 or 1 and is of the same
shape as :attr:`input`.

:attr:`out` can have integral ``dtype``, but :attr:`input` must have floating
point ``dtype``.

Args:
    input (Tensor): the input tensor of probability values for the Bernoulli distribution

Keyword args:
    {generator}
    {out}

Example::

    >>> a = torch.empty(3, 3).uniform_(0, 1)  # generate a uniform random matrix with range [0, 1]
    >>> a
    tensor([[ 0.1737,  0.0950,  0.3609],
            [ 0.7148,  0.0289,  0.2676],
            [ 0.9456,  0.8937,  0.7202]])
    >>> torch.bernoulli(a)
    tensor([[ 1.,  0.,  0.],
            [ 0.,  0.,  0.],
            [ 1.,  1.,  1.]])

    >>> a = torch.ones(3, 3) # probability of drawing "1" is 1
    >>> torch.bernoulli(a)
    tensor([[ 1.,  1.,  1.],
            [ 1.,  1.,  1.],
            [ 1.,  1.,  1.]])
    >>> a = torch.zeros(3, 3) # probability of drawing "1" is 0
    >>> torch.bernoulli(a)
    tensor([[ 0.,  0.,  0.],
            [ 0.,  0.,  0.],
            [ 0.,  0.,  0.]])
""".format(**common_args))

add_docstr(torch.bincount,
           r"""
bincount(input, weights=None, minlength=0) -> Tensor

Count the frequency of each value in an array of non-negative ints.

The number of bins (size 1) is one larger than the largest value in
:attr:`input` unless :attr:`input` is empty, in which case the result is a
tensor of size 0. If :attr:`minlength` is specified, the number of bins is at least
:attr:`minlength` and if :attr:`input` is empty, then the result is tensor of size
:attr:`minlength` filled with zeros. If ``n`` is the value at position ``i``,
``out[n] += weights[i]`` if :attr:`weights` is specified else
``out[n] += 1``.

Note:
    {backward_reproducibility_note}

Arguments:
    input (Tensor): 1-d int tensor
    weights (Tensor): optional, weight for each value in the input tensor.
        Should be of same size as input tensor.
    minlength (int): optional, minimum number of bins. Should be non-negative.

Returns:
    output (Tensor): a tensor of shape ``Size([max(input) + 1])`` if
    :attr:`input` is non-empty, else ``Size(0)``

Example::

    >>> input = torch.randint(0, 8, (5,), dtype=torch.int64)
    >>> weights = torch.linspace(0, 1, steps=5)
    >>> input, weights
    (tensor([4, 3, 6, 3, 4]),
     tensor([ 0.0000,  0.2500,  0.5000,  0.7500,  1.0000])

    >>> torch.bincount(input)
    tensor([0, 0, 0, 2, 2, 0, 1])

    >>> input.bincount(weights)
    tensor([0.0000, 0.0000, 0.0000, 1.0000, 1.0000, 0.0000, 0.5000])
""".format(**reproducibility_notes))

add_docstr(torch.bitwise_not,
           r"""
bitwise_not(input, *, out=None) -> Tensor

Computes the bitwise NOT of the given input tensor. The input tensor must be of
integral or Boolean types. For bool tensors, it computes the logical NOT.

Args:
    {input}

Keyword args:
    {out}

Example:

    >>> torch.bitwise_not(torch.tensor([-1, -2, 3], dtype=torch.int8))
    tensor([ 0,  1, -4], dtype=torch.int8)
""".format(**common_args))

add_docstr(torch.bmm,
           r"""
bmm(input, mat2, *, deterministic=False, out=None) -> Tensor

Performs a batch matrix-matrix product of matrices stored in :attr:`input`
and :attr:`mat2`.

:attr:`input` and :attr:`mat2` must be 3-D tensors each containing
the same number of matrices.

If :attr:`input` is a :math:`(b \times n \times m)` tensor, :attr:`mat2` is a
:math:`(b \times m \times p)` tensor, :attr:`out` will be a
:math:`(b \times n \times p)` tensor.

.. math::
    \text{out}_i = \text{input}_i \mathbin{@} \text{mat2}_i
""" + r"""
{tf32_note}

.. note:: This function does not :ref:`broadcast <broadcasting-semantics>`.
          For broadcasting matrix products, see :func:`torch.matmul`.

Args:
    input (Tensor): the first batch of matrices to be multiplied
    mat2 (Tensor): the second batch of matrices to be multiplied

Keyword Args:
    deterministic (bool, optional): flag to choose between a faster non-deterministic
                                    calculation, or a slower deterministic calculation.
                                    This argument is only available for sparse-dense CUDA bmm.
                                    Default: ``False``
    {out}

Example::

    >>> input = torch.randn(10, 3, 4)
    >>> mat2 = torch.randn(10, 4, 5)
    >>> res = torch.bmm(input, mat2)
    >>> res.size()
    torch.Size([10, 3, 5])
""".format(**common_args, **tf32_notes))

add_docstr(torch.bitwise_and,
           r"""
bitwise_and(input, other, *, out=None) -> Tensor

Computes the bitwise AND of :attr:`input` and :attr:`other`. The input tensor must be of
integral or Boolean types. For bool tensors, it computes the logical AND.

Args:
    input: the first input tensor
    other: the second input tensor

Keyword args:
    {out}

Example:

    >>> torch.bitwise_and(torch.tensor([-1, -2, 3], dtype=torch.int8), torch.tensor([1, 0, 3], dtype=torch.int8))
    tensor([1, 0,  3], dtype=torch.int8)
    >>> torch.bitwise_and(torch.tensor([True, True, False]), torch.tensor([False, True, False]))
    tensor([ False, True, False])
""".format(**common_args))

add_docstr(torch.bitwise_or,
           r"""
bitwise_or(input, other, *, out=None) -> Tensor

Computes the bitwise OR of :attr:`input` and :attr:`other`. The input tensor must be of
integral or Boolean types. For bool tensors, it computes the logical OR.

Args:
    input: the first input tensor
    other: the second input tensor

Keyword args:
    {out}

Example:

    >>> torch.bitwise_or(torch.tensor([-1, -2, 3], dtype=torch.int8), torch.tensor([1, 0, 3], dtype=torch.int8))
    tensor([-1, -2,  3], dtype=torch.int8)
    >>> torch.bitwise_or(torch.tensor([True, True, False]), torch.tensor([False, True, False]))
    tensor([ True, True, False])
""".format(**common_args))

add_docstr(torch.bitwise_xor,
           r"""
bitwise_xor(input, other, *, out=None) -> Tensor

Computes the bitwise XOR of :attr:`input` and :attr:`other`. The input tensor must be of
integral or Boolean types. For bool tensors, it computes the logical XOR.

Args:
    input: the first input tensor
    other: the second input tensor

Keyword args:
    {out}

Example:

    >>> torch.bitwise_xor(torch.tensor([-1, -2, 3], dtype=torch.int8), torch.tensor([1, 0, 3], dtype=torch.int8))
    tensor([-2, -2,  0], dtype=torch.int8)
    >>> torch.bitwise_xor(torch.tensor([True, True, False]), torch.tensor([False, True, False]))
    tensor([ True, False, False])
""".format(**common_args))

add_docstr(torch.broadcast_to,
           r"""
broadcast_to(input, shape) -> Tensor

Broadcasts :attr:`input` to the shape :attr:`\shape`.
Equivalent to calling ``input.expand(shape)``. See :meth:`~Tensor.expand` for details.

Args:
    {input}
    shape (list, tuple, or :class:`torch.Size`): the new shape.

Example::

    >>> x = torch.tensor([1, 2, 3])
    >>> torch.broadcast_to(x, (3, 3))
    tensor([[1, 2, 3],
            [1, 2, 3],
            [1, 2, 3]])
""".format(**common_args))

add_docstr(torch.stack,
           r"""
stack(tensors, dim=0, *, out=None) -> Tensor

Concatenates a sequence of tensors along a new dimension.

All tensors need to be of the same size.

Arguments:
    tensors (sequence of Tensors): sequence of tensors to concatenate
    dim (int): dimension to insert. Has to be between 0 and the number
        of dimensions of concatenated tensors (inclusive)

Keyword args:
    {out}
""".format(**common_args))

add_docstr(torch.hstack,
           r"""
hstack(tensors, *, out=None) -> Tensor

Stack tensors in sequence horizontally (column wise).

This is equivalent to concatenation along the first axis for 1-D tensors, and along the second axis for all other tensors.

Args:
    tensors (sequence of Tensors): sequence of tensors to concatenate

Keyword args:
    {out}

Example::

    >>> a = torch.tensor([1, 2, 3])
    >>> b = torch.tensor([4, 5, 6])
    >>> torch.hstack((a,b))
    tensor([1, 2, 3, 4, 5, 6])
    >>> a = torch.tensor([[1],[2],[3]])
    >>> b = torch.tensor([[4],[5],[6]])
    >>> torch.hstack((a,b))
    tensor([[1, 4],
            [2, 5],
            [3, 6]])

""".format(**common_args))

add_docstr(torch.vstack,
           r"""
vstack(tensors, *, out=None) -> Tensor

Stack tensors in sequence vertically (row wise).

This is equivalent to concatenation along the first axis after all 1-D tensors have been reshaped by :func:`torch.atleast_2d`.

Args:
    tensors (sequence of Tensors): sequence of tensors to concatenate

Keyword args:
    {out}

Example::

    >>> a = torch.tensor([1, 2, 3])
    >>> b = torch.tensor([4, 5, 6])
    >>> torch.vstack((a,b))
    tensor([[1, 2, 3],
            [4, 5, 6]])
    >>> a = torch.tensor([[1],[2],[3]])
    >>> b = torch.tensor([[4],[5],[6]])
    >>> torch.vstack((a,b))
    tensor([[1],
            [2],
            [3],
            [4],
            [5],
            [6]])


""".format(**common_args))

add_docstr(torch.dstack,
           r"""
dstack(tensors, *, out=None) -> Tensor

Stack tensors in sequence depthwise (along third axis).

This is equivalent to concatenation along the third axis after 1-D and 2-D tensors have been reshaped by :func:`torch.atleast_3d`.

Args:
    tensors (sequence of Tensors): sequence of tensors to concatenate

Keyword args:
    {out}

Example::

    >>> a = torch.tensor([1, 2, 3])
    >>> b = torch.tensor([4, 5, 6])
    >>> torch.dstack((a,b))
    tensor([[[1, 4],
             [2, 5],
             [3, 6]]])
    >>> a = torch.tensor([[1],[2],[3]])
    >>> b = torch.tensor([[4],[5],[6]])
    >>> torch.dstack((a,b))
    tensor([[[1, 4]],
            [[2, 5]],
            [[3, 6]]])


""".format(**common_args))

add_docstr(torch.tensor_split,
           r"""
tensor_split(input, indices_or_sections, dim=0) -> List of Tensors

Splits a tensor into multiple sub-tensors, all of which are views of :attr:`input`,
along dimension :attr:`dim` according to the indices or number of sections specified
by :attr:`indices_or_sections`. This function is based on NumPy's
:func:`numpy.array_split`.

Args:
    input (Tensor): the tensor to split
    indices_or_sections (Tensor, int or list or tuple of ints):
        If :attr:`indices_or_sections` is an integer ``n`` or a zero dimensional long tensor
        with value ``n``, :attr:`input` is split into ``n`` sections along dimension :attr:`dim`.
        If :attr:`input` is divisible by ``n`` along dimension :attr:`dim`, each
        section will be of equal size, :code:`input.size(dim) / n`. If :attr:`input`
        is not divisible by ``n``, the sizes of the first :code:`int(input.size(dim) % n)`
        sections will have size :code:`int(input.size(dim) / n) + 1`, and the rest will
        have size :code:`int(input.size(dim) / n)`.

        If :attr:`indices_or_sections` is a list or tuple of ints, or a one-dimensional long
        tensor, then :attr:`input` is split along dimension :attr:`dim` at each of the indices
        in the list, tuple or tensor. For instance, :code:`indices_or_sections=[2, 3]` and :code:`dim=0`
        would result in the tensors :code:`input[:2]`, :code:`input[2:3]`, and :code:`input[3:]`.

        If indices_or_sections is a tensor, it must be a zero-dimensional or one-dimensional
        long tensor on the CPU.

    dim (int, optional): dimension along which to split the tensor. Default: ``0``

Example::

    >>> x = torch.arange(8)
    >>> torch.tensor_split(x, 3)
    (tensor([0, 1, 2]), tensor([3, 4, 5]), tensor([6, 7]))

    >>> x = torch.arange(7)
    >>> torch.tensor_split(x, 3)
    (tensor([0, 1, 2]), tensor([3, 4]), tensor([5, 6]))
    >>> torch.tensor_split(x, (1, 6))
    (tensor([0]), tensor([1, 2, 3, 4, 5]), tensor([6]))

    >>> x = torch.arange(14).reshape(2, 7)
    >>> x
    tensor([[ 0,  1,  2,  3,  4,  5,  6],
            [ 7,  8,  9, 10, 11, 12, 13]])
    >>> torch.tensor_split(x, 3, dim=1)
    (tensor([[0, 1, 2],
            [7, 8, 9]]),
     tensor([[ 3,  4],
            [10, 11]]),
     tensor([[ 5,  6],
            [12, 13]]))
    >>> torch.tensor_split(x, (1, 6), dim=1)
    (tensor([[0],
            [7]]),
     tensor([[ 1,  2,  3,  4,  5],
            [ 8,  9, 10, 11, 12]]),
     tensor([[ 6],
            [13]]))
""")

add_docstr(torch.chunk,
           r"""
chunk(input, chunks, dim=0) -> List of Tensors

Splits a tensor into a specific number of chunks. Each chunk is a view of
the input tensor.

Last chunk will be smaller if the tensor size along the given dimension
:attr:`dim` is not divisible by :attr:`chunks`.

Arguments:
    input (Tensor): the tensor to split
    chunks (int): number of chunks to return
    dim (int): dimension along which to split the tensor
""")

add_docstr(torch.unsafe_chunk,
           r"""
unsafe_chunk(input, chunks, dim=0) -> List of Tensors

Works like :func:`torch.chunk` but without enforcing the autograd restrictions
on inplace modification of the outputs.

.. warning::
    This function is safe to use as long as only the input, or only the outputs
    are modified inplace after calling this function. It is user's
    responsibility to ensure that is the case. If both the input and one or more
    of the outputs are modified inplace, gradients computed by autograd will be
    silently incorrect.
""")

add_docstr(torch.unsafe_split,
           r"""
unsafe_split(tensor, split_size_or_sections, dim=0) -> List of Tensors

Works like :func:`torch.split` but without enforcing the autograd restrictions
on inplace modification of the outputs.

.. warning::
    This function is safe to use as long as only the input, or only the outputs
    are modified inplace after calling this function. It is user's
    responsibility to ensure that is the case. If both the input and one or more
    of the outputs are modified inplace, gradients computed by autograd will be
    silently incorrect.
""")

add_docstr(torch.hsplit,
           r"""
hsplit(input, indices_or_sections) -> List of Tensors

Splits :attr:`input`, a tensor with one or more dimensions, into multiple tensors
horizontally according to :attr:`indices_or_sections`. Each split is a view of
:attr:`input`.

If :attr:`input` is one dimensional this is equivalent to calling
torch.tensor_split(input, indices_or_sections, dim=0) (the split dimension is
zero), and if :attr:`input` has two or more dimensions it's equivalent to calling
torch.tensor_split(input, indices_or_sections, dim=1) (the split dimension is 1),
except that if :attr:`indices_or_sections` is an integer it must evenly divide
the split dimension or a runtime error will be thrown.

This function is based on NumPy's :func:`numpy.hsplit`.

Args:
    input (Tensor): tensor to split.
    indices_or_sections (Tensor, int or list or tuple of ints): See argument in :func:`torch.tensor_split`.

Example::
    >>> t = torch.arange(16.0).reshape(4,4)
    >>> t
    tensor([[ 0.,  1.,  2.,  3.],
            [ 4.,  5.,  6.,  7.],
            [ 8.,  9., 10., 11.],
            [12., 13., 14., 15.]])
    >>> torch.hsplit(t, 2)
    (tensor([[ 0.,  1.],
             [ 4.,  5.],
             [ 8.,  9.],
             [12., 13.]]),
     tensor([[ 2.,  3.],
             [ 6.,  7.],
             [10., 11.],
             [14., 15.]]))
    >>> torch.hsplit(t, [3, 6])
    (tensor([[ 0.,  1.,  2.],
             [ 4.,  5.,  6.],
             [ 8.,  9., 10.],
             [12., 13., 14.]]),
     tensor([[ 3.],
             [ 7.],
             [11.],
             [15.]]),
     tensor([], size=(4, 0)))

""")

add_docstr(torch.vsplit,
           r"""
vsplit(input, indices_or_sections) -> List of Tensors

Splits :attr:`input`, a tensor with two or more dimensions, into multiple tensors
vertically according to :attr:`indices_or_sections`. Each split is a view of
:attr:`input`.

This is equivalent to calling torch.tensor_split(input, indices_or_sections, dim=0)
(the split dimension is 0), except that if :attr:`indices_or_sections` is an integer
it must evenly divide the split dimension or a runtime error will be thrown.

This function is based on NumPy's :func:`numpy.vsplit`.

Args:
    input (Tensor): tensor to split.
    indices_or_sections (Tensor, int or list or tuple of ints): See argument in :func:`torch.tensor_split`.

Example::
    >>> t = torch.arange(16.0).reshape(4,4)
    >>> t
    tensor([[ 0.,  1.,  2.,  3.],
            [ 4.,  5.,  6.,  7.],
            [ 8.,  9., 10., 11.],
            [12., 13., 14., 15.]])
    >>> torch.vsplit(t, 2)
    (tensor([[0., 1., 2., 3.],
             [4., 5., 6., 7.]]),
     tensor([[ 8.,  9., 10., 11.],
             [12., 13., 14., 15.]]))
    >>> torch.vsplit(t, [3, 6])
    (tensor([[ 0.,  1.,  2.,  3.],
             [ 4.,  5.,  6.,  7.],
             [ 8.,  9., 10., 11.]]),
     tensor([[12., 13., 14., 15.]]),
     tensor([], size=(0, 4)))

""")

add_docstr(torch.dsplit,
           r"""
dsplit(input, indices_or_sections) -> List of Tensors

Splits :attr:`input`, a tensor with three or more dimensions, into multiple tensors
depthwise according to :attr:`indices_or_sections`. Each split is a view of
:attr:`input`.

This is equivalent to calling torch.tensor_split(input, indices_or_sections, dim=2)
(the split dimension is 1), except that if :attr:`indices_or_sections` is an integer
it must evenly divide the split dimension or a runtime error will be thrown.

This function is based on NumPy's :func:`numpy.dsplit`.

Args:
    input (Tensor): tensor to split.
    indices_or_sections (Tensor, int or list or tuple of ints): See argument in :func:`torch.tensor_split`.

Example::
    >>> t = torch.arange(16.0).reshape(2, 2, 4)
    >>> t
    tensor([[[ 0.,  1.,  2.,  3.],
             [ 4.,  5.,  6.,  7.]],
            [[ 8.,  9., 10., 11.],
             [12., 13., 14., 15.]]])
    >>> torch.dsplit(t, 2)
    (tensor([[[ 0.,  1.],
            [ 4.,  5.]],
           [[ 8.,  9.],
            [12., 13.]]]),
     tensor([[[ 2.,  3.],
              [ 6.,  7.]],
             [[10., 11.],
              [14., 15.]]]))

    >>> torch.dsplit(t, [3, 6])
    (tensor([[[ 0.,  1.,  2.],
              [ 4.,  5.,  6.]],
             [[ 8.,  9., 10.],
              [12., 13., 14.]]]),
     tensor([[[ 3.],
              [ 7.]],
             [[11.],
              [15.]]]),
     tensor([], size=(2, 2, 0)))

""")

add_docstr(torch.can_cast,
           r"""
can_cast(from, to) -> bool

Determines if a type conversion is allowed under PyTorch casting rules
described in the type promotion :ref:`documentation <type-promotion-doc>`.

Args:
    from (dtype): The original :class:`torch.dtype`.
    to (dtype): The target :class:`torch.dtype`.

Example::

    >>> torch.can_cast(torch.double, torch.float)
    True
    >>> torch.can_cast(torch.float, torch.int)
    False
""")

add_docstr(torch.cat,
           r"""
cat(tensors, dim=0, *, out=None) -> Tensor

Concatenates the given sequence of :attr:`seq` tensors in the given dimension.
All tensors must either have the same shape (except in the concatenating
dimension) or be empty.

:func:`torch.cat` can be seen as an inverse operation for :func:`torch.split`
and :func:`torch.chunk`.

:func:`torch.cat` can be best understood via examples.

Args:
    tensors (sequence of Tensors): any python sequence of tensors of the same type.
        Non-empty tensors provided must have the same shape, except in the
        cat dimension.
    dim (int, optional): the dimension over which the tensors are concatenated

Keyword args:
    {out}

Example::

    >>> x = torch.randn(2, 3)
    >>> x
    tensor([[ 0.6580, -1.0969, -0.4614],
            [-0.1034, -0.5790,  0.1497]])
    >>> torch.cat((x, x, x), 0)
    tensor([[ 0.6580, -1.0969, -0.4614],
            [-0.1034, -0.5790,  0.1497],
            [ 0.6580, -1.0969, -0.4614],
            [-0.1034, -0.5790,  0.1497],
            [ 0.6580, -1.0969, -0.4614],
            [-0.1034, -0.5790,  0.1497]])
    >>> torch.cat((x, x, x), 1)
    tensor([[ 0.6580, -1.0969, -0.4614,  0.6580, -1.0969, -0.4614,  0.6580,
             -1.0969, -0.4614],
            [-0.1034, -0.5790,  0.1497, -0.1034, -0.5790,  0.1497, -0.1034,
             -0.5790,  0.1497]])
""".format(**common_args))

add_docstr(torch.ceil,
           r"""
ceil(input, *, out=None) -> Tensor

Returns a new tensor with the ceil of the elements of :attr:`input`,
the smallest integer greater than or equal to each element.

.. math::
    \text{out}_{i} = \left\lceil \text{input}_{i} \right\rceil
""" + r"""
Args:
    {input}

Keyword args:
    {out}

Example::

    >>> a = torch.randn(4)
    >>> a
    tensor([-0.6341, -1.4208, -1.0900,  0.5826])
    >>> torch.ceil(a)
    tensor([-0., -1., -1.,  1.])
""".format(**common_args))

add_docstr(torch.real,
           r"""
real(input) -> Tensor

Returns a new tensor containing real values of the :attr:`self` tensor.
The returned tensor and :attr:`self` share the same underlying storage.

.. warning::
    :func:`real` is only supported for tensors with complex dtypes.

Args:
    {input}

Example::

    >>> x=torch.randn(4, dtype=torch.cfloat)
    >>> x
    tensor([(0.3100+0.3553j), (-0.5445-0.7896j), (-1.6492-0.0633j), (-0.0638-0.8119j)])
    >>> x.real
    tensor([ 0.3100, -0.5445, -1.6492, -0.0638])

""".format(**common_args))

add_docstr(torch.imag,
           r"""
imag(input) -> Tensor

Returns a new tensor containing imaginary values of the :attr:`self` tensor.
The returned tensor and :attr:`self` share the same underlying storage.

.. warning::
    :func:`imag` is only supported for tensors with complex dtypes.

Args:
    {input}

Example::

    >>> x=torch.randn(4, dtype=torch.cfloat)
    >>> x
    tensor([(0.3100+0.3553j), (-0.5445-0.7896j), (-1.6492-0.0633j), (-0.0638-0.8119j)])
    >>> x.imag
    tensor([ 0.3553, -0.7896, -0.0633, -0.8119])

""".format(**common_args))

add_docstr(torch.view_as_real,
           r"""
view_as_real(input) -> Tensor

Returns a view of :attr:`input` as a real tensor. For an input complex tensor of
:attr:`size` :math:`m1, m2, \dots, mi`, this function returns a new
real tensor of size :math:`m1, m2, \dots, mi, 2`, where the last dimension of size 2
represents the real and imaginary components of complex numbers.

.. warning::
    :func:`view_as_real` is only supported for tensors with ``complex dtypes``.

Args:
    {input}

Example::

    >>> x=torch.randn(4, dtype=torch.cfloat)
    >>> x
    tensor([(0.4737-0.3839j), (-0.2098-0.6699j), (0.3470-0.9451j), (-0.5174-1.3136j)])
    >>> torch.view_as_real(x)
    tensor([[ 0.4737, -0.3839],
            [-0.2098, -0.6699],
            [ 0.3470, -0.9451],
            [-0.5174, -1.3136]])
""".format(**common_args))

add_docstr(torch.view_as_complex,
           r"""
view_as_complex(input) -> Tensor

Returns a view of :attr:`input` as a complex tensor. For an input complex
tensor of :attr:`size` :math:`m1, m2, \dots, mi, 2`, this function returns a
new complex tensor of :attr:`size` :math:`m1, m2, \dots, mi` where the last
dimension of the input tensor is expected to represent the real and imaginary
components of complex numbers.

.. warning::
    :func:`view_as_complex` is only supported for tensors with
    :class:`torch.dtype` ``torch.float64`` and ``torch.float32``.  The input is
    expected to have the last dimension of :attr:`size` 2. In addition, the
    tensor must have a `stride` of 1 for its last dimension. The strides of all
    other dimensions must be even numbers.

Args:
    {input}

Example::

    >>> x=torch.randn(4, 2)
    >>> x
    tensor([[ 1.6116, -0.5772],
            [-1.4606, -0.9120],
            [ 0.0786, -1.7497],
            [-0.6561, -1.6623]])
    >>> torch.view_as_complex(x)
    tensor([(1.6116-0.5772j), (-1.4606-0.9120j), (0.0786-1.7497j), (-0.6561-1.6623j)])
""".format(**common_args))

add_docstr(torch.reciprocal,
           r"""
reciprocal(input, *, out=None) -> Tensor

Returns a new tensor with the reciprocal of the elements of :attr:`input`

.. math::
    \text{out}_{i} = \frac{1}{\text{input}_{i}}

.. note::
    Unlike NumPy's reciprocal, torch.reciprocal supports integral inputs. Integral
    inputs to reciprocal are automatically :ref:`promoted <type-promotion-doc>` to
    the default scalar type.
""" + r"""
Args:
    {input}

Keyword args:
    {out}

Example::

    >>> a = torch.randn(4)
    >>> a
    tensor([-0.4595, -2.1219, -1.4314,  0.7298])
    >>> torch.reciprocal(a)
    tensor([-2.1763, -0.4713, -0.6986,  1.3702])
""".format(**common_args))

add_docstr(torch.cholesky, r"""
cholesky(input, upper=False, *, out=None) -> Tensor

Computes the Cholesky decomposition of a symmetric positive-definite
matrix :math:`A` or for batches of symmetric positive-definite matrices.

If :attr:`upper` is ``True``, the returned matrix ``U`` is upper-triangular, and
the decomposition has the form:

.. math::

  A = U^TU

If :attr:`upper` is ``False``, the returned matrix ``L`` is lower-triangular, and
the decomposition has the form:

.. math::

    A = LL^T

If :attr:`upper` is ``True``, and :math:`A` is a batch of symmetric positive-definite
matrices, then the returned tensor will be composed of upper-triangular Cholesky factors
of each of the individual matrices. Similarly, when :attr:`upper` is ``False``, the returned
tensor will be composed of lower-triangular Cholesky factors of each of the individual
matrices.

.. warning::

    :func:`torch.cholesky` is deprecated in favor of :func:`torch.linalg.cholesky`
    and will be removed in a future PyTorch release.

    ``L = torch.cholesky(A)`` should be replaced with

    .. code:: python

        L = torch.linalg.cholesky(A)

    ``U = torch.cholesky(A, upper=True)`` should be replaced with

    .. code:: python

        U = torch.linalg.cholesky(A.transpose(-2, -1).conj()).transpose(-2, -1).conj()

Args:
    input (Tensor): the input tensor :math:`A` of size :math:`(*, n, n)` where `*` is zero or more
                batch dimensions consisting of symmetric positive-definite matrices.
    upper (bool, optional): flag that indicates whether to return a
                            upper or lower triangular matrix. Default: ``False``

Keyword args:
    out (Tensor, optional): the output matrix

Example::

    >>> a = torch.randn(3, 3)
    >>> a = torch.mm(a, a.t()) # make symmetric positive-definite
    >>> l = torch.cholesky(a)
    >>> a
    tensor([[ 2.4112, -0.7486,  1.4551],
            [-0.7486,  1.3544,  0.1294],
            [ 1.4551,  0.1294,  1.6724]])
    >>> l
    tensor([[ 1.5528,  0.0000,  0.0000],
            [-0.4821,  1.0592,  0.0000],
            [ 0.9371,  0.5487,  0.7023]])
    >>> torch.mm(l, l.t())
    tensor([[ 2.4112, -0.7486,  1.4551],
            [-0.7486,  1.3544,  0.1294],
            [ 1.4551,  0.1294,  1.6724]])
    >>> a = torch.randn(3, 2, 2)
    >>> a = torch.matmul(a, a.transpose(-1, -2)) + 1e-03 # make symmetric positive-definite
    >>> l = torch.cholesky(a)
    >>> z = torch.matmul(l, l.transpose(-1, -2))
    >>> torch.max(torch.abs(z - a)) # Max non-zero
    tensor(2.3842e-07)
""")

add_docstr(torch.cholesky_solve, r"""
cholesky_solve(input, input2, upper=False, *, out=None) -> Tensor

Solves a linear system of equations with a positive semidefinite
matrix to be inverted given its Cholesky factor matrix :math:`u`.

If :attr:`upper` is ``False``, :math:`u` is and lower triangular and `c` is
returned such that:

.. math::
    c = (u u^T)^{{-1}} b

If :attr:`upper` is ``True`` or not provided, :math:`u` is upper triangular
and `c` is returned such that:

.. math::
    c = (u^T u)^{{-1}} b

`torch.cholesky_solve(b, u)` can take in 2D inputs `b, u` or inputs that are
batches of 2D matrices. If the inputs are batches, then returns
batched outputs `c`

Supports real-valued and complex-valued inputs.
For the complex-valued inputs the transpose operator above is the conjugate transpose.

Args:
    input (Tensor): input matrix :math:`b` of size :math:`(*, m, k)`,
                where :math:`*` is zero or more batch dimensions
    input2 (Tensor): input matrix :math:`u` of size :math:`(*, m, m)`,
                where :math:`*` is zero of more batch dimensions composed of
                upper or lower triangular Cholesky factor
    upper (bool, optional): whether to consider the Cholesky factor as a
                            lower or upper triangular matrix. Default: ``False``.

Keyword args:
    out (Tensor, optional): the output tensor for `c`

Example::

    >>> a = torch.randn(3, 3)
    >>> a = torch.mm(a, a.t()) # make symmetric positive definite
    >>> u = torch.cholesky(a)
    >>> a
    tensor([[ 0.7747, -1.9549,  1.3086],
            [-1.9549,  6.7546, -5.4114],
            [ 1.3086, -5.4114,  4.8733]])
    >>> b = torch.randn(3, 2)
    >>> b
    tensor([[-0.6355,  0.9891],
            [ 0.1974,  1.4706],
            [-0.4115, -0.6225]])
    >>> torch.cholesky_solve(b, u)
    tensor([[ -8.1625,  19.6097],
            [ -5.8398,  14.2387],
            [ -4.3771,  10.4173]])
    >>> torch.mm(a.inverse(), b)
    tensor([[ -8.1626,  19.6097],
            [ -5.8398,  14.2387],
            [ -4.3771,  10.4173]])
""")

add_docstr(torch.cholesky_inverse, r"""
cholesky_inverse(input, upper=False, *, out=None) -> Tensor

Computes the inverse of a symmetric positive-definite matrix :math:`A` using its
Cholesky factor :math:`u`: returns matrix ``inv``. The inverse is computed using
LAPACK routines ``dpotri`` and ``spotri`` (and the corresponding MAGMA routines).

If :attr:`upper` is ``False``, :math:`u` is lower triangular
such that the returned tensor is

.. math::
    inv = (uu^{{T}})^{{-1}}

If :attr:`upper` is ``True`` or not provided, :math:`u` is upper
triangular such that the returned tensor is

.. math::
    inv = (u^T u)^{{-1}}

Args:
    input (Tensor): the input 2-D tensor :math:`u`, a upper or lower triangular
           Cholesky factor
    upper (bool, optional): whether to return a lower (default) or upper triangular matrix

Keyword args:
    out (Tensor, optional): the output tensor for `inv`

Example::

    >>> a = torch.randn(3, 3)
    >>> a = torch.mm(a, a.t()) + 1e-05 * torch.eye(3) # make symmetric positive definite
    >>> u = torch.cholesky(a)
    >>> a
    tensor([[  0.9935,  -0.6353,   1.5806],
            [ -0.6353,   0.8769,  -1.7183],
            [  1.5806,  -1.7183,  10.6618]])
    >>> torch.cholesky_inverse(u)
    tensor([[ 1.9314,  1.2251, -0.0889],
            [ 1.2251,  2.4439,  0.2122],
            [-0.0889,  0.2122,  0.1412]])
    >>> a.inverse()
    tensor([[ 1.9314,  1.2251, -0.0889],
            [ 1.2251,  2.4439,  0.2122],
            [-0.0889,  0.2122,  0.1412]])
""")

add_docstr(torch.clone, r"""
clone(input, *, memory_format=torch.preserve_format) -> Tensor

Returns a copy of :attr:`input`.

.. note::

    This function is differentiable, so gradients will flow back from the
    result of this operation to :attr:`input`. To create a tensor without an
    autograd relationship to :attr:`input` see :meth:`~Tensor.detach`.

Args:
    {input}

Keyword args:
    {memory_format}
""".format(**common_args))

add_docstr(torch.clamp, r"""
clamp(input, min=None, max=None, *, out=None) -> Tensor

Clamps all elements in :attr:`input` into the range `[` :attr:`min`, :attr:`max` `]`.
Letting min_value and max_value be :attr:`min` and :attr:`max`, respectively, this returns:

.. math::
    y_i = \min(\max(x_i, \text{min\_value}_i), \text{max\_value}_i)

If :attr:`min` is ``None``, there is no lower bound.
Or, if :attr:`max` is ``None`` there is no upper bound.
""" + r"""

.. note::
    If :attr:`min` is greater than :attr:`max` :func:`torch.clamp(..., min, max) <torch.clamp>`
    sets all elements in :attr:`input` to the value of :attr:`max`.

Args:
    {input}
    min (Number or Tensor, optional): lower-bound of the range to be clamped to
    max (Number or Tensor, optional): upper-bound of the range to be clamped to

Keyword args:
    {out}

Example::

    >>> a = torch.randn(4)
    >>> a
    tensor([-1.7120,  0.1734, -0.0478, -0.0922])
    >>> torch.clamp(a, min=-0.5, max=0.5)
    tensor([-0.5000,  0.1734, -0.0478, -0.0922])

    >>> min = torch.linspace(-1, 1, steps=4)
    >>> torch.clamp(a, min=min)
    tensor([-1.0000,  0.1734,  0.3333,  1.0000])

""".format(**common_args))

add_docstr(torch.clip, r"""
clip(input, min=None, max=None, *, out=None) -> Tensor

Alias for :func:`torch.clamp`.
""".format(**common_args))

add_docstr(torch.column_stack,
           r"""
column_stack(tensors, *, out=None) -> Tensor

Creates a new tensor by horizontally stacking the tensors in :attr:`tensors`.

Equivalent to ``torch.hstack(tensors)``, except each zero or one dimensional tensor ``t``
in :attr:`tensors` is first reshaped into a ``(t.numel(), 1)`` column before being stacked horizontally.

Args:
    tensors (sequence of Tensors): sequence of tensors to concatenate

Keyword args:
    {out}

Example::

    >>> a = torch.tensor([1, 2, 3])
    >>> b = torch.tensor([4, 5, 6])
    >>> torch.column_stack((a, b))
    tensor([[1, 4],
        [2, 5],
        [3, 6]])
    >>> a = torch.arange(5)
    >>> b = torch.arange(10).reshape(5, 2)
    >>> torch.column_stack((a, b, b))
    tensor([[0, 0, 1, 0, 1],
            [1, 2, 3, 2, 3],
            [2, 4, 5, 4, 5],
            [3, 6, 7, 6, 7],
            [4, 8, 9, 8, 9]])

""".format(**common_args))

add_docstr(torch.complex,
           r"""
complex(real, imag, *, out=None) -> Tensor

Constructs a complex tensor with its real part equal to :attr:`real` and its
imaginary part equal to :attr:`imag`.

Args:
    real (Tensor): The real part of the complex tensor. Must be float or double.
    imag (Tensor): The imaginary part of the complex tensor. Must be same dtype
        as :attr:`real`.

Keyword args:
    out (Tensor): If the inputs are ``torch.float32``, must be
        ``torch.complex64``. If the inputs are ``torch.float64``, must be
        ``torch.complex128``.

Example::

    >>> real = torch.tensor([1, 2], dtype=torch.float32)
    >>> imag = torch.tensor([3, 4], dtype=torch.float32)
    >>> z = torch.complex(real, imag)
    >>> z
    tensor([(1.+3.j), (2.+4.j)])
    >>> z.dtype
    torch.complex64

""")

add_docstr(torch.polar,
           r"""
polar(abs, angle, *, out=None) -> Tensor

Constructs a complex tensor whose elements are Cartesian coordinates
corresponding to the polar coordinates with absolute value :attr:`abs` and angle
:attr:`angle`.

.. math::
    \text{out} = \text{abs} \cdot \cos(\text{angle}) + \text{abs} \cdot \sin(\text{angle}) \cdot j
""" + r"""
Args:
    abs (Tensor): The absolute value the complex tensor. Must be float or
        double.
    angle (Tensor): The angle of the complex tensor. Must be same dtype as
        :attr:`abs`.

Keyword args:
    out (Tensor): If the inputs are ``torch.float32``, must be
        ``torch.complex64``. If the inputs are ``torch.float64``, must be
        ``torch.complex128``.

Example::

    >>> import numpy as np
    >>> abs = torch.tensor([1, 2], dtype=torch.float64)
    >>> angle = torch.tensor([np.pi / 2, 5 * np.pi / 4], dtype=torch.float64)
    >>> z = torch.polar(abs, angle)
    >>> z
    tensor([(0.0000+1.0000j), (-1.4142-1.4142j)], dtype=torch.complex128)
""")

add_docstr(torch.conj_physical,
           r"""
conj_physical(input, *, out=None) -> Tensor

Computes the element-wise conjugate of the given :attr:`input` tensor.
If :attr:`input` has a non-complex dtype, this function just returns :attr:`input`.

.. note::
   This performs the conjugate operation regardless of the fact conjugate bit is set or not.

.. warning:: In the future, :func:`torch.conj_physical` may return a non-writeable view for an :attr:`input` of
             non-complex dtype. It's recommended that programs not modify the tensor returned by :func:`torch.conj_physical`
             when :attr:`input` is of non-complex dtype to be compatible with this change.

.. math::
    \text{out}_{i} = conj(\text{input}_{i})
""" + r"""
Args:
    {input}

Keyword args:
    {out}

Example::

    >>> torch.conj_physical(torch.tensor([-1 + 1j, -2 + 2j, 3 - 3j]))
    tensor([-1 - 1j, -2 - 2j, 3 + 3j])
""".format(**common_args))

add_docstr(torch.conj,
           r"""
conj(input) -> Tensor

Returns a view of :attr:`input` with a flipped conjugate bit. If :attr:`input` has a non-complex dtype,
this function just returns :attr:`input`.

.. note::
    :func:`torch.conj` performs a lazy conjugation, but the actual conjugated tensor can be materialized
    at any time using :func:`torch.resolve_conj`.

.. warning:: In the future, :func:`torch.conj` may return a non-writeable view for an :attr:`input` of
             non-complex dtype. It's recommended that programs not modify the tensor returned by :func:`torch.conj_physical`
             when :attr:`input` is of non-complex dtype to be compatible with this change.

Args:
    {input}

Example::

    >>> x = torch.tensor([-1 + 1j, -2 + 2j, 3 - 3j])
    >>> x.is_conj()
    False
    >>> y = torch.conj(x)
    >>> y.is_conj()
    True

""")

add_docstr(torch.resolve_conj,
           r"""
resolve_conj(input) -> Tensor

Returns a new tensor with materialized conjugation if :attr:`input`'s conjugate bit is set to `True`,
else returns :attr:`input`. The output tensor will always have its conjugate bit set to `False`.

Args:
    {input}

Example::

    >>> x = torch.tensor([-1 + 1j, -2 + 2j, 3 - 3j])
    >>> y = x.conj()
    >>> y.is_conj()
    True
    >>> z = y.resolve_conj()
    >>> z
    tensor([-1 - 1j, -2 - 2j, 3 + 3j])
    >>> z.is_conj()
    False

""")

add_docstr(torch.copysign,
           r"""
copysign(input, other, *, out=None) -> Tensor

Create a new floating-point tensor with the magnitude of :attr:`input` and the sign of :attr:`other`, elementwise.

.. math::
    \text{out}_{i} = \begin{cases}
        -|\text{input}_{i}| & \text{if} \text{other}_{i} \leq -0.0 \\
        |\text{input}_{i}| & \text{if} \text{other}_{i} \geq 0.0 \\
    \end{cases}
""" + r"""

Supports :ref:`broadcasting to a common shape <broadcasting-semantics>`,
and integer and float inputs.

Args:
    input (Tensor): magnitudes.
    other (Tensor or Number): contains value(s) whose signbit(s) are
        applied to the magnitudes in :attr:`input`.

Keyword args:
    {out}

Example::

    >>> a = torch.randn(5)
    >>> a
    tensor([-1.2557, -0.0026, -0.5387,  0.4740, -0.9244])
    >>> torch.copysign(a, 1)
    tensor([1.2557, 0.0026, 0.5387, 0.4740, 0.9244])
    >>> a = torch.randn(4, 4)
    >>> a
    tensor([[ 0.7079,  0.2778, -1.0249,  0.5719],
            [-0.0059, -0.2600, -0.4475, -1.3948],
            [ 0.3667, -0.9567, -2.5757, -0.1751],
            [ 0.2046, -0.0742,  0.2998, -0.1054]])
    >>> b = torch.randn(4)
    tensor([ 0.2373,  0.3120,  0.3190, -1.1128])
    >>> torch.copysign(a, b)
    tensor([[ 0.7079,  0.2778,  1.0249, -0.5719],
            [ 0.0059,  0.2600,  0.4475, -1.3948],
            [ 0.3667,  0.9567,  2.5757, -0.1751],
            [ 0.2046,  0.0742,  0.2998, -0.1054]])

""".format(**common_args))

add_docstr(torch.cos,
           r"""
cos(input, *, out=None) -> Tensor

Returns a new tensor with the cosine  of the elements of :attr:`input`.

.. math::
    \text{out}_{i} = \cos(\text{input}_{i})
""" + r"""
Args:
    {input}

Keyword args:
    {out}

Example::

    >>> a = torch.randn(4)
    >>> a
    tensor([ 1.4309,  1.2706, -0.8562,  0.9796])
    >>> torch.cos(a)
    tensor([ 0.1395,  0.2957,  0.6553,  0.5574])
""".format(**common_args))

add_docstr(torch.cosh,
           r"""
cosh(input, *, out=None) -> Tensor

Returns a new tensor with the hyperbolic cosine  of the elements of
:attr:`input`.

.. math::
    \text{out}_{i} = \cosh(\text{input}_{i})
""" + r"""
Args:
    {input}

Keyword args:
    {out}

Example::

    >>> a = torch.randn(4)
    >>> a
    tensor([ 0.1632,  1.1835, -0.6979, -0.7325])
    >>> torch.cosh(a)
    tensor([ 1.0133,  1.7860,  1.2536,  1.2805])

.. note::
   When :attr:`input` is on the CPU, the implementation of torch.cosh may use
   the Sleef library, which rounds very large results to infinity or negative
   infinity. See `here <https://sleef.org/purec.xhtml>`_ for details.
""".format(**common_args))

add_docstr(torch.cross,
           r"""
cross(input, other, dim=None, *, out=None) -> Tensor


Returns the cross product of vectors in dimension :attr:`dim` of :attr:`input`
and :attr:`other`.

:attr:`input` and :attr:`other` must have the same size, and the size of their
:attr:`dim` dimension should be 3.

If :attr:`dim` is not given, it defaults to the first dimension found with the
size 3. Note that this might be unexpected.

Args:
    {input}
    other (Tensor): the second input tensor
    dim  (int, optional): the dimension to take the cross-product in.

Keyword args:
    {out}

Example::

    >>> a = torch.randn(4, 3)
    >>> a
    tensor([[-0.3956,  1.1455,  1.6895],
            [-0.5849,  1.3672,  0.3599],
            [-1.1626,  0.7180, -0.0521],
            [-0.1339,  0.9902, -2.0225]])
    >>> b = torch.randn(4, 3)
    >>> b
    tensor([[-0.0257, -1.4725, -1.2251],
            [-1.1479, -0.7005, -1.9757],
            [-1.3904,  0.3726, -1.1836],
            [-0.9688, -0.7153,  0.2159]])
    >>> torch.cross(a, b, dim=1)
    tensor([[ 1.0844, -0.5281,  0.6120],
            [-2.4490, -1.5687,  1.9792],
            [-0.8304, -1.3037,  0.5650],
            [-1.2329,  1.9883,  1.0551]])
    >>> torch.cross(a, b)
    tensor([[ 1.0844, -0.5281,  0.6120],
            [-2.4490, -1.5687,  1.9792],
            [-0.8304, -1.3037,  0.5650],
            [-1.2329,  1.9883,  1.0551]])
""".format(**common_args))

add_docstr(torch.logcumsumexp,
           r"""
logcumsumexp(input, dim, *, out=None) -> Tensor
Returns the logarithm of the cumulative summation of the exponentiation of
elements of :attr:`input` in the dimension :attr:`dim`.

For summation index :math:`j` given by `dim` and other indices :math:`i`, the result is

    .. math::
        \text{{logcumsumexp}}(x)_{{ij}} = \log \sum\limits_{{j=0}}^{{i}} \exp(x_{{ij}})

Args:
    {input}
    dim  (int): the dimension to do the operation over

Keyword args:
    {out}

Example::

    >>> a = torch.randn(10)
    >>> torch.logcumsumexp(a, dim=0)
    tensor([-0.42296738, -0.04462666,  0.86278635,  0.94622083,  1.05277811,
             1.39202815,  1.83525007,  1.84492621,  2.06084887,  2.06844475]))
""".format(**reduceops_common_args))

add_docstr(torch.cummax,
           r"""
cummax(input, dim, *, out=None) -> (Tensor, LongTensor)
Returns a namedtuple ``(values, indices)`` where ``values`` is the cumulative maximum of
elements of :attr:`input` in the dimension :attr:`dim`. And ``indices`` is the index
location of each maximum value found in the dimension :attr:`dim`.

.. math::
    y_i = max(x_1, x_2, x_3, \dots, x_i)

Args:
    {input}
    dim  (int): the dimension to do the operation over

Keyword args:
    out (tuple, optional): the result tuple of two output tensors (values, indices)

Example::

    >>> a = torch.randn(10)
    >>> a
    tensor([-0.3449, -1.5447,  0.0685, -1.5104, -1.1706,  0.2259,  1.4696, -1.3284,
         1.9946, -0.8209])
    >>> torch.cummax(a, dim=0)
    torch.return_types.cummax(
        values=tensor([-0.3449, -0.3449,  0.0685,  0.0685,  0.0685,  0.2259,  1.4696,  1.4696,
         1.9946,  1.9946]),
        indices=tensor([0, 0, 2, 2, 2, 5, 6, 6, 8, 8]))
""".format(**reduceops_common_args))

add_docstr(torch.cummin,
           r"""
cummin(input, dim, *, out=None) -> (Tensor, LongTensor)
Returns a namedtuple ``(values, indices)`` where ``values`` is the cumulative minimum of
elements of :attr:`input` in the dimension :attr:`dim`. And ``indices`` is the index
location of each maximum value found in the dimension :attr:`dim`.

.. math::
    y_i = min(x_1, x_2, x_3, \dots, x_i)

Args:
    {input}
    dim  (int): the dimension to do the operation over

Keyword args:
    out (tuple, optional): the result tuple of two output tensors (values, indices)

Example::

    >>> a = torch.randn(10)
    >>> a
    tensor([-0.2284, -0.6628,  0.0975,  0.2680, -1.3298, -0.4220, -0.3885,  1.1762,
         0.9165,  1.6684])
    >>> torch.cummin(a, dim=0)
    torch.return_types.cummin(
        values=tensor([-0.2284, -0.6628, -0.6628, -0.6628, -1.3298, -1.3298, -1.3298, -1.3298,
        -1.3298, -1.3298]),
        indices=tensor([0, 1, 1, 1, 4, 4, 4, 4, 4, 4]))
""".format(**reduceops_common_args))

add_docstr(torch.cumprod,
           r"""
cumprod(input, dim, *, dtype=None, out=None) -> Tensor

Returns the cumulative product of elements of :attr:`input` in the dimension
:attr:`dim`.

For example, if :attr:`input` is a vector of size N, the result will also be
a vector of size N, with elements.

.. math::
    y_i = x_1 \times x_2\times x_3\times \dots \times x_i

Args:
    {input}
    dim  (int): the dimension to do the operation over

Keyword args:
    {dtype}
    {out}

Example::

    >>> a = torch.randn(10)
    >>> a
    tensor([ 0.6001,  0.2069, -0.1919,  0.9792,  0.6727,  1.0062,  0.4126,
            -0.2129, -0.4206,  0.1968])
    >>> torch.cumprod(a, dim=0)
    tensor([ 0.6001,  0.1241, -0.0238, -0.0233, -0.0157, -0.0158, -0.0065,
             0.0014, -0.0006, -0.0001])

    >>> a[5] = 0.0
    >>> torch.cumprod(a, dim=0)
    tensor([ 0.6001,  0.1241, -0.0238, -0.0233, -0.0157, -0.0000, -0.0000,
             0.0000, -0.0000, -0.0000])
""".format(**reduceops_common_args))

add_docstr(torch.cumsum,
           r"""
cumsum(input, dim, *, dtype=None, out=None) -> Tensor

Returns the cumulative sum of elements of :attr:`input` in the dimension
:attr:`dim`.

For example, if :attr:`input` is a vector of size N, the result will also be
a vector of size N, with elements.

.. math::
    y_i = x_1 + x_2 + x_3 + \dots + x_i

Args:
    {input}
    dim  (int): the dimension to do the operation over

Keyword args:
    {dtype}
    {out}

Example::

    >>> a = torch.randn(10)
    >>> a
    tensor([-0.8286, -0.4890,  0.5155,  0.8443,  0.1865, -0.1752, -2.0595,
             0.1850, -1.1571, -0.4243])
    >>> torch.cumsum(a, dim=0)
    tensor([-0.8286, -1.3175, -0.8020,  0.0423,  0.2289,  0.0537, -2.0058,
            -1.8209, -2.9780, -3.4022])
""".format(**reduceops_common_args))

add_docstr(torch.count_nonzero,
           r"""
count_nonzero(input, dim=None) -> Tensor

Counts the number of non-zero values in the tensor :attr:`input` along the given :attr:`dim`.
If no dim is specified then all non-zeros in the tensor are counted.

Args:
    {input}
    dim (int or tuple of ints, optional): Dim or tuple of dims along which to count non-zeros.

Example::

    >>> x = torch.zeros(3,3)
    >>> x[torch.randn(3,3) > 0.5] = 1
    >>> x
    tensor([[0., 1., 1.],
            [0., 0., 0.],
            [0., 0., 1.]])
    >>> torch.count_nonzero(x)
    tensor(3)
    >>> torch.count_nonzero(x, dim=0)
    tensor([0, 1, 2])
""".format(**reduceops_common_args))

add_docstr(torch.dequantize,
           r"""
dequantize(tensor) -> Tensor

Returns an fp32 Tensor by dequantizing a quantized Tensor

Args:
    tensor (Tensor): A quantized Tensor

.. function:: dequantize(tensors) -> sequence of Tensors

Given a list of quantized Tensors, dequantize them and return a list of fp32 Tensors

Args:
     tensors (sequence of Tensors): A list of quantized Tensors
""")

add_docstr(torch.diag,
           r"""
diag(input, diagonal=0, *, out=None) -> Tensor

- If :attr:`input` is a vector (1-D tensor), then returns a 2-D square tensor
  with the elements of :attr:`input` as the diagonal.
- If :attr:`input` is a matrix (2-D tensor), then returns a 1-D tensor with
  the diagonal elements of :attr:`input`.

The argument :attr:`diagonal` controls which diagonal to consider:

- If :attr:`diagonal` = 0, it is the main diagonal.
- If :attr:`diagonal` > 0, it is above the main diagonal.
- If :attr:`diagonal` < 0, it is below the main diagonal.

Args:
    {input}
    diagonal (int, optional): the diagonal to consider

Keyword args:
    {out}

.. seealso::

        :func:`torch.diagonal` always returns the diagonal of its input.

        :func:`torch.diagflat` always constructs a tensor with diagonal elements
        specified by the input.

Examples:

Get the square matrix where the input vector is the diagonal::

    >>> a = torch.randn(3)
    >>> a
    tensor([ 0.5950,-0.0872, 2.3298])
    >>> torch.diag(a)
    tensor([[ 0.5950, 0.0000, 0.0000],
            [ 0.0000,-0.0872, 0.0000],
            [ 0.0000, 0.0000, 2.3298]])
    >>> torch.diag(a, 1)
    tensor([[ 0.0000, 0.5950, 0.0000, 0.0000],
            [ 0.0000, 0.0000,-0.0872, 0.0000],
            [ 0.0000, 0.0000, 0.0000, 2.3298],
            [ 0.0000, 0.0000, 0.0000, 0.0000]])

Get the k-th diagonal of a given matrix::

    >>> a = torch.randn(3, 3)
    >>> a
    tensor([[-0.4264, 0.0255,-0.1064],
            [ 0.8795,-0.2429, 0.1374],
            [ 0.1029,-0.6482,-1.6300]])
    >>> torch.diag(a, 0)
    tensor([-0.4264,-0.2429,-1.6300])
    >>> torch.diag(a, 1)
    tensor([ 0.0255, 0.1374])
""".format(**common_args))

add_docstr(torch.diag_embed,
           r"""
diag_embed(input, offset=0, dim1=-2, dim2=-1) -> Tensor

Creates a tensor whose diagonals of certain 2D planes (specified by
:attr:`dim1` and :attr:`dim2`) are filled by :attr:`input`.
To facilitate creating batched diagonal matrices, the 2D planes formed by
the last two dimensions of the returned tensor are chosen by default.

The argument :attr:`offset` controls which diagonal to consider:

- If :attr:`offset` = 0, it is the main diagonal.
- If :attr:`offset` > 0, it is above the main diagonal.
- If :attr:`offset` < 0, it is below the main diagonal.

The size of the new matrix will be calculated to make the specified diagonal
of the size of the last input dimension.
Note that for :attr:`offset` other than :math:`0`, the order of :attr:`dim1`
and :attr:`dim2` matters. Exchanging them is equivalent to changing the
sign of :attr:`offset`.

Applying :meth:`torch.diagonal` to the output of this function with
the same arguments yields a matrix identical to input. However,
:meth:`torch.diagonal` has different default dimensions, so those
need to be explicitly specified.

Args:
    {input} Must be at least 1-dimensional.
    offset (int, optional): which diagonal to consider. Default: 0
        (main diagonal).
    dim1 (int, optional): first dimension with respect to which to
        take diagonal. Default: -2.
    dim2 (int, optional): second dimension with respect to which to
        take diagonal. Default: -1.

Example::

    >>> a = torch.randn(2, 3)
    >>> torch.diag_embed(a)
    tensor([[[ 1.5410,  0.0000,  0.0000],
             [ 0.0000, -0.2934,  0.0000],
             [ 0.0000,  0.0000, -2.1788]],

            [[ 0.5684,  0.0000,  0.0000],
             [ 0.0000, -1.0845,  0.0000],
             [ 0.0000,  0.0000, -1.3986]]])

    >>> torch.diag_embed(a, offset=1, dim1=0, dim2=2)
    tensor([[[ 0.0000,  1.5410,  0.0000,  0.0000],
             [ 0.0000,  0.5684,  0.0000,  0.0000]],

            [[ 0.0000,  0.0000, -0.2934,  0.0000],
             [ 0.0000,  0.0000, -1.0845,  0.0000]],

            [[ 0.0000,  0.0000,  0.0000, -2.1788],
             [ 0.0000,  0.0000,  0.0000, -1.3986]],

            [[ 0.0000,  0.0000,  0.0000,  0.0000],
             [ 0.0000,  0.0000,  0.0000,  0.0000]]])
""".format(**common_args))


add_docstr(torch.diagflat,
           r"""
diagflat(input, offset=0) -> Tensor

- If :attr:`input` is a vector (1-D tensor), then returns a 2-D square tensor
  with the elements of :attr:`input` as the diagonal.
- If :attr:`input` is a tensor with more than one dimension, then returns a
  2-D tensor with diagonal elements equal to a flattened :attr:`input`.

The argument :attr:`offset` controls which diagonal to consider:

- If :attr:`offset` = 0, it is the main diagonal.
- If :attr:`offset` > 0, it is above the main diagonal.
- If :attr:`offset` < 0, it is below the main diagonal.

Args:
    {input}
    offset (int, optional): the diagonal to consider. Default: 0 (main
        diagonal).

Examples::

    >>> a = torch.randn(3)
    >>> a
    tensor([-0.2956, -0.9068,  0.1695])
    >>> torch.diagflat(a)
    tensor([[-0.2956,  0.0000,  0.0000],
            [ 0.0000, -0.9068,  0.0000],
            [ 0.0000,  0.0000,  0.1695]])
    >>> torch.diagflat(a, 1)
    tensor([[ 0.0000, -0.2956,  0.0000,  0.0000],
            [ 0.0000,  0.0000, -0.9068,  0.0000],
            [ 0.0000,  0.0000,  0.0000,  0.1695],
            [ 0.0000,  0.0000,  0.0000,  0.0000]])

    >>> a = torch.randn(2, 2)
    >>> a
    tensor([[ 0.2094, -0.3018],
            [-0.1516,  1.9342]])
    >>> torch.diagflat(a)
    tensor([[ 0.2094,  0.0000,  0.0000,  0.0000],
            [ 0.0000, -0.3018,  0.0000,  0.0000],
            [ 0.0000,  0.0000, -0.1516,  0.0000],
            [ 0.0000,  0.0000,  0.0000,  1.9342]])
""".format(**common_args))

add_docstr(torch.diagonal,
           r"""
diagonal(input, offset=0, dim1=0, dim2=1) -> Tensor

Returns a partial view of :attr:`input` with the its diagonal elements
with respect to :attr:`dim1` and :attr:`dim2` appended as a dimension
at the end of the shape.

The argument :attr:`offset` controls which diagonal to consider:

- If :attr:`offset` = 0, it is the main diagonal.
- If :attr:`offset` > 0, it is above the main diagonal.
- If :attr:`offset` < 0, it is below the main diagonal.

Applying :meth:`torch.diag_embed` to the output of this function with
the same arguments yields a diagonal matrix with the diagonal entries
of the input. However, :meth:`torch.diag_embed` has different default
dimensions, so those need to be explicitly specified.

Args:
    {input} Must be at least 2-dimensional.
    offset (int, optional): which diagonal to consider. Default: 0
        (main diagonal).
    dim1 (int, optional): first dimension with respect to which to
        take diagonal. Default: 0.
    dim2 (int, optional): second dimension with respect to which to
        take diagonal. Default: 1.

.. note::  To take a batch diagonal, pass in dim1=-2, dim2=-1.

Examples::

    >>> a = torch.randn(3, 3)
    >>> a
    tensor([[-1.0854,  1.1431, -0.1752],
            [ 0.8536, -0.0905,  0.0360],
            [ 0.6927, -0.3735, -0.4945]])


    >>> torch.diagonal(a, 0)
    tensor([-1.0854, -0.0905, -0.4945])


    >>> torch.diagonal(a, 1)
    tensor([ 1.1431,  0.0360])


    >>> x = torch.randn(2, 5, 4, 2)
    >>> torch.diagonal(x, offset=-1, dim1=1, dim2=2)
    tensor([[[-1.2631,  0.3755, -1.5977, -1.8172],
             [-1.1065,  1.0401, -0.2235, -0.7938]],

            [[-1.7325, -0.3081,  0.6166,  0.2335],
             [ 1.0500,  0.7336, -0.3836, -1.1015]]])
""".format(**common_args))

add_docstr(torch.diff, r"""
diff(input, n=1, dim=-1, prepend=None, append=None) -> Tensor

Computes the n-th forward difference along the given dimension.

The first-order differences are given by `out[i] = input[i + 1] - input[i]`. Higher-order
differences are calculated by using :func:`torch.diff` recursively.

.. note::  Only `n = 1` is currently supported

Args:
    input (Tensor): the tensor to compute the differences on
    n (int, optional): the number of times to recursively compute the difference
    dim (int, optional): the dimension to compute the difference along.
        Default is the last dimension.
    prepend, append (Tensor, optional): values to prepend or append to
        :attr:`input` along :attr:`dim` before computing the difference.
        Their dimensions must be equivalent to that of input, and their shapes
        must match input's shape except on :attr:`dim`.

Keyword args:
    {out}

Example::

    >>> a = torch.tensor([1, 3, 2])
    >>> torch.diff(a)
    tensor([ 2, -1])
    >>> b = torch.tensor([4, 5])
    >>> torch.diff(a, append=b)
    tensor([ 2, -1,  2,  1])
    >>> c = torch.tensor([[1, 2, 3], [3, 4, 5]])
    >>> torch.diff(c, dim=0)
    tensor([[2, 2, 2]])
    >>> torch.diff(c, dim=1)
    tensor([[1, 1],
            [1, 1]])
""".format(**common_args))

add_docstr(torch.digamma, r"""
digamma(input, *, out=None) -> Tensor

Alias for :func:`torch.special.digamma`.
""")

add_docstr(torch.dist,
           r"""
dist(input, other, p=2) -> Tensor

Returns the p-norm of (:attr:`input` - :attr:`other`)

The shapes of :attr:`input` and :attr:`other` must be
:ref:`broadcastable <broadcasting-semantics>`.

Args:
    {input}
    other (Tensor): the Right-hand-side input tensor
    p (float, optional): the norm to be computed

Example::

    >>> x = torch.randn(4)
    >>> x
    tensor([-1.5393, -0.8675,  0.5916,  1.6321])
    >>> y = torch.randn(4)
    >>> y
    tensor([ 0.0967, -1.0511,  0.6295,  0.8360])
    >>> torch.dist(x, y, 3.5)
    tensor(1.6727)
    >>> torch.dist(x, y, 3)
    tensor(1.6973)
    >>> torch.dist(x, y, 0)
    tensor(inf)
    >>> torch.dist(x, y, 1)
    tensor(2.6537)
""".format(**common_args))

add_docstr(torch.div, r"""
div(input, other, *, rounding_mode=None, out=None) -> Tensor

Divides each element of the input ``input`` by the corresponding element of
:attr:`other`.

.. math::
    \text{{out}}_i = \frac{{\text{{input}}_i}}{{\text{{other}}_i}}

.. note::
    By default, this performs a "true" division like Python 3.
    See the :attr:`rounding_mode` argument for floor division.

Supports :ref:`broadcasting to a common shape <broadcasting-semantics>`,
:ref:`type promotion <type-promotion-doc>`, and integer, float, and complex inputs.
Always promotes integer types to the default scalar type.

Args:
    input (Tensor): the dividend
    other (Tensor or Number): the divisor

Keyword args:
    rounding_mode (str, optional): Type of rounding applied to the result:

        * None - default behavior. Performs no rounding and, if both :attr:`input` and
          :attr:`other` are integer types, promotes the inputs to the default scalar type.
          Equivalent to true division in Python (the ``/`` operator) and NumPy's ``np.true_divide``.
        * ``"trunc"`` - rounds the results of the division towards zero.
          Equivalent to C-style integer division.
        * ``"floor"`` - rounds the results of the division down.
          Equivalent to floor division in Python (the ``//`` operator) and NumPy's ``np.floor_divide``.

    {out}

Examples::

    >>> x = torch.tensor([ 0.3810,  1.2774, -0.2972, -0.3719,  0.4637])
    >>> torch.div(x, 0.5)
    tensor([ 0.7620,  2.5548, -0.5944, -0.7438,  0.9274])

    >>> a = torch.tensor([[-0.3711, -1.9353, -0.4605, -0.2917],
    ...                   [ 0.1815, -1.0111,  0.9805, -1.5923],
    ...                   [ 0.1062,  1.4581,  0.7759, -1.2344],
    ...                   [-0.1830, -0.0313,  1.1908, -1.4757]])
    >>> b = torch.tensor([ 0.8032,  0.2930, -0.8113, -0.2308])
    >>> torch.div(a, b)
    tensor([[-0.4620, -6.6051,  0.5676,  1.2639],
            [ 0.2260, -3.4509, -1.2086,  6.8990],
            [ 0.1322,  4.9764, -0.9564,  5.3484],
            [-0.2278, -0.1068, -1.4678,  6.3938]])

    >>> torch.div(a, b, rounding_mode='trunc')
    tensor([[-0., -6.,  0.,  1.],
            [ 0., -3., -1.,  6.],
            [ 0.,  4., -0.,  5.],
            [-0., -0., -1.,  6.]])

    >>> torch.div(a, b, rounding_mode='floor')
    tensor([[-1., -7.,  0.,  1.],
            [ 0., -4., -2.,  6.],
            [ 0.,  4., -1.,  5.],
            [-1., -1., -2.,  6.]])

""".format(**common_args))

add_docstr(torch.divide, r"""
divide(input, other, *, rounding_mode=None, out=None) -> Tensor

Alias for :func:`torch.div`.
""")

add_docstr(torch.dot,
           r"""
dot(input, other, *, out=None) -> Tensor

Computes the dot product of two 1D tensors.

.. note::

    Unlike NumPy's dot, torch.dot intentionally only supports computing the dot product
    of two 1D tensors with the same number of elements.

Args:
    input (Tensor): first tensor in the dot product, must be 1D.
    other (Tensor): second tensor in the dot product, must be 1D.

Keyword args:
    {out}

Example::

    >>> torch.dot(torch.tensor([2, 3]), torch.tensor([2, 1]))
    tensor(7)
""")

add_docstr(torch.vdot,
           r"""
vdot(input, other, *, out=None) -> Tensor

Computes the dot product of two 1D tensors. The vdot(a, b) function handles complex numbers
differently than dot(a, b). If the first argument is complex, the complex conjugate of the
first argument is used for the calculation of the dot product.

.. note::

    Unlike NumPy's vdot, torch.vdot intentionally only supports computing the dot product
    of two 1D tensors with the same number of elements.

Args:
    input (Tensor): first tensor in the dot product, must be 1D. Its conjugate is used if it's complex.
    other (Tensor): second tensor in the dot product, must be 1D.

Keyword args:
    {out}

Example::

    >>> torch.vdot(torch.tensor([2, 3]), torch.tensor([2, 1]))
    tensor(7)
    >>> a = torch.tensor((1 +2j, 3 - 1j))
    >>> b = torch.tensor((2 +1j, 4 - 0j))
    >>> torch.vdot(a, b)
    tensor([16.+1.j])
    >>> torch.vdot(b, a)
    tensor([16.-1.j])
""".format(**common_args))

add_docstr(torch.eig,
           r"""
eig(input, eigenvectors=False, *, out=None) -> (Tensor, Tensor)

Computes the eigenvalues and eigenvectors of a real square matrix.

.. note::
    Since eigenvalues and eigenvectors might be complex, backward pass is supported only
    if eigenvalues and eigenvectors are all real valued.

    When :attr:`input` is on CUDA, :func:`torch.eig() <torch.eig>` causes
    host-device synchronization.

.. warning::

    :func:`torch.eig` is deprecated in favor of :func:`torch.linalg.eig`
    and will be removed in a future PyTorch release.
    :func:`torch.linalg.eig` returns complex tensors of dtype `cfloat` or `cdouble`
    rather than real tensors mimicking complex tensors.

    ``L, _ = torch.eig(A)`` should be replaced with

    .. code :: python

        L_complex = torch.linalg.eigvals(A)

    ``L, V = torch.eig(A, eigenvectors=True)`` should be replaced with

    .. code :: python

        L_complex, V_complex = torch.linalg.eig(A)

Args:
    input (Tensor): the square matrix of shape :math:`(n \times n)` for which the eigenvalues and eigenvectors
        will be computed
    eigenvectors (bool): ``True`` to compute both eigenvalues and eigenvectors;
        otherwise, only eigenvalues will be computed

Keyword args:
    out (tuple, optional): the output tensors

Returns:
    (Tensor, Tensor): A namedtuple (eigenvalues, eigenvectors) containing

        - **eigenvalues** (*Tensor*): Shape :math:`(n \times 2)`. Each row is an eigenvalue of ``input``,
          where the first element is the real part and the second element is the imaginary part.
          The eigenvalues are not necessarily ordered.
        - **eigenvectors** (*Tensor*): If ``eigenvectors=False``, it's an empty tensor.
          Otherwise, this tensor of shape :math:`(n \times n)` can be used to compute normalized (unit length)
          eigenvectors of corresponding eigenvalues as follows.
          If the corresponding `eigenvalues[j]` is a real number, column `eigenvectors[:, j]` is the eigenvector
          corresponding to `eigenvalues[j]`.
          If the corresponding `eigenvalues[j]` and `eigenvalues[j + 1]` form a complex conjugate pair, then the
          true eigenvectors can be computed as
          :math:`\text{true eigenvector}[j] = eigenvectors[:, j] + i \times eigenvectors[:, j + 1]`,
          :math:`\text{true eigenvector}[j + 1] = eigenvectors[:, j] - i \times eigenvectors[:, j + 1]`.

Example::

    Trivial example with a diagonal matrix. By default, only eigenvalues are computed:

    >>> a = torch.diag(torch.tensor([1, 2, 3], dtype=torch.double))
    >>> e, v = torch.eig(a)
    >>> e
    tensor([[1., 0.],
            [2., 0.],
            [3., 0.]], dtype=torch.float64)
    >>> v
    tensor([], dtype=torch.float64)

    Compute also the eigenvectors:

    >>> e, v = torch.eig(a, eigenvectors=True)
    >>> e
    tensor([[1., 0.],
            [2., 0.],
            [3., 0.]], dtype=torch.float64)
    >>> v
    tensor([[1., 0., 0.],
            [0., 1., 0.],
            [0., 0., 1.]], dtype=torch.float64)

""")

add_docstr(torch.eq, r"""
eq(input, other, *, out=None) -> Tensor

Computes element-wise equality

The second argument can be a number or a tensor whose shape is
:ref:`broadcastable <broadcasting-semantics>` with the first argument.

Args:
    input (Tensor): the tensor to compare
    other (Tensor or float): the tensor or value to compare

Keyword args:
    {out}

Returns:
    A boolean tensor that is True where :attr:`input` is equal to :attr:`other` and False elsewhere

Example::

    >>> torch.eq(torch.tensor([[1, 2], [3, 4]]), torch.tensor([[1, 1], [4, 4]]))
    tensor([[ True, False],
            [False, True]])
""".format(**common_args))

add_docstr(torch.equal,
           r"""
equal(input, other) -> bool

``True`` if two tensors have the same size and elements, ``False`` otherwise.

Example::

    >>> torch.equal(torch.tensor([1, 2]), torch.tensor([1, 2]))
    True
""")

add_docstr(torch.erf,
           r"""
erf(input, *, out=None) -> Tensor

Alias for :func:`torch.special.erf`.
""")

add_docstr(torch.erfc,
           r"""
erfc(input, *, out=None) -> Tensor

Alias for :func:`torch.special.erfc`.
""")

add_docstr(torch.erfinv,
           r"""
erfinv(input, *, out=None) -> Tensor

Alias for :func:`torch.special.erfinv`.
""")

add_docstr(torch.exp,
           r"""
exp(input, *, out=None) -> Tensor

Returns a new tensor with the exponential of the elements
of the input tensor :attr:`input`.

.. math::
    y_{i} = e^{x_{i}}
""" + r"""
Args:
    {input}

Keyword args:
    {out}

Example::

    >>> torch.exp(torch.tensor([0, math.log(2.)]))
    tensor([ 1.,  2.])
""".format(**common_args))

add_docstr(torch.exp2,
           r"""
exp2(input, *, out=None) -> Tensor

Alias for :func:`torch.special.exp2`.
""")

add_docstr(torch.expm1,
           r"""
expm1(input, *, out=None) -> Tensor

Alias for :func:`torch.special.expm1`.
""")

add_docstr(torch.eye,
           r"""
eye(n, m=None, *, out=None, dtype=None, layout=torch.strided, device=None, requires_grad=False) -> Tensor

Returns a 2-D tensor with ones on the diagonal and zeros elsewhere.

Args:
    n (int): the number of rows
    m (int, optional): the number of columns with default being :attr:`n`

Keyword arguments:
    {out}
    {dtype}
    {layout}
    {device}
    {requires_grad}

Returns:
    Tensor: A 2-D tensor with ones on the diagonal and zeros elsewhere

Example::

    >>> torch.eye(3)
    tensor([[ 1.,  0.,  0.],
            [ 0.,  1.,  0.],
            [ 0.,  0.,  1.]])
""".format(**factory_common_args))

add_docstr(torch.floor,
           r"""
floor(input, *, out=None) -> Tensor

Returns a new tensor with the floor of the elements of :attr:`input`,
the largest integer less than or equal to each element.

.. math::
    \text{out}_{i} = \left\lfloor \text{input}_{i} \right\rfloor
""" + r"""
Args:
    {input}

Keyword args:
    {out}

Example::

    >>> a = torch.randn(4)
    >>> a
    tensor([-0.8166,  1.5308, -0.2530, -0.2091])
    >>> torch.floor(a)
    tensor([-1.,  1., -1., -1.])
""".format(**common_args))

add_docstr(torch.floor_divide, r"""
floor_divide(input, other, *, out=None) -> Tensor

.. warning::

    :func:`torch.floor_divide` is deprecated and will be removed in a future PyTorch
    release. Its name is a misnomer because it actually rounds the quotient
    towards zero instead of taking its floor. To keep the current behavior use
    :func:`torch.div` with ``rounding_mode='trunc'``. To actually perform floor
    division, use :func:`torch.div` with ``rounding_mode='floor'``.

Computes :attr:`input` divided by :attr:`other`, elementwise, and rounds each
quotient towards zero. Equivalently, it truncates the quotient(s):

.. math::
    \text{{out}}_i = \text{trunc} \left( \frac{{\text{{input}}_i}}{{\text{{other}}_i}} \right)

""" + r"""

Supports broadcasting to a common shape, type promotion, and integer and float inputs.

Args:
    input (Tensor or Number): the dividend
    other (Tensor or Number): the divisor

Keyword args:
    {out}

Example::

    >>> a = torch.tensor([4.0, 3.0])
    >>> b = torch.tensor([2.0, 2.0])
    >>> torch.floor_divide(a, b)
    tensor([2.0, 1.0])
    >>> torch.floor_divide(a, 1.4)
    tensor([2.0, 2.0])
""".format(**common_args))

add_docstr(torch.fmod,
           r"""
fmod(input, other, *, out=None) -> Tensor

Applies C++'s `std::fmod <https://en.cppreference.com/w/cpp/numeric/math/fmod>`_
for floating point tensors, and the modulus operation for integer tensors. The result
has the same sign as the dividend :attr:`input` and its absolute value
is less than that of :attr:`other`.

Supports :ref:`broadcasting to a common shape <broadcasting-semantics>`,
:ref:`type promotion <type-promotion-doc>`, and integer and float inputs.

.. note::

    When the divisor is zero, returns ``NaN`` for floating point dtypes
    on both CPU and GPU; raises ``RuntimeError`` for integer division by
    zero on CPU; Integer division by zero on GPU may return any value.

.. note::

   Complex inputs are not supported. In some cases, it is not mathematically
   possible to satisfy the definition of a modulo operation with complex numbers.

Args:
    input (Tensor): the dividend
    other (Tensor or Scalar): the divisor

Keyword args:
    {out}

Example::

    >>> torch.fmod(torch.tensor([-3., -2, -1, 1, 2, 3]), 2)
    tensor([-1., -0., -1.,  1.,  0.,  1.])
    >>> torch.fmod(torch.tensor([1, 2, 3, 4, 5]), -1.5)
    tensor([1.0000, 0.5000, 0.0000, 1.0000, 0.5000])

.. seealso::

    :func:`torch.remainder` which is similar to :func:`torch.fmod` except that if the sign
    of the modulus is different than the sign of the divisor :attr:`other` then the divisor
    is added to the modulus.
""".format(**common_args))

add_docstr(torch.frac,
           r"""
frac(input, *, out=None) -> Tensor

Computes the fractional portion of each element in :attr:`input`.

.. math::
    \text{out}_{i} = \text{input}_{i} - \left\lfloor |\text{input}_{i}| \right\rfloor * \operatorname{sgn}(\text{input}_{i})

Example::

    >>> torch.frac(torch.tensor([1, 2.5, -3.2]))
    tensor([ 0.0000,  0.5000, -0.2000])
""")

add_docstr(torch.frexp,
           r"""
frexp(input, *, out=None) -> (Tensor mantissa, Tensor exponent)

Decomposes :attr:`input` into mantissa and exponent tensors
such that :math:`\text{input} = \text{mantissa} \times 2^{\text{exponent}}`.

The range of mantissa is the open interval (-1, 1).

Supports float inputs.

Args:
    input (Tensor): the input tensor


Keyword args:
    out (tuple, optional): the output tensors

Example::

    >>> x = torch.arange(9.)
    >>> mantissa, exponent = torch.frexp(x)
    >>> mantissa
    tensor([0.0000, 0.5000, 0.5000, 0.7500, 0.5000, 0.6250, 0.7500, 0.8750, 0.5000])
    >>> exponent
    tensor([0, 1, 2, 2, 3, 3, 3, 3, 4], dtype=torch.int32)
    >>> torch.ldexp(mantissa, exponent)
    tensor([0., 1., 2., 3., 4., 5., 6., 7., 8.])
""")

add_docstr(torch.from_numpy,
           r"""
from_numpy(ndarray) -> Tensor

Creates a :class:`Tensor` from a :class:`numpy.ndarray`.

The returned tensor and :attr:`ndarray` share the same memory. Modifications to
the tensor will be reflected in the :attr:`ndarray` and vice versa. The returned
tensor is not resizable.

It currently accepts :attr:`ndarray` with dtypes of ``numpy.float64``,
``numpy.float32``, ``numpy.float16``, ``numpy.complex64``, ``numpy.complex128``,
``numpy.int64``, ``numpy.int32``, ``numpy.int16``, ``numpy.int8``, ``numpy.uint8``,
and ``numpy.bool``.

Example::

    >>> a = numpy.array([1, 2, 3])
    >>> t = torch.from_numpy(a)
    >>> t
    tensor([ 1,  2,  3])
    >>> t[0] = -1
    >>> a
    array([-1,  2,  3])
""")

add_docstr(torch.flatten,
           r"""
flatten(input, start_dim=0, end_dim=-1) -> Tensor

Flattens :attr:`input` by reshaping it into a one-dimensional tensor. If :attr:`start_dim` or :attr:`end_dim`
are passed, only dimensions starting with :attr:`start_dim` and ending with :attr:`end_dim` are flattened.
The order of elements in :attr:`input` is unchanged.

Unlike NumPy's flatten, which always copies input's data, this function may return the original object, a view,
or copy. If no dimensions are flattened, then the original object :attr:`input` is returned. Otherwise, if input can
be viewed as the flattened shape, then that view is returned. Finally, only if the input cannot be viewed as the
flattened shape is input's data copied. See :meth:`torch.Tensor.view` for details on when a view will be returned.

.. note::
    Flattening a zero-dimensional tensor will return a one-dimensional view.

Args:
    {input}
    start_dim (int): the first dim to flatten
    end_dim (int): the last dim to flatten

Example::

    >>> t = torch.tensor([[[1, 2],
    ...                    [3, 4]],
    ...                   [[5, 6],
    ...                    [7, 8]]])
    >>> torch.flatten(t)
    tensor([1, 2, 3, 4, 5, 6, 7, 8])
    >>> torch.flatten(t, start_dim=1)
    tensor([[1, 2, 3, 4],
            [5, 6, 7, 8]])
""".format(**common_args))

add_docstr(torch.gather,
           r"""
gather(input, dim, index, *, sparse_grad=False, out=None) -> Tensor

Gathers values along an axis specified by `dim`.

For a 3-D tensor the output is specified by::

    out[i][j][k] = input[index[i][j][k]][j][k]  # if dim == 0
    out[i][j][k] = input[i][index[i][j][k]][k]  # if dim == 1
    out[i][j][k] = input[i][j][index[i][j][k]]  # if dim == 2

:attr:`input` and :attr:`index` must have the same number of dimensions.
It is also required that ``index.size(d) <= input.size(d)`` for all
dimensions ``d != dim``.  :attr:`out` will have the same shape as :attr:`index`.
Note that ``input`` and ``index`` do not broadcast against each other.

Args:
    input (Tensor): the source tensor
    dim (int): the axis along which to index
    index (LongTensor): the indices of elements to gather

Keyword arguments:
    sparse_grad (bool, optional): If ``True``, gradient w.r.t. :attr:`input` will be a sparse tensor.
    out (Tensor, optional): the destination tensor

Example::

    >>> t = torch.tensor([[1, 2], [3, 4]])
    >>> torch.gather(t, 1, torch.tensor([[0, 0], [1, 0]]))
    tensor([[ 1,  1],
            [ 4,  3]])
""")


add_docstr(torch.gcd,
           r"""
gcd(input, other, *, out=None) -> Tensor

Computes the element-wise greatest common divisor (GCD) of :attr:`input` and :attr:`other`.

Both :attr:`input` and :attr:`other` must have integer types.

.. note::
    This defines :math:`gcd(0, 0) = 0`.

Args:
    {input}
    other (Tensor): the second input tensor

Keyword arguments:
    {out}

Example::

    >>> a = torch.tensor([5, 10, 15])
    >>> b = torch.tensor([3, 4, 5])
    >>> torch.gcd(a, b)
    tensor([1, 2, 5])
    >>> c = torch.tensor([3])
    >>> torch.gcd(a, c)
    tensor([1, 1, 3])
""".format(**common_args))

add_docstr(torch.ge, r"""
ge(input, other, *, out=None) -> Tensor

Computes :math:`\text{input} \geq \text{other}` element-wise.
""" + r"""

The second argument can be a number or a tensor whose shape is
:ref:`broadcastable <broadcasting-semantics>` with the first argument.

Args:
    input (Tensor): the tensor to compare
    other (Tensor or float): the tensor or value to compare

Keyword args:
    {out}

Returns:
    A boolean tensor that is True where :attr:`input` is greater than or equal to :attr:`other` and False elsewhere

Example::

    >>> torch.ge(torch.tensor([[1, 2], [3, 4]]), torch.tensor([[1, 1], [4, 4]]))
    tensor([[True, True], [False, True]])
""".format(**common_args))

add_docstr(torch.greater_equal, r"""
greater_equal(input, other, *, out=None) -> Tensor

Alias for :func:`torch.ge`.
""")

add_docstr(torch.gradient,
           r"""
gradient(input, *, spacing=None, dim=None, edge_order=1) -> List of Tensors

This function is analogous to NumPy's gradient function.

Args:
    {input}

Keyword args:
    spacing (scalar, list of scalar, list of Tensor, optional): implicitly or explicitly represents
    the coordinates the function is evaluated at
    dim (int, list of int, optional): the dimension or dimensions to approximate the gradient over.
    edge_order (int, optional): unsupported (must be equal to its default value which is 1.)

Example:

    >>> t = torch.tensor([1, 2, 4, 7, 11, 16], dtype=torch.float)
    >>> torch.gradient(t)
    tensor([1. , 1.5, 2.5, 3.5, 4.5, 5. ])
    >>> coords = torch.tensor([0., 1., 1.5, 3.5, 4., 6.], dtype=torch.float)
    >>> torch.gradient(t, spacing=(coords,))
    tensor([1. ,  3. ,  3.5,  6.7,  6.9,  2.5])

""")

add_docstr(torch.geqrf,
           r"""
geqrf(input, *, out=None) -> (Tensor, Tensor)

This is a low-level function for calling LAPACK's geqrf directly. This function
returns a namedtuple (a, tau) as defined in `LAPACK documentation for geqrf`_ .

Computes a QR decomposition of :attr:`input`.
Both `Q` and `R` matrices are stored in the same output tensor `a`.
The elements of `R` are stored on and above the diagonal.
Elementary reflectors (or Householder vectors) implicitly defining matrix `Q`
are stored below the diagonal.
The results of this function can be used together with :func:`torch.linalg.householder_product`
to obtain the `Q` matrix or
with :func:`torch.ormqr`, which uses an implicit representation of the `Q` matrix,
for an efficient matrix-matrix multiplication.

See `LAPACK documentation for geqrf`_ for further details.

.. note::
    See also :func:`torch.linalg.qr`, which computes Q and R matrices, and :func:`torch.linalg.lstsq`
    with the ``driver="gels"`` option for a function that can solve matrix equations using a QR decomposition.

Args:
    input (Tensor): the input matrix

Keyword args:
    out (tuple, optional): the output tuple of (Tensor, Tensor). Ignored if `None`. Default: `None`.

.. _LAPACK documentation for geqrf:
    http://www.netlib.org/lapack/explore-html/df/dc5/group__variants_g_ecomputational_ga3766ea903391b5cf9008132f7440ec7b.html

""")

add_docstr(torch.inner, r"""
inner(input, other, *, out=None) -> Tensor

Computes the dot product for 1D tensors. For higher dimensions, sums the product
of elements from :attr:`input` and :attr:`other` along their last dimension.

.. note::

    If either :attr:`input` or :attr:`other` is a scalar, the result is equivalent
    to `torch.mul(input, other)`.

    If both :attr:`input` and :attr:`other` are non-scalars, the size of their last
    dimension must match and the result is equivalent to `torch.tensordot(input,
    other, dims=([-1], [-1]))`

Args:
    input (Tensor): First input tensor
    other (Tensor): Second input tensor

Keyword args:
    out (Tensor, optional): Optional output tensor to write result into. The output
                            shape is `input.shape[:-1] + other.shape[:-1]`.

Example::

    # Dot product
    >>> torch.inner(torch.tensor([1, 2, 3]), torch.tensor([0, 2, 1]))
    tensor(7)

    # Multidimensional input tensors
    >>> a = torch.randn(2, 3)
    >>> a
    tensor([[0.8173, 1.0874, 1.1784],
            [0.3279, 0.1234, 2.7894]])
    >>> b = torch.randn(2, 4, 3)
    >>> b
    tensor([[[-0.4682, -0.7159,  0.1506],
            [ 0.4034, -0.3657,  1.0387],
            [ 0.9892, -0.6684,  0.1774],
            [ 0.9482,  1.3261,  0.3917]],

            [[ 0.4537,  0.7493,  1.1724],
            [ 0.2291,  0.5749, -0.2267],
            [-0.7920,  0.3607, -0.3701],
            [ 1.3666, -0.5850, -1.7242]]])
    >>> torch.inner(a, b)
    tensor([[[-0.9837,  1.1560,  0.2907,  2.6785],
            [ 2.5671,  0.5452, -0.6912, -1.5509]],

            [[ 0.1782,  2.9843,  0.7366,  1.5672],
            [ 3.5115, -0.4864, -1.2476, -4.4337]]])

    # Scalar input
    >>> torch.inner(a, torch.tensor(2))
    tensor([[1.6347, 2.1748, 2.3567],
            [0.6558, 0.2469, 5.5787]])
""")

add_docstr(torch.outer, r"""
outer(input, vec2, *, out=None) -> Tensor

Outer product of :attr:`input` and :attr:`vec2`.
If :attr:`input` is a vector of size :math:`n` and :attr:`vec2` is a vector of
size :math:`m`, then :attr:`out` must be a matrix of size :math:`(n \times m)`.

.. note:: This function does not :ref:`broadcast <broadcasting-semantics>`.

Args:
    input (Tensor): 1-D input vector
    vec2 (Tensor): 1-D input vector

Keyword args:
    out (Tensor, optional): optional output matrix

Example::

    >>> v1 = torch.arange(1., 5.)
    >>> v2 = torch.arange(1., 4.)
    >>> torch.outer(v1, v2)
    tensor([[  1.,   2.,   3.],
            [  2.,   4.,   6.],
            [  3.,   6.,   9.],
            [  4.,   8.,  12.]])
""")

add_docstr(torch.ger,
           r"""
ger(input, vec2, *, out=None) -> Tensor

Alias of :func:`torch.outer`.

.. warning::
    This function is deprecated and will be removed in a future PyTorch release.
    Use :func:`torch.outer` instead.
""")

add_docstr(torch.solve,
           r"""
torch.solve(input, A, *, out=None) -> (Tensor, Tensor)

This function returns the solution to the system of linear
equations represented by :math:`AX = B` and the LU factorization of
A, in order as a namedtuple `solution, LU`.

`LU` contains `L` and `U` factors for LU factorization of `A`.

`torch.solve(B, A)` can take in 2D inputs `B, A` or inputs that are
batches of 2D matrices. If the inputs are batches, then returns
batched outputs `solution, LU`.

Supports real-valued and complex-valued inputs.

.. warning::

    :func:`torch.solve` is deprecated in favor of :func:`torch.linalg.solve`
    and will be removed in a future PyTorch release.
    :func:`torch.linalg.solve` has its arguments reversed and does not return the
    LU factorization of the input. To get the LU factorization see :func:`torch.lu`,
    which may be used with :func:`torch.lu_solve` and :func:`torch.lu_unpack`.

    ``X = torch.solve(B, A).solution`` should be replaced with

    .. code:: python

        X = torch.linalg.solve(A, B)

.. note::

    Irrespective of the original strides, the returned matrices
    `solution` and `LU` will be transposed, i.e. with strides like
    `B.contiguous().transpose(-1, -2).stride()` and
    `A.contiguous().transpose(-1, -2).stride()` respectively.

Args:
    input (Tensor): input matrix :math:`B` of size :math:`(*, m, k)` , where :math:`*`
                is zero or more batch dimensions.
    A (Tensor): input square matrix of size :math:`(*, m, m)`, where
                :math:`*` is zero or more batch dimensions.

Keyword args:
    out ((Tensor, Tensor), optional): optional output tuple.

Example::

    >>> A = torch.tensor([[6.80, -2.11,  5.66,  5.97,  8.23],
    ...                   [-6.05, -3.30,  5.36, -4.44,  1.08],
    ...                   [-0.45,  2.58, -2.70,  0.27,  9.04],
    ...                   [8.32,  2.71,  4.35,  -7.17,  2.14],
    ...                   [-9.67, -5.14, -7.26,  6.08, -6.87]]).t()
    >>> B = torch.tensor([[4.02,  6.19, -8.22, -7.57, -3.03],
    ...                   [-1.56,  4.00, -8.67,  1.75,  2.86],
    ...                   [9.81, -4.09, -4.57, -8.61,  8.99]]).t()
    >>> X, LU = torch.solve(B, A)
    >>> torch.dist(B, torch.mm(A, X))
    tensor(1.00000e-06 *
           7.0977)

    >>> # Batched solver example
    >>> A = torch.randn(2, 3, 1, 4, 4)
    >>> B = torch.randn(2, 3, 1, 4, 6)
    >>> X, LU = torch.solve(B, A)
    >>> torch.dist(B, A.matmul(X))
    tensor(1.00000e-06 *
       3.6386)

""")

add_docstr(torch.get_default_dtype,
           r"""
get_default_dtype() -> torch.dtype

Get the current default floating point :class:`torch.dtype`.

Example::

    >>> torch.get_default_dtype()  # initial default for floating point is torch.float32
    torch.float32
    >>> torch.set_default_dtype(torch.float64)
    >>> torch.get_default_dtype()  # default is now changed to torch.float64
    torch.float64
    >>> torch.set_default_tensor_type(torch.FloatTensor)  # setting tensor type also affects this
    >>> torch.get_default_dtype()  # changed to torch.float32, the dtype for torch.FloatTensor
    torch.float32

""")

add_docstr(torch.get_num_threads,
           r"""
get_num_threads() -> int

Returns the number of threads used for parallelizing CPU operations
""")

add_docstr(torch.get_num_interop_threads,
           r"""
get_num_interop_threads() -> int

Returns the number of threads used for inter-op parallelism on CPU
(e.g. in JIT interpreter)
""")

add_docstr(torch.gt, r"""
gt(input, other, *, out=None) -> Tensor

Computes :math:`\text{input} > \text{other}` element-wise.
""" + r"""

The second argument can be a number or a tensor whose shape is
:ref:`broadcastable <broadcasting-semantics>` with the first argument.

Args:
    input (Tensor): the tensor to compare
    other (Tensor or float): the tensor or value to compare

Keyword args:
    {out}

Returns:
    A boolean tensor that is True where :attr:`input` is greater than :attr:`other` and False elsewhere

Example::

    >>> torch.gt(torch.tensor([[1, 2], [3, 4]]), torch.tensor([[1, 1], [4, 4]]))
    tensor([[False, True], [False, False]])
""".format(**common_args))

add_docstr(torch.greater, r"""
greater(input, other, *, out=None) -> Tensor

Alias for :func:`torch.gt`.
""")

add_docstr(torch.histc,
           r"""
histc(input, bins=100, min=0, max=0, *, out=None) -> Tensor

Computes the histogram of a tensor.

The elements are sorted into equal width bins between :attr:`min` and
:attr:`max`. If :attr:`min` and :attr:`max` are both zero, the minimum and
maximum values of the data are used.

Elements lower than min and higher than max are ignored.

Args:
    {input}
    bins (int): number of histogram bins
    min (int): lower end of the range (inclusive)
    max (int): upper end of the range (inclusive)

Keyword args:
    {out}

Returns:
    Tensor: Histogram represented as a tensor

Example::

    >>> torch.histc(torch.tensor([1., 2, 1]), bins=4, min=0, max=3)
    tensor([ 0.,  2.,  1.,  0.])
""".format(**common_args))

add_docstr(torch.hypot,
           r"""
hypot(input, other, *, out=None) -> Tensor

Given the legs of a right triangle, return its hypotenuse.

.. math::
    \text{out}_{i} = \sqrt{\text{input}_{i}^{2} + \text{other}_{i}^{2}}

The shapes of ``input`` and ``other`` must be
:ref:`broadcastable <broadcasting-semantics>`.
""" + r"""
Args:
    input (Tensor): the first input tensor
    other (Tensor): the second input tensor

Keyword args:
    {out}

Example::

    >>> a = torch.hypot(torch.tensor([4.0]), torch.tensor([3.0, 4.0, 5.0]))
    tensor([5.0000, 5.6569, 6.4031])

""".format(**common_args))

add_docstr(torch.i0,
           r"""
i0(input, *, out=None) -> Tensor

Alias for :func:`torch.special.i0`.
""")

add_docstr(torch.igamma,
           r"""
igamma(input, other, *, out=None) -> Tensor

Computes the regularized lower incomplete gamma function:

.. math::
    \text{out}_{i} = \frac{1}{\Gamma(\text{input}_i)} \int_0^{\text{other}_i} t^{\text{input}_i-1} e^{-t} dt

where both :math:`\text{input}_i` and :math:`\text{other}_i` are weakly positive
and at least one is strictly positive.
If both are zero or either is negative then :math:`\text{out}_i=\text{nan}`.
:math:`\Gamma(\cdot)` in the equation above is the gamma function,

.. math::
    \Gamma(\text{input}_i) = \int_0^\infty t^{(\text{input}_i-1)} e^{-t} dt.

See :func:`torch.igammac` and :func:`torch.lgamma` for related functions.

Supports :ref:`broadcasting to a common shape <broadcasting-semantics>`
and float inputs.

.. note::
    The backward pass with respect to :attr:`input` is not yet supported.
    Please open an issue on PyTorch's Github to request it.

""" + r"""
Args:
    input (Tensor): the first non-negative input tensor
    other (Tensor): the second non-negative input tensor

Keyword args:
    {out}

Example::

    >>> a1 = torch.tensor([4.0])
    >>> a2 = torch.tensor([3.0, 4.0, 5.0])
    >>> a = torch.igammac(a1, a2)
    tensor([0.3528, 0.5665, 0.7350])
    tensor([0.3528, 0.5665, 0.7350])
    >>> b = torch.igamma(a1, a2) + torch.igammac(a1, a2)
    tensor([1., 1., 1.])

""".format(**common_args))

add_docstr(torch.igammac,
           r"""
igammac(input, other, *, out=None) -> Tensor

Computes the regularized upper incomplete gamma function:

.. math::
    \text{out}_{i} = \frac{1}{\Gamma(\text{input}_i)} \int_{\text{other}_i}^{\infty} t^{\text{input}_i-1} e^{-t} dt

where both :math:`\text{input}_i` and :math:`\text{other}_i` are weakly positive
and at least one is strictly positive.
If both are zero or either is negative then :math:`\text{out}_i=\text{nan}`.
:math:`\Gamma(\cdot)` in the equation above is the gamma function,

.. math::
    \Gamma(\text{input}_i) = \int_0^\infty t^{(\text{input}_i-1)} e^{-t} dt.

See :func:`torch.igamma` and :func:`torch.lgamma` for related functions.

Supports :ref:`broadcasting to a common shape <broadcasting-semantics>`
and float inputs.

.. note::
    The backward pass with respect to :attr:`input` is not yet supported.
    Please open an issue on PyTorch's Github to request it.

""" + r"""
Args:
    input (Tensor): the first non-negative input tensor
    other (Tensor): the second non-negative input tensor

Keyword args:
    {out}

Example::

    >>> a1 = torch.tensor([4.0])
    >>> a2 = torch.tensor([3.0, 4.0, 5.0])
    >>> a = torch.igammac(a1, a2)
    tensor([0.6472, 0.4335, 0.2650])
    >>> b = torch.igamma(a1, a2) + torch.igammac(a1, a2)
    tensor([1., 1., 1.])

""".format(**common_args))

add_docstr(torch.index_select,
           r"""
index_select(input, dim, index, *, out=None) -> Tensor

Returns a new tensor which indexes the :attr:`input` tensor along dimension
:attr:`dim` using the entries in :attr:`index` which is a `LongTensor`.

The returned tensor has the same number of dimensions as the original tensor
(:attr:`input`).  The :attr:`dim`\ th dimension has the same size as the length
of :attr:`index`; other dimensions have the same size as in the original tensor.

.. note:: The returned tensor does **not** use the same storage as the original
          tensor.  If :attr:`out` has a different shape than expected, we
          silently change it to the correct shape, reallocating the underlying
          storage if necessary.

Args:
    {input}
    dim (int): the dimension in which we index
    index (IntTensor or LongTensor): the 1-D tensor containing the indices to index

Keyword args:
    {out}

Example::

    >>> x = torch.randn(3, 4)
    >>> x
    tensor([[ 0.1427,  0.0231, -0.5414, -1.0009],
            [-0.4664,  0.2647, -0.1228, -1.1068],
            [-1.1734, -0.6571,  0.7230, -0.6004]])
    >>> indices = torch.tensor([0, 2])
    >>> torch.index_select(x, 0, indices)
    tensor([[ 0.1427,  0.0231, -0.5414, -1.0009],
            [-1.1734, -0.6571,  0.7230, -0.6004]])
    >>> torch.index_select(x, 1, indices)
    tensor([[ 0.1427, -0.5414],
            [-0.4664, -0.1228],
            [-1.1734,  0.7230]])
""".format(**common_args))

add_docstr(torch.inverse, r"""
inverse(input, *, out=None) -> Tensor

Alias for :func:`torch.linalg.inv`
""".format(**common_args))

add_docstr(torch.isin, r"""
isin(elements, test_elements, *, assume_unique=False, invert=False) -> Tensor

Tests if each element of :attr:`elements` is in :attr:`test_elements`. Returns
a boolean tensor of the same shape as :attr:`elements` that is True for elements
in :attr:`test_elements` and False otherwise.

.. note::
    One of :attr:`elements` or :attr:`test_elements` can be a scalar, but not both.

Args:
    elements (Tensor or Scalar): Input elements
    test_elements (Tensor or Scalar): Values against which to test for each input element
    assume_unique (bool, optional): If True, assumes both :attr:`elements` and
        :attr:`test_elements` contain unique elements, which can speed up the
        calculation. Default: False
    invert (bool, optional): If True, inverts the boolean return tensor, resulting in True
        values for elements *not* in :attr:`test_elements`. Default: False

Returns:
    A boolean tensor of the same shape as :attr:`elements` that is True for elements in
    :attr:`test_elements` and False otherwise

Example:
    >>> torch.isin(torch.tensor([[1, 2], [3, 4]]), torch.tensor([2, 3]))
    tensor([[False,  True],
            [ True, False]])
""")

add_docstr(torch.isinf, r"""
isinf(input) -> Tensor

Tests if each element of :attr:`input` is infinite
(positive or negative infinity) or not.

.. note::
    Complex values are infinite when their real or imaginary part is
    infinite.

Args:
    {input}

Returns:
    A boolean tensor that is True where :attr:`input` is infinite and False elsewhere

Example::

    >>> torch.isinf(torch.tensor([1, float('inf'), 2, float('-inf'), float('nan')]))
    tensor([False,  True,  False,  True,  False])
""")

add_docstr(torch.isposinf,
           r"""
isposinf(input, *, out=None) -> Tensor
Tests if each element of :attr:`input` is positive infinity or not.

Args:
  {input}

Keyword args:
  {out}

Example::

    >>> a = torch.tensor([-float('inf'), float('inf'), 1.2])
    >>> torch.isposinf(a)
    tensor([False,  True, False])
""".format(**common_args))

add_docstr(torch.isneginf,
           r"""
isneginf(input, *, out=None) -> Tensor
Tests if each element of :attr:`input` is negative infinity or not.

Args:
  {input}

Keyword args:
  {out}

Example::

    >>> a = torch.tensor([-float('inf'), float('inf'), 1.2])
    >>> torch.isneginf(a)
    tensor([ True, False, False])
""".format(**common_args))

add_docstr(torch.isclose, r"""
isclose(input, other, rtol=1e-05, atol=1e-08, equal_nan=False) -> Tensor

Returns a new tensor with boolean elements representing if each element of
:attr:`input` is "close" to the corresponding element of :attr:`other`.
Closeness is defined as:

.. math::
    \lvert \text{input} - \text{other} \rvert \leq \texttt{atol} + \texttt{rtol} \times \lvert \text{other} \rvert
""" + r"""

where :attr:`input` and :attr:`other` are finite. Where :attr:`input`
and/or :attr:`other` are nonfinite they are close if and only if
they are equal, with NaNs being considered equal to each other when
:attr:`equal_nan` is True.

Args:
    input (Tensor): first tensor to compare
    other (Tensor): second tensor to compare
    atol (float, optional): absolute tolerance. Default: 1e-08
    rtol (float, optional): relative tolerance. Default: 1e-05
    equal_nan (bool, optional): if ``True``, then two ``NaN`` s will be considered equal. Default: ``False``

Examples::

    >>> torch.isclose(torch.tensor((1., 2, 3)), torch.tensor((1 + 1e-10, 3, 4)))
    tensor([ True, False, False])
    >>> torch.isclose(torch.tensor((float('inf'), 4)), torch.tensor((float('inf'), 6)), rtol=.5)
    tensor([True, True])
""")

add_docstr(torch.isfinite, r"""
isfinite(input) -> Tensor

Returns a new tensor with boolean elements representing if each element is `finite` or not.

Real values are finite when they are not NaN, negative infinity, or infinity.
Complex values are finite when both their real and imaginary parts are finite.

Args:
    {input}

Returns:
    A boolean tensor that is True where :attr:`input` is finite and False elsewhere

Example::

    >>> torch.isfinite(torch.tensor([1, float('inf'), 2, float('-inf'), float('nan')]))
    tensor([True,  False,  True,  False,  False])
""".format(**common_args))

add_docstr(torch.isnan, r"""
isnan(input) -> Tensor

Returns a new tensor with boolean elements representing if each element of :attr:`input`
is NaN or not. Complex values are considered NaN when either their real
and/or imaginary part is NaN.

Arguments:
    {input}

Returns:
    A boolean tensor that is True where :attr:`input` is NaN and False elsewhere

Example::

    >>> torch.isnan(torch.tensor([1, float('nan'), 2]))
    tensor([False, True, False])
""".format(**common_args))

add_docstr(torch.isreal, r"""
isreal(input) -> Tensor

Returns a new tensor with boolean elements representing if each element of :attr:`input` is real-valued or not.
All real-valued types are considered real. Complex values are considered real when their imaginary part is 0.

Arguments:
    {input}

Returns:
    A boolean tensor that is True where :attr:`input` is real and False elsewhere

Example::

    >>> torch.isreal(torch.tensor([1, 1+1j, 2+0j]))
    tensor([True, False, True])
""".format(**common_args))

add_docstr(torch.is_floating_point, r"""
is_floating_point(input) -> (bool)

Returns True if the data type of :attr:`input` is a floating point data type i.e.,
one of ``torch.float64``, ``torch.float32``, ``torch.float16``, and ``torch.bfloat16``.

Args:
    {input}
""".format(**common_args))

add_docstr(torch.is_complex, r"""
is_complex(input) -> (bool)

Returns True if the data type of :attr:`input` is a complex data type i.e.,
one of ``torch.complex64``, and ``torch.complex128``.

Args:
    {input}
""".format(**common_args))

add_docstr(torch.is_grad_enabled, r"""
is_grad_enabled() -> (bool)

Returns True if grad mode is currently enabled.
""".format(**common_args))

add_docstr(torch.is_inference_mode_enabled, r"""
is_inference_mode_enabled() -> (bool)

Returns True if inference mode is currently enabled.
""".format(**common_args))

add_docstr(torch.is_inference, r"""
is_inference(input) -> (bool)

Returns True if :attr:`input` is an inference tensor.

A non-view tensor is an inference tensor if and only if it was
allocated during inference mode. A view tensor is an inference
tensor if and only if the tensor it is a view of is an inference tensor.

For details on inference mode please see
`Inference Mode <https://pytorch.org/cppdocs/notes/inference_mode.html>`_.

Args:
    {input}
""".format(**common_args))

add_docstr(torch.is_conj, r"""
is_conj(input) -> (bool)

Returns True if the :attr:`input` is a conjugated tensor, i.e. its conjugate bit is set to `True`.

Args:
    {input}
""".format(**common_args))

add_docstr(torch.is_nonzero, r"""
is_nonzero(input) -> (bool)

Returns True if the :attr:`input` is a single element tensor which is not equal to zero
after type conversions.
i.e. not equal to ``torch.tensor([0.])`` or ``torch.tensor([0])`` or
``torch.tensor([False])``.
Throws a ``RuntimeError`` if ``torch.numel() != 1`` (even in case
of sparse tensors).

Args:
    {input}

Examples::

    >>> torch.is_nonzero(torch.tensor([0.]))
    False
    >>> torch.is_nonzero(torch.tensor([1.5]))
    True
    >>> torch.is_nonzero(torch.tensor([False]))
    False
    >>> torch.is_nonzero(torch.tensor([3]))
    True
    >>> torch.is_nonzero(torch.tensor([1, 3, 5]))
    Traceback (most recent call last):
    ...
    RuntimeError: bool value of Tensor with more than one value is ambiguous
    >>> torch.is_nonzero(torch.tensor([]))
    Traceback (most recent call last):
    ...
    RuntimeError: bool value of Tensor with no values is ambiguous
""".format(**common_args))

add_docstr(torch.kron,
           r"""
kron(input, other, *, out=None) -> Tensor

Computes the Kronecker product, denoted by :math:`\otimes`, of :attr:`input` and :attr:`other`.

If :attr:`input` is a :math:`(a_0 \times a_1 \times \dots \times a_n)` tensor and :attr:`other` is a
:math:`(b_0 \times b_1 \times \dots \times b_n)` tensor, the result will be a
:math:`(a_0*b_0 \times a_1*b_1 \times \dots \times a_n*b_n)` tensor with the following entries:

.. math::
    (\text{input} \otimes \text{other})_{k_0, k_1, \dots, k_n} =
        \text{input}_{i_0, i_1, \dots, i_n} * \text{other}_{j_0, j_1, \dots, j_n},

where :math:`k_t = i_t * b_t + j_t` for :math:`0 \leq t \leq n`.
If one tensor has fewer dimensions than the other it is unsqueezed until it has the same number of dimensions.

Supports real-valued and complex-valued inputs.

.. note::
    This function generalizes the typical definition of the Kronecker product for two matrices to two tensors,
    as described above. When :attr:`input` is a :math:`(m \times n)` matrix and :attr:`other` is a
    :math:`(p \times q)` matrix, the result will be a :math:`(p*m \times q*n)` block matrix:

    .. math::
        \mathbf{A} \otimes \mathbf{B}=\begin{bmatrix}
        a_{11} \mathbf{B} & \cdots & a_{1 n} \mathbf{B} \\
        \vdots & \ddots & \vdots \\
        a_{m 1} \mathbf{B} & \cdots & a_{m n} \mathbf{B} \end{bmatrix}

    where :attr:`input` is :math:`\mathbf{A}` and :attr:`other` is :math:`\mathbf{B}`.

Arguments:
    input (Tensor)
    other (Tensor)

Keyword args:
    out (Tensor, optional): The output tensor. Ignored if ``None``. Default: ``None``

Examples::

    >>> mat1 = torch.eye(2)
    >>> mat2 = torch.ones(2, 2)
    >>> torch.kron(mat1, mat2)
    tensor([[1., 1., 0., 0.],
            [1., 1., 0., 0.],
            [0., 0., 1., 1.],
            [0., 0., 1., 1.]])

    >>> mat1 = torch.eye(2)
    >>> mat2 = torch.arange(1, 5).reshape(2, 2)
    >>> torch.kron(mat1, mat2)
    tensor([[1., 2., 0., 0.],
            [3., 4., 0., 0.],
            [0., 0., 1., 2.],
            [0., 0., 3., 4.]])
""")

add_docstr(torch.kthvalue,
           r"""
kthvalue(input, k, dim=None, keepdim=False, *, out=None) -> (Tensor, LongTensor)

Returns a namedtuple ``(values, indices)`` where ``values`` is the :attr:`k` th
smallest element of each row of the :attr:`input` tensor in the given dimension
:attr:`dim`. And ``indices`` is the index location of each element found.

If :attr:`dim` is not given, the last dimension of the `input` is chosen.

If :attr:`keepdim` is ``True``, both the :attr:`values` and :attr:`indices` tensors
are the same size as :attr:`input`, except in the dimension :attr:`dim` where
they are of size 1. Otherwise, :attr:`dim` is squeezed
(see :func:`torch.squeeze`), resulting in both the :attr:`values` and
:attr:`indices` tensors having 1 fewer dimension than the :attr:`input` tensor.

.. note::
    When :attr:`input` is a CUDA tensor and there are multiple valid
    :attr:`k` th values, this function may nondeterministically return
    :attr:`indices` for any of them.

Args:
    {input}
    k (int): k for the k-th smallest element
    dim (int, optional): the dimension to find the kth value along
    {keepdim}

Keyword args:
    out (tuple, optional): the output tuple of (Tensor, LongTensor)
                           can be optionally given to be used as output buffers

Example::

    >>> x = torch.arange(1., 6.)
    >>> x
    tensor([ 1.,  2.,  3.,  4.,  5.])
    >>> torch.kthvalue(x, 4)
    torch.return_types.kthvalue(values=tensor(4.), indices=tensor(3))

    >>> x=torch.arange(1.,7.).resize_(2,3)
    >>> x
    tensor([[ 1.,  2.,  3.],
            [ 4.,  5.,  6.]])
    >>> torch.kthvalue(x, 2, 0, True)
    torch.return_types.kthvalue(values=tensor([[4., 5., 6.]]), indices=tensor([[1, 1, 1]]))
""".format(**single_dim_common))

add_docstr(torch.lcm,
           r"""
lcm(input, other, *, out=None) -> Tensor

Computes the element-wise least common multiple (LCM) of :attr:`input` and :attr:`other`.

Both :attr:`input` and :attr:`other` must have integer types.

.. note::
    This defines :math:`lcm(0, 0) = 0` and :math:`lcm(0, a) = 0`.

Args:
    {input}
    other (Tensor): the second input tensor

Keyword arguments:
    {out}

Example::

    >>> a = torch.tensor([5, 10, 15])
    >>> b = torch.tensor([3, 4, 5])
    >>> torch.lcm(a, b)
    tensor([15, 20, 15])
    >>> c = torch.tensor([3])
    >>> torch.lcm(a, c)
    tensor([15, 30, 15])
""".format(**common_args))

add_docstr(torch.ldexp, r"""
ldexp(input, other, *, out=None) -> Tensor

Multiplies :attr:`input` by 2**:attr:`other`.

.. math::
    \text{{out}}_i = \text{{input}}_i * 2^\text{{other}}_i
""" + r"""

Typically this function is used to construct floating point numbers by multiplying
mantissas in :attr:`input` with integral powers of two created from the exponents
in :attr:'other'.

Args:
    {input}
    other (Tensor): a tensor of exponents, typically integers.

Keyword args:
    {out}

Example::

    >>> torch.ldexp(torch.tensor([1.]), torch.tensor([1]))
    tensor([2.])
    >>> torch.ldexp(torch.tensor([1.0]), torch.tensor([1, 2, 3, 4]))
    tensor([ 2.,  4.,  8., 16.])


""".format(**common_args))

add_docstr(torch.le, r"""
le(input, other, *, out=None) -> Tensor

Computes :math:`\text{input} \leq \text{other}` element-wise.
""" + r"""

The second argument can be a number or a tensor whose shape is
:ref:`broadcastable <broadcasting-semantics>` with the first argument.

Args:
    input (Tensor): the tensor to compare
    other (Tensor or Scalar): the tensor or value to compare

Keyword args:
    {out}

Returns:
    A boolean tensor that is True where :attr:`input` is less than or equal to
    :attr:`other` and False elsewhere

Example::

    >>> torch.le(torch.tensor([[1, 2], [3, 4]]), torch.tensor([[1, 1], [4, 4]]))
    tensor([[True, False], [True, True]])
""".format(**common_args))

add_docstr(torch.less_equal, r"""
less_equal(input, other, *, out=None) -> Tensor

Alias for :func:`torch.le`.
""")

add_docstr(torch.lerp,
           r"""
lerp(input, end, weight, *, out=None)

Does a linear interpolation of two tensors :attr:`start` (given by :attr:`input`) and :attr:`end` based
on a scalar or tensor :attr:`weight` and returns the resulting :attr:`out` tensor.

.. math::
    \text{out}_i = \text{start}_i + \text{weight}_i \times (\text{end}_i - \text{start}_i)
""" + r"""
The shapes of :attr:`start` and :attr:`end` must be
:ref:`broadcastable <broadcasting-semantics>`. If :attr:`weight` is a tensor, then
the shapes of :attr:`weight`, :attr:`start`, and :attr:`end` must be :ref:`broadcastable <broadcasting-semantics>`.

Args:
    input (Tensor): the tensor with the starting points
    end (Tensor): the tensor with the ending points
    weight (float or tensor): the weight for the interpolation formula

Keyword args:
    {out}

Example::

    >>> start = torch.arange(1., 5.)
    >>> end = torch.empty(4).fill_(10)
    >>> start
    tensor([ 1.,  2.,  3.,  4.])
    >>> end
    tensor([ 10.,  10.,  10.,  10.])
    >>> torch.lerp(start, end, 0.5)
    tensor([ 5.5000,  6.0000,  6.5000,  7.0000])
    >>> torch.lerp(start, end, torch.full_like(start, 0.5))
    tensor([ 5.5000,  6.0000,  6.5000,  7.0000])
""".format(**common_args))

add_docstr(torch.lgamma,
           r"""
lgamma(input, *, out=None) -> Tensor

Computes the natural logarithm of the absolute value of the gamma function on :attr:`input`.

.. math::
    \text{out}_{i} = \ln \Gamma(|\text{input}_{i}|)
""" + """
Args:
    {input}

Keyword args:
    {out}

Example::

    >>> a = torch.arange(0.5, 2, 0.5)
    >>> torch.lgamma(a)
    tensor([ 0.5724,  0.0000, -0.1208])
""".format(**common_args))

add_docstr(torch.linspace, r"""
linspace(start, end, steps, *, out=None, dtype=None, layout=torch.strided, device=None, requires_grad=False) -> Tensor

Creates a one-dimensional tensor of size :attr:`steps` whose values are evenly
spaced from :attr:`start` to :attr:`end`, inclusive. That is, the value are:

.. math::
    (\text{start},
    \text{start} + \frac{\text{end} - \text{start}}{\text{steps} - 1},
    \ldots,
    \text{start} + (\text{steps} - 2) * \frac{\text{end} - \text{start}}{\text{steps} - 1},
    \text{end})
""" + """

.. warning::
    Not providing a value for :attr:`steps` is deprecated. For backwards
    compatibility, not providing a value for :attr:`steps` will create a tensor
    with 100 elements. Note that this behavior is not reflected in the
    documented function signature and should not be relied on. In a future
    PyTorch release, failing to provide a value for :attr:`steps` will throw a
    runtime error.

Args:
    start (float): the starting value for the set of points
    end (float): the ending value for the set of points
    steps (int): size of the constructed tensor

Keyword arguments:
    {out}
    dtype (torch.dtype, optional): the data type to perform the computation in.
        Default: if None, uses the global default dtype (see torch.get_default_dtype())
        when both :attr:`start` and :attr:`end` are real,
        and corresponding complex dtype when either is complex.
    {layout}
    {device}
    {requires_grad}


Example::

    >>> torch.linspace(3, 10, steps=5)
    tensor([  3.0000,   4.7500,   6.5000,   8.2500,  10.0000])
    >>> torch.linspace(-10, 10, steps=5)
    tensor([-10.,  -5.,   0.,   5.,  10.])
    >>> torch.linspace(start=-10, end=10, steps=5)
    tensor([-10.,  -5.,   0.,   5.,  10.])
    >>> torch.linspace(start=-10, end=10, steps=1)
    tensor([-10.])
""".format(**factory_common_args))

add_docstr(torch.log,
           r"""
log(input, *, out=None) -> Tensor

Returns a new tensor with the natural logarithm of the elements
of :attr:`input`.

.. math::
    y_{i} = \log_{e} (x_{i})
""" + r"""

Args:
    {input}

Keyword args:
    {out}

Example::

    >>> a = torch.randn(5)
    >>> a
    tensor([-0.7168, -0.5471, -0.8933, -1.4428, -0.1190])
    >>> torch.log(a)
    tensor([ nan,  nan,  nan,  nan,  nan])
""".format(**common_args))

add_docstr(torch.log10,
           r"""
log10(input, *, out=None) -> Tensor

Returns a new tensor with the logarithm to the base 10 of the elements
of :attr:`input`.

.. math::
    y_{i} = \log_{10} (x_{i})
""" + r"""

Args:
    {input}

Keyword args:
    {out}

Example::

    >>> a = torch.rand(5)
    >>> a
    tensor([ 0.5224,  0.9354,  0.7257,  0.1301,  0.2251])


    >>> torch.log10(a)
    tensor([-0.2820, -0.0290, -0.1392, -0.8857, -0.6476])

""".format(**common_args))

add_docstr(torch.log1p,
           r"""
log1p(input, *, out=None) -> Tensor

Returns a new tensor with the natural logarithm of (1 + :attr:`input`).

.. math::
    y_i = \log_{e} (x_i + 1)
""" + r"""
.. note:: This function is more accurate than :func:`torch.log` for small
          values of :attr:`input`

Args:
    {input}

Keyword args:
    {out}

Example::

    >>> a = torch.randn(5)
    >>> a
    tensor([-1.0090, -0.9923,  1.0249, -0.5372,  0.2492])
    >>> torch.log1p(a)
    tensor([    nan, -4.8653,  0.7055, -0.7705,  0.2225])
""".format(**common_args))

add_docstr(torch.log2,
           r"""
log2(input, *, out=None) -> Tensor

Returns a new tensor with the logarithm to the base 2 of the elements
of :attr:`input`.

.. math::
    y_{i} = \log_{2} (x_{i})
""" + r"""

Args:
    {input}

Keyword args:
    {out}

Example::

    >>> a = torch.rand(5)
    >>> a
    tensor([ 0.8419,  0.8003,  0.9971,  0.5287,  0.0490])


    >>> torch.log2(a)
    tensor([-0.2483, -0.3213, -0.0042, -0.9196, -4.3504])

""".format(**common_args))

add_docstr(torch.logaddexp,
           r"""
logaddexp(input, other, *, out=None) -> Tensor

Logarithm of the sum of exponentiations of the inputs.

Calculates pointwise :math:`\log\left(e^x + e^y\right)`. This function is useful
in statistics where the calculated probabilities of events may be so small as to
exceed the range of normal floating point numbers. In such cases the logarithm
of the calculated probability is stored. This function allows adding
probabilities stored in such a fashion.

This op should be disambiguated with :func:`torch.logsumexp` which performs a
reduction on a single tensor.

Args:
    {input}
    other (Tensor): the second input tensor

Keyword arguments:
    {out}

Example::

    >>> torch.logaddexp(torch.tensor([-1.0]), torch.tensor([-1.0, -2, -3]))
    tensor([-0.3069, -0.6867, -0.8731])
    >>> torch.logaddexp(torch.tensor([-100.0, -200, -300]), torch.tensor([-1.0, -2, -3]))
    tensor([-1., -2., -3.])
    >>> torch.logaddexp(torch.tensor([1.0, 2000, 30000]), torch.tensor([-1.0, -2, -3]))
    tensor([1.1269e+00, 2.0000e+03, 3.0000e+04])
""".format(**common_args))

add_docstr(torch.logaddexp2,
           r"""
logaddexp2(input, other, *, out=None) -> Tensor

Logarithm of the sum of exponentiations of the inputs in base-2.

Calculates pointwise :math:`\log_2\left(2^x + 2^y\right)`. See
:func:`torch.logaddexp` for more details.

Args:
    {input}
    other (Tensor): the second input tensor

Keyword arguments:
    {out}
""".format(**common_args))

add_docstr(torch.xlogy,
           r"""
xlogy(input, other, *, out=None) -> Tensor

Computes ``input * log(other)`` with the following cases.

.. math::
    \text{out}_{i} = \begin{cases}
        \text{NaN} & \text{if } \text{other}_{i} = \text{NaN} \\
        0 & \text{if } \text{input}_{i} = 0.0 \\
        \text{input}_{i} * \log{(\text{other}_{i})} & \text{otherwise}
    \end{cases}

Similar to SciPy's `scipy.special.xlogy`.

""" + r"""

Args:
    input (Number or Tensor) : Multiplier
    other (Number or Tensor) : Argument

.. note:: At least one of :attr:`input` or :attr:`other` must be a tensor.

Keyword args:
    {out}

Example::

    >>> x = torch.zeros(5,)
    >>> y = torch.tensor([-1, 0, 1, float('inf'), float('nan')])
    >>> torch.xlogy(x, y)
    tensor([0., 0., 0., 0., nan])
    >>> x = torch.tensor([1, 2, 3])
    >>> y = torch.tensor([3, 2, 1])
    >>> torch.xlogy(x, y)
    tensor([1.0986, 1.3863, 0.0000])
    >>> torch.xlogy(x, 4)
    tensor([1.3863, 2.7726, 4.1589])
    >>> torch.xlogy(2, y)
    tensor([2.1972, 1.3863, 0.0000])
""".format(**common_args))

add_docstr(torch.logical_and,
           r"""
logical_and(input, other, *, out=None) -> Tensor

Computes the element-wise logical AND of the given input tensors. Zeros are treated as ``False`` and nonzeros are
treated as ``True``.

Args:
    {input}
    other (Tensor): the tensor to compute AND with

Keyword args:
    {out}

Example::

    >>> torch.logical_and(torch.tensor([True, False, True]), torch.tensor([True, False, False]))
    tensor([ True, False, False])
    >>> a = torch.tensor([0, 1, 10, 0], dtype=torch.int8)
    >>> b = torch.tensor([4, 0, 1, 0], dtype=torch.int8)
    >>> torch.logical_and(a, b)
    tensor([False, False,  True, False])
    >>> torch.logical_and(a.double(), b.double())
    tensor([False, False,  True, False])
    >>> torch.logical_and(a.double(), b)
    tensor([False, False,  True, False])
    >>> torch.logical_and(a, b, out=torch.empty(4, dtype=torch.bool))
    tensor([False, False,  True, False])
""".format(**common_args))

add_docstr(torch.logical_not,
           r"""
logical_not(input, *, out=None) -> Tensor

Computes the element-wise logical NOT of the given input tensor. If not specified, the output tensor will have the bool
dtype. If the input tensor is not a bool tensor, zeros are treated as ``False`` and non-zeros are treated as ``True``.

Args:
    {input}

Keyword args:
    {out}

Example::

    >>> torch.logical_not(torch.tensor([True, False]))
    tensor([False,  True])
    >>> torch.logical_not(torch.tensor([0, 1, -10], dtype=torch.int8))
    tensor([ True, False, False])
    >>> torch.logical_not(torch.tensor([0., 1.5, -10.], dtype=torch.double))
    tensor([ True, False, False])
    >>> torch.logical_not(torch.tensor([0., 1., -10.], dtype=torch.double), out=torch.empty(3, dtype=torch.int16))
    tensor([1, 0, 0], dtype=torch.int16)
""".format(**common_args))

add_docstr(torch.logical_or,
           r"""
logical_or(input, other, *, out=None) -> Tensor

Computes the element-wise logical OR of the given input tensors. Zeros are treated as ``False`` and nonzeros are
treated as ``True``.

Args:
    {input}
    other (Tensor): the tensor to compute OR with

Keyword args:
    {out}

Example::

    >>> torch.logical_or(torch.tensor([True, False, True]), torch.tensor([True, False, False]))
    tensor([ True, False,  True])
    >>> a = torch.tensor([0, 1, 10, 0], dtype=torch.int8)
    >>> b = torch.tensor([4, 0, 1, 0], dtype=torch.int8)
    >>> torch.logical_or(a, b)
    tensor([ True,  True,  True, False])
    >>> torch.logical_or(a.double(), b.double())
    tensor([ True,  True,  True, False])
    >>> torch.logical_or(a.double(), b)
    tensor([ True,  True,  True, False])
    >>> torch.logical_or(a, b, out=torch.empty(4, dtype=torch.bool))
    tensor([ True,  True,  True, False])
""".format(**common_args))

add_docstr(torch.logical_xor,
           r"""
logical_xor(input, other, *, out=None) -> Tensor

Computes the element-wise logical XOR of the given input tensors. Zeros are treated as ``False`` and nonzeros are
treated as ``True``.

Args:
    {input}
    other (Tensor): the tensor to compute XOR with

Keyword args:
    {out}

Example::

    >>> torch.logical_xor(torch.tensor([True, False, True]), torch.tensor([True, False, False]))
    tensor([False, False,  True])
    >>> a = torch.tensor([0, 1, 10, 0], dtype=torch.int8)
    >>> b = torch.tensor([4, 0, 1, 0], dtype=torch.int8)
    >>> torch.logical_xor(a, b)
    tensor([ True,  True, False, False])
    >>> torch.logical_xor(a.double(), b.double())
    tensor([ True,  True, False, False])
    >>> torch.logical_xor(a.double(), b)
    tensor([ True,  True, False, False])
    >>> torch.logical_xor(a, b, out=torch.empty(4, dtype=torch.bool))
    tensor([ True,  True, False, False])
""".format(**common_args))

add_docstr(torch.logspace, """
logspace(start, end, steps, base=10.0, *, \
         out=None, dtype=None, layout=torch.strided, device=None, requires_grad=False) -> Tensor
""" + r"""

Creates a one-dimensional tensor of size :attr:`steps` whose values are evenly
spaced from :math:`{{\text{{base}}}}^{{\text{{start}}}}` to
:math:`{{\text{{base}}}}^{{\text{{end}}}}`, inclusive, on a logarithmic scale
with base :attr:`base`. That is, the values are:

.. math::
    (\text{base}^{\text{start}},
    \text{base}^{(\text{start} + \frac{\text{end} - \text{start}}{ \text{steps} - 1})},
    \ldots,
    \text{base}^{(\text{start} + (\text{steps} - 2) * \frac{\text{end} - \text{start}}{ \text{steps} - 1})},
    \text{base}^{\text{end}})
""" + """

.. warning::
    Not providing a value for :attr:`steps` is deprecated. For backwards
    compatibility, not providing a value for :attr:`steps` will create a tensor
    with 100 elements. Note that this behavior is not reflected in the
    documented function signature and should not be relied on. In a future
    PyTorch release, failing to provide a value for :attr:`steps` will throw a
    runtime error.

Args:
    start (float): the starting value for the set of points
    end (float): the ending value for the set of points
    steps (int): size of the constructed tensor
    base (float, optional): base of the logarithm function. Default: ``10.0``.

Keyword arguments:
    {out}
    dtype (torch.dtype, optional): the data type to perform the computation in.
        Default: if None, uses the global default dtype (see torch.get_default_dtype())
        when both :attr:`start` and :attr:`end` are real,
        and corresponding complex dtype when either is complex.
    {layout}
    {device}
    {requires_grad}

Example::

    >>> torch.logspace(start=-10, end=10, steps=5)
    tensor([ 1.0000e-10,  1.0000e-05,  1.0000e+00,  1.0000e+05,  1.0000e+10])
    >>> torch.logspace(start=0.1, end=1.0, steps=5)
    tensor([  1.2589,   2.1135,   3.5481,   5.9566,  10.0000])
    >>> torch.logspace(start=0.1, end=1.0, steps=1)
    tensor([1.2589])
    >>> torch.logspace(start=2, end=2, steps=1, base=2)
    tensor([4.0])
""".format(**factory_common_args))

add_docstr(torch.logsumexp,
           r"""
logsumexp(input, dim, keepdim=False, *, out=None)

Returns the log of summed exponentials of each row of the :attr:`input`
tensor in the given dimension :attr:`dim`. The computation is numerically
stabilized.

For summation index :math:`j` given by `dim` and other indices :math:`i`, the result is

    .. math::
        \text{{logsumexp}}(x)_{{i}} = \log \sum_j \exp(x_{{ij}})

{keepdim_details}

Args:
    {input}
    {dim}
    {keepdim}

Keyword args:
    {out}


Example::

    >>> a = torch.randn(3, 3)
    >>> torch.logsumexp(a, 1)
    tensor([ 0.8442,  1.4322,  0.8711])
""".format(**multi_dim_common))

add_docstr(torch.lstsq,
           r"""
lstsq(input, A, *, out=None) -> (Tensor, Tensor)

Computes the solution to the least squares and least norm problems for a full
rank matrix :math:`A` of size :math:`(m \times n)` and a matrix :math:`B` of
size :math:`(m \times k)`.

If :math:`m \geq n`, :func:`lstsq` solves the least-squares problem:

.. math::

   \begin{array}{ll}
   \min_X & \|AX-B\|_2.
   \end{array}

If :math:`m < n`, :func:`lstsq` solves the least-norm problem:

.. math::

   \begin{array}{llll}
   \min_X & \|X\|_2 & \text{subject to} & AX = B.
   \end{array}

Returned tensor :math:`X` has shape :math:`(\max(m, n) \times k)`. The first :math:`n`
rows of :math:`X` contains the solution. If :math:`m \geq n`, the residual sum of squares
for the solution in each column is given by the sum of squares of elements in the
remaining :math:`m - n` rows of that column.

.. warning::

    :func:`torch.lstsq` is deprecated in favor of :func:`torch.linalg.lstsq`
    and will be removed in a future PyTorch release. :func:`torch.linalg.lstsq`
    has reversed arguments and does not return the QR decomposition in the returned tuple,
    (it returns other information about the problem).
    The returned `solution` in :func:`torch.lstsq` stores the residuals of the solution in the
    last `m - n` columns in the case `m > n`. In :func:`torch.linalg.lstsq`, the residuals
    are in the field 'residuals' of the returned named tuple.

    Unpacking the solution as``X = torch.lstsq(B, A).solution[:A.size(1)]`` should be replaced with

    .. code:: python

        X = torch.linalg.lstsq(A, B).solution

.. note::
    The case when :math:`m < n` is not supported on the GPU.

Args:
    input (Tensor): the matrix :math:`B`
    A (Tensor): the :math:`m` by :math:`n` matrix :math:`A`

Keyword args:
    out (tuple, optional): the optional destination tensor

Returns:
    (Tensor, Tensor): A namedtuple (solution, QR) containing:

        - **solution** (*Tensor*): the least squares solution
        - **QR** (*Tensor*): the details of the QR factorization

.. note::

    The returned matrices will always be transposed, irrespective of the strides
    of the input matrices. That is, they will have stride `(1, m)` instead of
    `(m, 1)`.

Example::

    >>> A = torch.tensor([[1., 1, 1],
    ...                   [2, 3, 4],
    ...                   [3, 5, 2],
    ...                   [4, 2, 5],
    ...                   [5, 4, 3]])
    >>> B = torch.tensor([[-10., -3],
    ...                   [ 12, 14],
    ...                   [ 14, 12],
    ...                   [ 16, 16],
    ...                   [ 18, 16]])
    >>> X, _ = torch.lstsq(B, A)
    >>> X
    tensor([[  2.0000,   1.0000],
            [  1.0000,   1.0000],
            [  1.0000,   2.0000],
            [ 10.9635,   4.8501],
            [  8.9332,   5.2418]])
""")

add_docstr(torch.lt, r"""
lt(input, other, *, out=None) -> Tensor

Computes :math:`\text{input} < \text{other}` element-wise.
""" + r"""

The second argument can be a number or a tensor whose shape is
:ref:`broadcastable <broadcasting-semantics>` with the first argument.

Args:
    input (Tensor): the tensor to compare
    other (Tensor or float): the tensor or value to compare

Keyword args:
    {out}

Returns:
    A boolean tensor that is True where :attr:`input` is less than :attr:`other` and False elsewhere

Example::

    >>> torch.lt(torch.tensor([[1, 2], [3, 4]]), torch.tensor([[1, 1], [4, 4]]))
    tensor([[False, False], [True, False]])
""".format(**common_args))

add_docstr(torch.lu_unpack, r"""
lu_unpack(LU_data, LU_pivots, unpack_data=True, unpack_pivots=True, *, out=None) -> (Tensor, Tensor, Tensor)

Unpacks the data and pivots from a LU factorization of a tensor into tensors ``L`` and ``U`` and a permutation tensor ``P``
such that ``LU_data, LU_pivots = (P @ L @ U).lu()``.

Returns a tuple of tensors as ``(the P tensor (permutation matrix), the L tensor, the U tensor)``.

.. note:: ``P.dtype == LU_data.dtype`` and ``P.dtype`` is not an integer type so that matrix products with ``P``
          are possible without casting it to a floating type.

Args:
    LU_data (Tensor): the packed LU factorization data
    LU_pivots (Tensor): the packed LU factorization pivots
    unpack_data (bool): flag indicating if the data should be unpacked.
                        If ``False``, then the returned ``L`` and ``U`` are ``None``.
                        Default: ``True``
    unpack_pivots (bool): flag indicating if the pivots should be unpacked into a permutation matrix ``P``.
                          If ``False``, then the returned ``P`` is  ``None``.
                          Default: ``True``
    out (tuple, optional): a tuple of three tensors to use for the outputs ``(P, L, U)``.

Examples::

    >>> A = torch.randn(2, 3, 3)
    >>> A_LU, pivots = A.lu()
    >>> P, A_L, A_U = torch.lu_unpack(A_LU, pivots)
    >>>
    >>> # can recover A from factorization
    >>> A_ = torch.bmm(P, torch.bmm(A_L, A_U))

    >>> # LU factorization of a rectangular matrix:
    >>> A = torch.randn(2, 3, 2)
    >>> A_LU, pivots = A.lu()
    >>> P, A_L, A_U = torch.lu_unpack(A_LU, pivots)
    >>> P
    tensor([[[1., 0., 0.],
             [0., 1., 0.],
             [0., 0., 1.]],

            [[0., 0., 1.],
             [0., 1., 0.],
             [1., 0., 0.]]])
    >>> A_L
    tensor([[[ 1.0000,  0.0000],
             [ 0.4763,  1.0000],
             [ 0.3683,  0.1135]],

            [[ 1.0000,  0.0000],
             [ 0.2957,  1.0000],
             [-0.9668, -0.3335]]])
    >>> A_U
    tensor([[[ 2.1962,  1.0881],
             [ 0.0000, -0.8681]],

            [[-1.0947,  0.3736],
             [ 0.0000,  0.5718]]])
    >>> A_ = torch.bmm(P, torch.bmm(A_L, A_U))
    >>> torch.norm(A_ - A)
    tensor(2.9802e-08)
""".format(**common_args))

add_docstr(torch.less, r"""
less(input, other, *, out=None) -> Tensor

Alias for :func:`torch.lt`.
""")

add_docstr(torch.lu_solve,
           r"""
lu_solve(b, LU_data, LU_pivots, *, out=None) -> Tensor

Returns the LU solve of the linear system :math:`Ax = b` using the partially pivoted
LU factorization of A from :meth:`torch.lu`.

This function supports ``float``, ``double``, ``cfloat`` and ``cdouble`` dtypes for :attr:`input`.

Arguments:
    b (Tensor): the RHS tensor of size :math:`(*, m, k)`, where :math:`*`
                is zero or more batch dimensions.
    LU_data (Tensor): the pivoted LU factorization of A from :meth:`torch.lu` of size :math:`(*, m, m)`,
                       where :math:`*` is zero or more batch dimensions.
    LU_pivots (IntTensor): the pivots of the LU factorization from :meth:`torch.lu` of size :math:`(*, m)`,
                           where :math:`*` is zero or more batch dimensions.
                           The batch dimensions of :attr:`LU_pivots` must be equal to the batch dimensions of
                           :attr:`LU_data`.

Keyword args:
    {out}

Example::

    >>> A = torch.randn(2, 3, 3)
    >>> b = torch.randn(2, 3, 1)
    >>> A_LU = torch.lu(A)
    >>> x = torch.lu_solve(b, *A_LU)
    >>> torch.norm(torch.bmm(A, x) - b)
    tensor(1.00000e-07 *
           2.8312)
""".format(**common_args))

add_docstr(torch.masked_select,
           r"""
masked_select(input, mask, *, out=None) -> Tensor

Returns a new 1-D tensor which indexes the :attr:`input` tensor according to
the boolean mask :attr:`mask` which is a `BoolTensor`.

The shapes of the :attr:`mask` tensor and the :attr:`input` tensor don't need
to match, but they must be :ref:`broadcastable <broadcasting-semantics>`.

.. note:: The returned tensor does **not** use the same storage
          as the original tensor

Args:
    {input}
    mask  (BoolTensor): the tensor containing the binary mask to index with

Keyword args:
    {out}

Example::

    >>> x = torch.randn(3, 4)
    >>> x
    tensor([[ 0.3552, -2.3825, -0.8297,  0.3477],
            [-1.2035,  1.2252,  0.5002,  0.6248],
            [ 0.1307, -2.0608,  0.1244,  2.0139]])
    >>> mask = x.ge(0.5)
    >>> mask
    tensor([[False, False, False, False],
            [False, True, True, True],
            [False, False, False, True]])
    >>> torch.masked_select(x, mask)
    tensor([ 1.2252,  0.5002,  0.6248,  2.0139])
""".format(**common_args))

add_docstr(torch.matrix_rank, r"""
matrix_rank(input, tol=None, symmetric=False, *, out=None) -> Tensor

Returns the numerical rank of a 2-D tensor. The method to compute the
matrix rank is done using SVD by default. If :attr:`symmetric` is ``True``,
then :attr:`input` is assumed to be symmetric, and the computation of the
rank is done by obtaining the eigenvalues.

:attr:`tol` is the threshold below which the singular values (or the eigenvalues
when :attr:`symmetric` is ``True``) are considered to be 0. If :attr:`tol` is not
specified, :attr:`tol` is set to ``S.max() * max(S.size()) * eps`` where `S` is the
singular values (or the eigenvalues when :attr:`symmetric` is ``True``), and ``eps``
is the epsilon value for the datatype of :attr:`input`.

.. warning::

    :func:`torch.matrix_rank` is deprecated in favor of :func:`torch.linalg.matrix_rank`
    and will be removed in a future PyTorch release. The parameter :attr:`symmetric` was
    renamed in :func:`torch.linalg.matrix_rank` to :attr:`hermitian`.

Args:
    input (Tensor): the input 2-D tensor
    tol (float, optional): the tolerance value. Default: ``None``
    symmetric(bool, optional): indicates whether :attr:`input` is symmetric.
                               Default: ``False``

Keyword args:
    {out}

Example::

    >>> a = torch.eye(10)
    >>> torch.matrix_rank(a)
    tensor(10)
    >>> b = torch.eye(10)
    >>> b[0, 0] = 0
    >>> torch.matrix_rank(b)
    tensor(9)
""".format(**common_args))

add_docstr(torch.matrix_power, r"""
matrix_power(input, n, *, out=None) -> Tensor

Alias for :func:`torch.linalg.matrix_power`
""".format(**common_args))

add_docstr(torch.matrix_exp, r"""
matrix_exp(input) -> Tensor

Computes the matrix exponential of a square matrix or of each square matrix in a batch.
For a matrix :attr:`input`, the matrix exponential is defined as

.. math::
    \mathrm{e}^\text{input} = \sum_{k=0}^\infty \text{input}^k / k!

""" + r"""
The implementation is based on:

Bader, P.; Blanes, S.; Casas, F.
Computing the Matrix Exponential with an Optimized Taylor Polynomial Approximation.
Mathematics 2019, 7, 1174.

Args:
    {input}

Example::

    >>> a = torch.randn(2, 2, 2)
    >>> a[0, :, :] = torch.eye(2, 2)
    >>> a[1, :, :] = 2 * torch.eye(2, 2)
    >>> a
    tensor([[[1., 0.],
             [0., 1.]],

            [[2., 0.],
             [0., 2.]]])
    >>> torch.matrix_exp(a)
    tensor([[[2.7183, 0.0000],
             [0.0000, 2.7183]],

             [[7.3891, 0.0000],
              [0.0000, 7.3891]]])

    >>> import math
    >>> x = torch.tensor([[0, math.pi/3], [-math.pi/3, 0]])
    >>> x.matrix_exp() # should be [[cos(pi/3), sin(pi/3)], [-sin(pi/3), cos(pi/3)]]
    tensor([[ 0.5000,  0.8660],
            [-0.8660,  0.5000]])
""".format(**common_args))

add_docstr(torch.max,
           r"""
max(input) -> Tensor

Returns the maximum value of all elements in the ``input`` tensor.

.. warning::
    This function produces deterministic (sub)gradients unlike ``max(dim=0)``

Args:
    {input}

Example::

    >>> a = torch.randn(1, 3)
    >>> a
    tensor([[ 0.6763,  0.7445, -2.2369]])
    >>> torch.max(a)
    tensor(0.7445)

.. function:: max(input, dim, keepdim=False, *, out=None) -> (Tensor, LongTensor)

Returns a namedtuple ``(values, indices)`` where ``values`` is the maximum
value of each row of the :attr:`input` tensor in the given dimension
:attr:`dim`. And ``indices`` is the index location of each maximum value found
(argmax).

If ``keepdim`` is ``True``, the output tensors are of the same size
as ``input`` except in the dimension ``dim`` where they are of size 1.
Otherwise, ``dim`` is squeezed (see :func:`torch.squeeze`), resulting
in the output tensors having 1 fewer dimension than ``input``.

.. note:: If there are multiple maximal values in a reduced row then
          the indices of the first maximal value are returned.

Args:
    {input}
    {dim}
    {keepdim} Default: ``False``.

Keyword args:
    out (tuple, optional): the result tuple of two output tensors (max, max_indices)

Example::

    >>> a = torch.randn(4, 4)
    >>> a
    tensor([[-1.2360, -0.2942, -0.1222,  0.8475],
            [ 1.1949, -1.1127, -2.2379, -0.6702],
            [ 1.5717, -0.9207,  0.1297, -1.8768],
            [-0.6172,  1.0036, -0.6060, -0.2432]])
    >>> torch.max(a, 1)
    torch.return_types.max(values=tensor([0.8475, 1.1949, 1.5717, 1.0036]), indices=tensor([3, 0, 0, 1]))

.. function:: max(input, other, *, out=None) -> Tensor

See :func:`torch.maximum`.

""".format(**single_dim_common))

add_docstr(torch.maximum, r"""
maximum(input, other, *, out=None) -> Tensor

Computes the element-wise maximum of :attr:`input` and :attr:`other`.

.. note::
    If one of the elements being compared is a NaN, then that element is returned.
    :func:`maximum` is not supported for tensors with complex dtypes.

Args:
    {input}
    other (Tensor): the second input tensor

Keyword args:
    {out}

Example::

    >>> a = torch.tensor((1, 2, -1))
    >>> b = torch.tensor((3, 0, 4))
    >>> torch.maximum(a, b)
    tensor([3, 2, 4])
""".format(**common_args))

add_docstr(torch.fmax, r"""
fmax(input, other, *, out=None) -> Tensor

Computes the element-wise maximum of :attr:`input` and :attr:`other`.

This is like :func:`torch.maximum` except it handles NaNs differently:
if exactly one of the two elements being compared is a NaN then the non-NaN element is taken as the maximum.
Only if both elements are NaN is NaN propagated.

This function is a wrapper around C++'s ``std::fmax`` and is similar to NumPy's ``fmax`` function.

Supports :ref:`broadcasting to a common shape <broadcasting-semantics>`,
:ref:`type promotion <type-promotion-doc>`, and integer and floating-point inputs.

Args:
    {input}
    other (Tensor): the second input tensor

Keyword args:
    {out}

Example::

    >>> a = torch.tensor([9.7, float('nan'), 3.1, float('nan')])
    >>> b = torch.tensor([-2.2, 0.5, float('nan'), float('nan')])
    >>> torch.fmax(a, b)
    tensor([9.7000, 0.5000, 3.1000,    nan])
""".format(**common_args))

add_docstr(torch.amax,
           r"""
amax(input, dim, keepdim=False, *, out=None) -> Tensor

Returns the maximum value of each slice of the :attr:`input` tensor in the given
dimension(s) :attr:`dim`.

.. note::
    The difference between ``max``/``min`` and ``amax``/``amin`` is:
        - ``amax``/``amin`` supports reducing on multiple dimensions,
        - ``amax``/``amin`` does not return indices,
        - ``amax``/``amin`` evenly distributes gradient between equal values,
          while ``max(dim)``/``min(dim)`` propagates gradient only to a single
          index in the source tensor.

If :attr:`keepdim is ``True``, the output tensors are of the same size
as :attr:`input` except in the dimension(s) :attr:`dim` where they are of size 1.
Otherwise, :attr:`dim`s are squeezed (see :func:`torch.squeeze`), resulting
in the output tensors having fewer dimension than :attr:`input`.

Args:
    {input}
    {dim}
    {keepdim}

Keyword args:
  {out}

Example::

    >>> a = torch.randn(4, 4)
    >>> a
    tensor([[ 0.8177,  1.4878, -0.2491,  0.9130],
            [-0.7158,  1.1775,  2.0992,  0.4817],
            [-0.0053,  0.0164, -1.3738, -0.0507],
            [ 1.9700,  1.1106, -1.0318, -1.0816]])
    >>> torch.amax(a, 1)
    tensor([1.4878, 2.0992, 0.0164, 1.9700])
""".format(**multi_dim_common))

add_docstr(torch.argmax,
           r"""
argmax(input) -> LongTensor

Returns the indices of the maximum value of all elements in the :attr:`input` tensor.

This is the second value returned by :meth:`torch.max`. See its
documentation for the exact semantics of this method.

.. note:: If there are multiple maximal values then the indices of the first maximal value are returned.

Args:
    {input}

Example::

    >>> a = torch.randn(4, 4)
    >>> a
    tensor([[ 1.3398,  0.2663, -0.2686,  0.2450],
            [-0.7401, -0.8805, -0.3402, -1.1936],
            [ 0.4907, -1.3948, -1.0691, -0.3132],
            [-1.6092,  0.5419, -0.2993,  0.3195]])
    >>> torch.argmax(a)
    tensor(0)

.. function:: argmax(input, dim, keepdim=False) -> LongTensor

Returns the indices of the maximum values of a tensor across a dimension.

This is the second value returned by :meth:`torch.max`. See its
documentation for the exact semantics of this method.

Args:
    {input}
    {dim} If ``None``, the argmax of the flattened input is returned.
    {keepdim} Ignored if ``dim=None``.

Example::

    >>> a = torch.randn(4, 4)
    >>> a
    tensor([[ 1.3398,  0.2663, -0.2686,  0.2450],
            [-0.7401, -0.8805, -0.3402, -1.1936],
            [ 0.4907, -1.3948, -1.0691, -0.3132],
            [-1.6092,  0.5419, -0.2993,  0.3195]])
    >>> torch.argmax(a, dim=1)
    tensor([ 0,  2,  0,  1])
""".format(**single_dim_common))

add_docstr(torch.mean,
           r"""
mean(input) -> Tensor

Returns the mean value of all elements in the :attr:`input` tensor.

Args:
    {input}

Example::

    >>> a = torch.randn(1, 3)
    >>> a
    tensor([[ 0.2294, -0.5481,  1.3288]])
    >>> torch.mean(a)
    tensor(0.3367)

.. function:: mean(input, dim, keepdim=False, *, out=None) -> Tensor

Returns the mean value of each row of the :attr:`input` tensor in the given
dimension :attr:`dim`. If :attr:`dim` is a list of dimensions,
reduce over all of them.

{keepdim_details}

Args:
    {input}
    {dim}
    {keepdim}

Keyword args:
    {out}

Example::

    >>> a = torch.randn(4, 4)
    >>> a
    tensor([[-0.3841,  0.6320,  0.4254, -0.7384],
            [-0.9644,  1.0131, -0.6549, -1.4279],
            [-0.2951, -1.3350, -0.7694,  0.5600],
            [ 1.0842, -0.9580,  0.3623,  0.2343]])
    >>> torch.mean(a, 1)
    tensor([-0.0163, -0.5085, -0.4599,  0.1807])
    >>> torch.mean(a, 1, True)
    tensor([[-0.0163],
            [-0.5085],
            [-0.4599],
            [ 0.1807]])
""".format(**multi_dim_common))

add_docstr(torch.median,
           r"""
median(input) -> Tensor

Returns the median of the values in :attr:`input`.

.. note::
    The median is not unique for :attr:`input` tensors with an even number
    of elements. In this case the lower of the two medians is returned. To
    compute the mean of both medians, use :func:`torch.quantile` with ``q=0.5`` instead.

.. warning::
    This function produces deterministic (sub)gradients unlike ``median(dim=0)``

Args:
    {input}

Example::

    >>> a = torch.randn(1, 3)
    >>> a
    tensor([[ 1.5219, -1.5212,  0.2202]])
    >>> torch.median(a)
    tensor(0.2202)

.. function:: median(input, dim=-1, keepdim=False, *, out=None) -> (Tensor, LongTensor)

Returns a namedtuple ``(values, indices)`` where ``values`` contains the median of each row of :attr:`input`
in the dimension :attr:`dim`, and ``indices`` contains the index of the median values found in the dimension :attr:`dim`.

By default, :attr:`dim` is the last dimension of the :attr:`input` tensor.

If :attr:`keepdim` is ``True``, the output tensors are of the same size
as :attr:`input` except in the dimension :attr:`dim` where they are of size 1.
Otherwise, :attr:`dim` is squeezed (see :func:`torch.squeeze`), resulting in
the outputs tensor having 1 fewer dimension than :attr:`input`.

.. note::
    The median is not unique for :attr:`input` tensors with an even number
    of elements in the dimension :attr:`dim`. In this case the lower of the
    two medians is returned. To compute the mean of both medians in
    :attr:`input`, use :func:`torch.quantile` with ``q=0.5`` instead.

.. warning::
    ``indices`` does not necessarily contain the first occurrence of each
    median value found, unless it is unique.
    The exact implementation details are device-specific.
    Do not expect the same result when run on CPU and GPU in general.
    For the same reason do not expect the gradients to be deterministic.

Args:
    {input}
    {dim}
    {keepdim}

Keyword args:
    out ((Tensor, Tensor), optional): The first tensor will be populated with the median values and the second
                                      tensor, which must have dtype long, with their indices in the dimension
                                      :attr:`dim` of :attr:`input`.

Example::

    >>> a = torch.randn(4, 5)
    >>> a
    tensor([[ 0.2505, -0.3982, -0.9948,  0.3518, -1.3131],
            [ 0.3180, -0.6993,  1.0436,  0.0438,  0.2270],
            [-0.2751,  0.7303,  0.2192,  0.3321,  0.2488],
            [ 1.0778, -1.9510,  0.7048,  0.4742, -0.7125]])
    >>> torch.median(a, 1)
    torch.return_types.median(values=tensor([-0.3982,  0.2270,  0.2488,  0.4742]), indices=tensor([1, 4, 4, 3]))
""".format(**single_dim_common))

add_docstr(torch.nanmedian,
           r"""
nanmedian(input) -> Tensor

Returns the median of the values in :attr:`input`, ignoring ``NaN`` values.

This function is identical to :func:`torch.median` when there are no ``NaN`` values in :attr:`input`.
When :attr:`input` has one or more ``NaN`` values, :func:`torch.median` will always return ``NaN``,
while this function will return the median of the non-``NaN`` elements in :attr:`input`.
If all the elements in :attr:`input` are ``NaN`` it will also return ``NaN``.

Args:
    {input}

Example::

    >>> a = torch.tensor([1, float('nan'), 3, 2])
    >>> a.median()
    tensor(nan)
    >>> a.nanmedian()
    tensor(2.)

.. function:: nanmedian(input, dim=-1, keepdim=False, *, out=None) -> (Tensor, LongTensor)

Returns a namedtuple ``(values, indices)`` where ``values`` contains the median of each row of :attr:`input`
in the dimension :attr:`dim`, ignoring ``NaN`` values, and ``indices`` contains the index of the median values
found in the dimension :attr:`dim`.

This function is identical to :func:`torch.median` when there are no ``NaN`` values in a reduced row. When a reduced row has
one or more ``NaN`` values, :func:`torch.median` will always reduce it to ``NaN``, while this function will reduce it to the
median of the non-``NaN`` elements. If all the elements in a reduced row are ``NaN`` then it will be reduced to ``NaN``, too.

Args:
    {input}
    {dim}
    {keepdim}

Keyword args:
    out ((Tensor, Tensor), optional): The first tensor will be populated with the median values and the second
                                      tensor, which must have dtype long, with their indices in the dimension
                                      :attr:`dim` of :attr:`input`.

Example::

    >>> a = torch.tensor([[2, 3, 1], [float('nan'), 1, float('nan')]])
    >>> a
    tensor([[2., 3., 1.],
            [nan, 1., nan]])
    >>> a.median(0)
    torch.return_types.median(values=tensor([nan, 1., nan]), indices=tensor([1, 1, 1]))
    >>> a.nanmedian(0)
    torch.return_types.nanmedian(values=tensor([2., 1., 1.]), indices=tensor([0, 1, 0]))
""".format(**single_dim_common))

add_docstr(torch.quantile, r"""
quantile(input, q, dim=None, keepdim=False, *, out=None) -> Tensor

Computes the q-th quantiles of each row of the :attr:`input` tensor
along the dimension :attr:`dim`.

To compute the quantile, we map q in [0, 1] to the range of indices [0, n] to find the location
of the quantile in the sorted input. If the quantile lies between two data points ``a < b`` with
indices ``i`` and ``j`` in the sorted order, result is computed using linear interpolation as follows:

``a + (b - a) * fraction``, where ``fraction`` is the fractional part of the computed quantile index.

If :attr:`q` is a 1D tensor, the first dimension of the output represents the quantiles and has size
equal to the size of :attr:`q`, the remaining dimensions are what remains from the reduction.

.. note::
    By default :attr:`dim` is ``None`` resulting in the :attr:`input` tensor being flattened before computation.

Args:
    {input}
    q (float or Tensor): a scalar or 1D tensor of values in the range [0, 1].
    {dim}
    {keepdim}

Keyword arguments:
    {out}

Example::

    >>> a = torch.randn(2, 3)
    >>> a
    tensor([[ 0.0795, -1.2117,  0.9765],
            [ 1.1707,  0.6706,  0.4884]])
    >>> q = torch.tensor([0.25, 0.5, 0.75])
    >>> torch.quantile(a, q, dim=1, keepdim=True)
    tensor([[[-0.5661],
            [ 0.5795]],

            [[ 0.0795],
            [ 0.6706]],

            [[ 0.5280],
            [ 0.9206]]])
    >>> torch.quantile(a, q, dim=1, keepdim=True).shape
    torch.Size([3, 2, 1])
    >>> a = torch.arange(4.)
    >>> a
    tensor([0., 1., 2., 3.])
""".format(**single_dim_common))

add_docstr(torch.nanquantile, r"""
nanquantile(input, q, dim=None, keepdim=False, *, out=None) -> Tensor

This is a variant of :func:`torch.quantile` that "ignores" ``NaN`` values,
computing the quantiles :attr:`q` as if ``NaN`` values in :attr:`input` did
not exist. If all values in a reduced row are ``NaN`` then the quantiles for
that reduction will be ``NaN``. See the documentation for :func:`torch.quantile`.

Args:
    {input}
    q (float or Tensor): a scalar or 1D tensor of quantile values in the range [0, 1]
    {dim}
    {keepdim}

Keyword arguments:
    {out}

Example::

    >>> t = torch.tensor([float('nan'), 1, 2])
    >>> t.quantile(0.5)
    tensor(nan)
    >>> t.nanquantile(0.5)
    tensor(1.5000)
    >>> t = torch.tensor([[float('nan'), float('nan')], [1, 2]])
    >>> t
    tensor([[nan, nan],
            [1., 2.]])
    >>> t.nanquantile(0.5, dim=0)
    tensor([1., 2.])
    >>> t.nanquantile(0.5, dim=1)
    tensor([   nan, 1.5000])
""".format(**single_dim_common))

add_docstr(torch.min,
           r"""
min(input) -> Tensor

Returns the minimum value of all elements in the :attr:`input` tensor.

.. warning::
    This function produces deterministic (sub)gradients unlike ``min(dim=0)``

Args:
    {input}

Example::

    >>> a = torch.randn(1, 3)
    >>> a
    tensor([[ 0.6750,  1.0857,  1.7197]])
    >>> torch.min(a)
    tensor(0.6750)

.. function:: min(input, dim, keepdim=False, *, out=None) -> (Tensor, LongTensor)

Returns a namedtuple ``(values, indices)`` where ``values`` is the minimum
value of each row of the :attr:`input` tensor in the given dimension
:attr:`dim`. And ``indices`` is the index location of each minimum value found
(argmin).

If :attr:`keepdim` is ``True``, the output tensors are of the same size as
:attr:`input` except in the dimension :attr:`dim` where they are of size 1.
Otherwise, :attr:`dim` is squeezed (see :func:`torch.squeeze`), resulting in
the output tensors having 1 fewer dimension than :attr:`input`.

.. note:: If there are multiple minimal values in a reduced row then
          the indices of the first minimal value are returned.

Args:
    {input}
    {dim}
    {keepdim}

Keyword args:
    out (tuple, optional): the tuple of two output tensors (min, min_indices)

Example::

    >>> a = torch.randn(4, 4)
    >>> a
    tensor([[-0.6248,  1.1334, -1.1899, -0.2803],
            [-1.4644, -0.2635, -0.3651,  0.6134],
            [ 0.2457,  0.0384,  1.0128,  0.7015],
            [-0.1153,  2.9849,  2.1458,  0.5788]])
    >>> torch.min(a, 1)
    torch.return_types.min(values=tensor([-1.1899, -1.4644,  0.0384, -0.1153]), indices=tensor([2, 0, 1, 0]))

.. function:: min(input, other, *, out=None) -> Tensor

See :func:`torch.minimum`.
""".format(**single_dim_common))

add_docstr(torch.minimum, r"""
minimum(input, other, *, out=None) -> Tensor

Computes the element-wise minimum of :attr:`input` and :attr:`other`.

.. note::
    If one of the elements being compared is a NaN, then that element is returned.
    :func:`minimum` is not supported for tensors with complex dtypes.

Args:
    {input}
    other (Tensor): the second input tensor

Keyword args:
    {out}

Example::

    >>> a = torch.tensor((1, 2, -1))
    >>> b = torch.tensor((3, 0, 4))
    >>> torch.minimum(a, b)
    tensor([1, 0, -1])
""".format(**common_args))

add_docstr(torch.fmin, r"""
fmin(input, other, *, out=None) -> Tensor

Computes the element-wise minimum of :attr:`input` and :attr:`other`.

This is like :func:`torch.minimum` except it handles NaNs differently:
if exactly one of the two elements being compared is a NaN then the non-NaN element is taken as the minimum.
Only if both elements are NaN is NaN propagated.

This function is a wrapper around C++'s ``std::fmin`` and is similar to NumPy's ``fmin`` function.

Supports :ref:`broadcasting to a common shape <broadcasting-semantics>`,
:ref:`type promotion <type-promotion-doc>`, and integer and floating-point inputs.

Args:
    {input}
    other (Tensor): the second input tensor

Keyword args:
    {out}

Example::

    >>> a = torch.tensor([2.2, float('nan'), 2.1, float('nan')])
    >>> b = torch.tensor([-9.3, 0.1, float('nan'), float('nan')])
    >>> torch.fmin(a, b)
    tensor([-9.3000, 0.1000, 2.1000,    nan])
""".format(**common_args))

add_docstr(torch.amin,
           r"""
amin(input, dim, keepdim=False, *, out=None) -> Tensor

Returns the minimum value of each slice of the :attr:`input` tensor in the given
dimension(s) :attr:`dim`.

.. note::
    The difference between ``max``/``min`` and ``amax``/``amin`` is:
        - ``amax``/``amin`` supports reducing on multiple dimensions,
        - ``amax``/``amin`` does not return indices,
        - ``amax``/``amin`` evenly distributes gradient between equal values,
          while ``max(dim)``/``min(dim)`` propagates gradient only to a single
          index in the source tensor.

If :attr:`keepdim` is ``True``, the output tensors are of the same size as
:attr:`input` except in the dimension(s) :attr:`dim` where they are of size 1.
Otherwise, :attr:`dim`s are squeezed (see :func:`torch.squeeze`), resulting in
the output tensors having fewer dimensions than :attr:`input`.

Args:
    {input}
    {dim}
    {keepdim}

Keyword args:
  {out}

Example::

    >>> a = torch.randn(4, 4)
    >>> a
    tensor([[ 0.6451, -0.4866,  0.2987, -1.3312],
            [-0.5744,  1.2980,  1.8397, -0.2713],
            [ 0.9128,  0.9214, -1.7268, -0.2995],
            [ 0.9023,  0.4853,  0.9075, -1.6165]])
    >>> torch.amin(a, 1)
    tensor([-1.3312, -0.5744, -1.7268, -1.6165])
""".format(**multi_dim_common))

add_docstr(torch.argmin,
           r"""
argmin(input, dim=None, keepdim=False) -> LongTensor

Returns the indices of the minimum value(s) of the flattened tensor or along a dimension

This is the second value returned by :meth:`torch.min`. See its
documentation for the exact semantics of this method.

.. note:: If there are multiple minimal values then the indices of the first minimal value are returned.

Args:
    {input}
    {dim} If ``None``, the argmin of the flattened input is returned.
    {keepdim} Ignored if ``dim=None``.

Example::

    >>> a = torch.randn(4, 4)
    >>> a
    tensor([[ 0.1139,  0.2254, -0.1381,  0.3687],
            [ 1.0100, -1.1975, -0.0102, -0.4732],
            [-0.9240,  0.1207, -0.7506, -1.0213],
            [ 1.7809, -1.2960,  0.9384,  0.1438]])
    >>> torch.argmin(a)
    tensor(13)
    >>> torch.argmin(a, dim=1)
    tensor([ 2,  1,  3,  1])
    >>> torch.argmin(a, dim=1, keepdim=True)
    tensor([[2],
            [1],
            [3],
            [1]])
""".format(**single_dim_common))

add_docstr(torch.mm,
           r"""
mm(input, mat2, *, out=None) -> Tensor

Performs a matrix multiplication of the matrices :attr:`input` and :attr:`mat2`.

If :attr:`input` is a :math:`(n \times m)` tensor, :attr:`mat2` is a
:math:`(m \times p)` tensor, :attr:`out` will be a :math:`(n \times p)` tensor.

.. note:: This function does not :ref:`broadcast <broadcasting-semantics>`.
          For broadcasting matrix products, see :func:`torch.matmul`.

Supports strided and sparse 2-D tensors as inputs, autograd with
respect to strided inputs.

{tf32_note}

Args:
    input (Tensor): the first matrix to be matrix multiplied
    mat2 (Tensor): the second matrix to be matrix multiplied

Keyword args:
    {out}

Example::

    >>> mat1 = torch.randn(2, 3)
    >>> mat2 = torch.randn(3, 3)
    >>> torch.mm(mat1, mat2)
    tensor([[ 0.4851,  0.5037, -0.3633],
            [-0.0760, -3.6705,  2.4784]])
""".format(**common_args, **tf32_notes))

add_docstr(torch.hspmm,
           r"""
hspmm(mat1, mat2, *, out=None) -> Tensor

Performs a matrix multiplication of a :ref:`sparse COO matrix
<sparse-coo-docs>` :attr:`mat1` and a strided matrix :attr:`mat2`. The
result is a (1 + 1)-dimensional :ref:`hybrid COO matrix
<sparse-hybrid-coo-docs>`.

Args:
    mat1 (Tensor): the first sparse matrix to be matrix multiplied
    mat2 (Tensor): the second strided matrix to be matrix multiplied

Keyword args:
    {out}
""")

add_docstr(torch.matmul,
           r"""
matmul(input, other, *, out=None) -> Tensor

Matrix product of two tensors.

The behavior depends on the dimensionality of the tensors as follows:

- If both tensors are 1-dimensional, the dot product (scalar) is returned.
- If both arguments are 2-dimensional, the matrix-matrix product is returned.
- If the first argument is 1-dimensional and the second argument is 2-dimensional,
  a 1 is prepended to its dimension for the purpose of the matrix multiply.
  After the matrix multiply, the prepended dimension is removed.
- If the first argument is 2-dimensional and the second argument is 1-dimensional,
  the matrix-vector product is returned.
- If both arguments are at least 1-dimensional and at least one argument is
  N-dimensional (where N > 2), then a batched matrix multiply is returned.  If the first
  argument is 1-dimensional, a 1 is prepended to its dimension for the purpose of the
  batched matrix multiply and removed after.  If the second argument is 1-dimensional, a
  1 is appended to its dimension for the purpose of the batched matrix multiple and removed after.
  The non-matrix (i.e. batch) dimensions are :ref:`broadcasted <broadcasting-semantics>` (and thus
  must be broadcastable).  For example, if :attr:`input` is a
  :math:`(j \times 1 \times n \times n)` tensor and :attr:`other` is a :math:`(k \times n \times n)`
  tensor, :attr:`out` will be a :math:`(j \times k \times n \times n)` tensor.

  Note that the broadcasting logic only looks at the batch dimensions when determining if the inputs
  are broadcastable, and not the matrix dimensions. For example, if :attr:`input` is a
  :math:`(j \times 1 \times n \times m)` tensor and :attr:`other` is a :math:`(k \times m \times p)`
  tensor, these inputs are valid for broadcasting even though the final two dimensions (i.e. the
  matrix dimensions) are different. :attr:`out` will be a :math:`(j \times k \times n \times p)` tensor.

{tf32_note}

.. note::

    The 1-dimensional dot product version of this function does not support an :attr:`out` parameter.

Arguments:
    input (Tensor): the first tensor to be multiplied
    other (Tensor): the second tensor to be multiplied

Keyword args:
    {out}

Example::

    >>> # vector x vector
    >>> tensor1 = torch.randn(3)
    >>> tensor2 = torch.randn(3)
    >>> torch.matmul(tensor1, tensor2).size()
    torch.Size([])
    >>> # matrix x vector
    >>> tensor1 = torch.randn(3, 4)
    >>> tensor2 = torch.randn(4)
    >>> torch.matmul(tensor1, tensor2).size()
    torch.Size([3])
    >>> # batched matrix x broadcasted vector
    >>> tensor1 = torch.randn(10, 3, 4)
    >>> tensor2 = torch.randn(4)
    >>> torch.matmul(tensor1, tensor2).size()
    torch.Size([10, 3])
    >>> # batched matrix x batched matrix
    >>> tensor1 = torch.randn(10, 3, 4)
    >>> tensor2 = torch.randn(10, 4, 5)
    >>> torch.matmul(tensor1, tensor2).size()
    torch.Size([10, 3, 5])
    >>> # batched matrix x broadcasted matrix
    >>> tensor1 = torch.randn(10, 3, 4)
    >>> tensor2 = torch.randn(4, 5)
    >>> torch.matmul(tensor1, tensor2).size()
    torch.Size([10, 3, 5])

""".format(**common_args, **tf32_notes))

add_docstr(torch.mode,
           r"""
mode(input, dim=-1, keepdim=False, *, out=None) -> (Tensor, LongTensor)

Returns a namedtuple ``(values, indices)`` where ``values`` is the mode
value of each row of the :attr:`input` tensor in the given dimension
:attr:`dim`, i.e. a value which appears most often
in that row, and ``indices`` is the index location of each mode value found.

By default, :attr:`dim` is the last dimension of the :attr:`input` tensor.

If :attr:`keepdim` is ``True``, the output tensors are of the same size as
:attr:`input` except in the dimension :attr:`dim` where they are of size 1.
Otherwise, :attr:`dim` is squeezed (see :func:`torch.squeeze`), resulting
in the output tensors having 1 fewer dimension than :attr:`input`.

.. note:: This function is not defined for ``torch.cuda.Tensor`` yet.

Args:
    {input}
    {dim}
    {keepdim}

Keyword args:
    out (tuple, optional): the result tuple of two output tensors (values, indices)

Example::

    >>> a = torch.randint(10, (5,))
    >>> a
    tensor([6, 5, 1, 0, 2])
    >>> b = a + (torch.randn(50, 1) * 5).long()
    >>> torch.mode(b, 0)
    torch.return_types.mode(values=tensor([6, 5, 1, 0, 2]), indices=tensor([2, 2, 2, 2, 2]))
""".format(**single_dim_common))

add_docstr(torch.mul, r"""
mul(input, other, *, out=None) -> Tensor

Multiplies each element of the input :attr:`input` with the scalar
:attr:`other` and returns a new resulting tensor.

.. math::
    \text{out}_i = \text{other} \times \text{input}_i
""" + r"""
If :attr:`input` is of type `FloatTensor` or `DoubleTensor`, :attr:`other`
should be a real number, otherwise it should be an integer

Args:
    {input}
    other (Number): the number to be multiplied to each element of :attr:`input`

Keyword args:
    {out}

Example::

    >>> a = torch.randn(3)
    >>> a
    tensor([ 0.2015, -0.4255,  2.6087])
    >>> torch.mul(a, 100)
    tensor([  20.1494,  -42.5491,  260.8663])

.. function:: mul(input, other, *, out=None) -> Tensor

Each element of the tensor :attr:`input` is multiplied by the corresponding
element of the Tensor :attr:`other`. The resulting tensor is returned.

The shapes of :attr:`input` and :attr:`other` must be
:ref:`broadcastable <broadcasting-semantics>`.

.. math::
    \text{{out}}_i = \text{{input}}_i \times \text{{other}}_i
""".format(**common_args) + r"""

Args:
    input (Tensor): the first multiplicand tensor
    other (Tensor): the second multiplicand tensor

Keyword args:
    {out}

Example::

    >>> a = torch.randn(4, 1)
    >>> a
    tensor([[ 1.1207],
            [-0.3137],
            [ 0.0700],
            [ 0.8378]])
    >>> b = torch.randn(1, 4)
    >>> b
    tensor([[ 0.5146,  0.1216, -0.5244,  2.2382]])
    >>> torch.mul(a, b)
    tensor([[ 0.5767,  0.1363, -0.5877,  2.5083],
            [-0.1614, -0.0382,  0.1645, -0.7021],
            [ 0.0360,  0.0085, -0.0367,  0.1567],
            [ 0.4312,  0.1019, -0.4394,  1.8753]])
""".format(**common_args))

add_docstr(torch.multiply, r"""
multiply(input, other, *, out=None)

Alias for :func:`torch.mul`.
""".format(**common_args))

add_docstr(torch.multinomial,
           r"""
multinomial(input, num_samples, replacement=False, *, generator=None, out=None) -> LongTensor

Returns a tensor where each row contains :attr:`num_samples` indices sampled
from the multinomial probability distribution located in the corresponding row
of tensor :attr:`input`.

.. note::
    The rows of :attr:`input` do not need to sum to one (in which case we use
    the values as weights), but must be non-negative, finite and have
    a non-zero sum.

Indices are ordered from left to right according to when each was sampled
(first samples are placed in first column).

If :attr:`input` is a vector, :attr:`out` is a vector of size :attr:`num_samples`.

If :attr:`input` is a matrix with `m` rows, :attr:`out` is an matrix of shape
:math:`(m \times \text{{num\_samples}})`.

If replacement is ``True``, samples are drawn with replacement.

If not, they are drawn without replacement, which means that when a
sample index is drawn for a row, it cannot be drawn again for that row.

.. note::
    When drawn without replacement, :attr:`num_samples` must be lower than
    number of non-zero elements in :attr:`input` (or the min number of non-zero
    elements in each row of :attr:`input` if it is a matrix).

Args:
    input (Tensor): the input tensor containing probabilities
    num_samples (int): number of samples to draw
    replacement (bool, optional): whether to draw with replacement or not

Keyword args:
    {generator}
    {out}

Example::

    >>> weights = torch.tensor([0, 10, 3, 0], dtype=torch.float) # create a tensor of weights
    >>> torch.multinomial(weights, 2)
    tensor([1, 2])
    >>> torch.multinomial(weights, 4) # ERROR!
    RuntimeError: invalid argument 2: invalid multinomial distribution (with replacement=False,
    not enough non-negative category to sample) at ../aten/src/TH/generic/THTensorRandom.cpp:320
    >>> torch.multinomial(weights, 4, replacement=True)
    tensor([ 2,  1,  1,  1])
""".format(**common_args))

add_docstr(torch.mv,
           r"""
mv(input, vec, *, out=None) -> Tensor

Performs a matrix-vector product of the matrix :attr:`input` and the vector
:attr:`vec`.

If :attr:`input` is a :math:`(n \times m)` tensor, :attr:`vec` is a 1-D tensor of
size :math:`m`, :attr:`out` will be 1-D of size :math:`n`.

.. note:: This function does not :ref:`broadcast <broadcasting-semantics>`.

Args:
    input (Tensor): matrix to be multiplied
    vec (Tensor): vector to be multiplied

Keyword args:
    {out}

Example::

    >>> mat = torch.randn(2, 3)
    >>> vec = torch.randn(3)
    >>> torch.mv(mat, vec)
    tensor([ 1.0404, -0.6361])
""".format(**common_args))

add_docstr(torch.mvlgamma,
           r"""
mvlgamma(input, p) -> Tensor

Computes the `multivariate log-gamma function
<https://en.wikipedia.org/wiki/Multivariate_gamma_function>`_) with dimension
:math:`p` element-wise, given by

.. math::
    \log(\Gamma_{p}(a)) = C + \displaystyle \sum_{i=1}^{p} \log\left(\Gamma\left(a - \frac{i - 1}{2}\right)\right)

where :math:`C = \log(\pi) \times \frac{p (p - 1)}{4}` and :math:`\Gamma(\cdot)` is the Gamma function.

All elements must be greater than :math:`\frac{p - 1}{2}`, otherwise an error would be thrown.

Args:
    input (Tensor): the tensor to compute the multivariate log-gamma function
    p (int): the number of dimensions

Example::

    >>> a = torch.empty(2, 3).uniform_(1, 2)
    >>> a
    tensor([[1.6835, 1.8474, 1.1929],
            [1.0475, 1.7162, 1.4180]])
    >>> torch.mvlgamma(a, 2)
    tensor([[0.3928, 0.4007, 0.7586],
            [1.0311, 0.3901, 0.5049]])
""")

add_docstr(torch.movedim, r"""
movedim(input, source, destination) -> Tensor

Moves the dimension(s) of :attr:`input` at the position(s) in :attr:`source`
to the position(s) in :attr:`destination`.

Other dimensions of :attr:`input` that are not explicitly moved remain in
their original order and appear at the positions not specified in :attr:`destination`.

Args:
    {input}
    source (int or tuple of ints): Original positions of the dims to move. These must be unique.
    destination (int or tuple of ints): Destination positions for each of the original dims. These must also be unique.

Examples::

    >>> t = torch.randn(3,2,1)
    >>> t
    tensor([[[-0.3362],
            [-0.8437]],

            [[-0.9627],
            [ 0.1727]],

            [[ 0.5173],
            [-0.1398]]])
    >>> torch.movedim(t, 1, 0).shape
    torch.Size([2, 3, 1])
    >>> torch.movedim(t, 1, 0)
    tensor([[[-0.3362],
            [-0.9627],
            [ 0.5173]],

            [[-0.8437],
            [ 0.1727],
            [-0.1398]]])
    >>> torch.movedim(t, (1, 2), (0, 1)).shape
    torch.Size([2, 1, 3])
    >>> torch.movedim(t, (1, 2), (0, 1))
    tensor([[[-0.3362, -0.9627,  0.5173]],

            [[-0.8437,  0.1727, -0.1398]]])
""".format(**common_args))

add_docstr(torch.moveaxis, r"""
moveaxis(input, source, destination) -> Tensor

Alias for :func:`torch.movedim`.

This function is equivalent to NumPy's moveaxis function.

Examples::

    >>> t = torch.randn(3,2,1)
    >>> t
    tensor([[[-0.3362],
            [-0.8437]],

            [[-0.9627],
            [ 0.1727]],

            [[ 0.5173],
            [-0.1398]]])
    >>> torch.moveaxis(t, 1, 0).shape
    torch.Size([2, 3, 1])
    >>> torch.moveaxis(t, 1, 0)
    tensor([[[-0.3362],
            [-0.9627],
            [ 0.5173]],

            [[-0.8437],
            [ 0.1727],
            [-0.1398]]])
    >>> torch.moveaxis(t, (1, 2), (0, 1)).shape
    torch.Size([2, 1, 3])
    >>> torch.moveaxis(t, (1, 2), (0, 1))
    tensor([[[-0.3362, -0.9627,  0.5173]],

            [[-0.8437,  0.1727, -0.1398]]])
""".format(**common_args))

add_docstr(torch.swapdims, r"""
swapdims(input, dim0, dim1) -> Tensor

Alias for :func:`torch.transpose`.

This function is equivalent to NumPy's swapaxes function.

Examples::

    >>> x = torch.tensor([[[0,1],[2,3]],[[4,5],[6,7]]])
    >>> x
    tensor([[[0, 1],
            [2, 3]],

            [[4, 5],
            [6, 7]]])
    >>> torch.swapdims(x, 0, 1)
    tensor([[[0, 1],
            [4, 5]],

            [[2, 3],
            [6, 7]]])
    >>> torch.swapdims(x, 0, 2)
    tensor([[[0, 4],
            [2, 6]],

            [[1, 5],
            [3, 7]]])
""".format(**common_args))

add_docstr(torch.swapaxes, r"""
swapaxes(input, axis0, axis1) -> Tensor

Alias for :func:`torch.transpose`.

This function is equivalent to NumPy's swapaxes function.

Examples::

    >>> x = torch.tensor([[[0,1],[2,3]],[[4,5],[6,7]]])
    >>> x
    tensor([[[0, 1],
            [2, 3]],

            [[4, 5],
            [6, 7]]])
    >>> torch.swapaxes(x, 0, 1)
    tensor([[[0, 1],
            [4, 5]],

            [[2, 3],
            [6, 7]]])
    >>> torch.swapaxes(x, 0, 2)
    tensor([[[0, 4],
            [2, 6]],

            [[1, 5],
            [3, 7]]])
""".format(**common_args))

add_docstr(torch.narrow,
           r"""
narrow(input, dim, start, length) -> Tensor

Returns a new tensor that is a narrowed version of :attr:`input` tensor. The
dimension :attr:`dim` is input from :attr:`start` to :attr:`start + length`. The
returned tensor and :attr:`input` tensor share the same underlying storage.

Args:
    input (Tensor): the tensor to narrow
    dim (int): the dimension along which to narrow
    start (int): the starting dimension
    length (int): the distance to the ending dimension

Example::

    >>> x = torch.tensor([[1, 2, 3], [4, 5, 6], [7, 8, 9]])
    >>> torch.narrow(x, 0, 0, 2)
    tensor([[ 1,  2,  3],
            [ 4,  5,  6]])
    >>> torch.narrow(x, 1, 1, 2)
    tensor([[ 2,  3],
            [ 5,  6],
            [ 8,  9]])
""")

add_docstr(torch.nan_to_num,
           r"""
nan_to_num(input, nan=0.0, posinf=None, neginf=None, *, out=None) -> Tensor

Replaces :literal:`NaN`, positive infinity, and negative infinity values in :attr:`input`
with the values specified by :attr:`nan`, :attr:`posinf`, and :attr:`neginf`, respectively.
By default, :literal:`NaN`s are replaced with zero, positive infinity is replaced with the
greatest finite value representable by :attr:`input`'s dtype, and negative infinity
is replaced with the least finite value representable by :attr:`input`'s dtype.

Args:
    {input}
    nan (Number, optional): the value to replace :literal:`NaN`\s with. Default is zero.
    posinf (Number, optional): if a Number, the value to replace positive infinity values with.
        If None, positive infinity values are replaced with the greatest finite value representable by :attr:`input`'s dtype.
        Default is None.
    neginf (Number, optional): if a Number, the value to replace negative infinity values with.
        If None, negative infinity values are replaced with the lowest finite value representable by :attr:`input`'s dtype.
        Default is None.

Keyword args:
    {out}

Example::

    >>> x = torch.tensor([float('nan'), float('inf'), -float('inf'), 3.14])
    >>> torch.nan_to_num(x)
    tensor([ 0.0000e+00,  3.4028e+38, -3.4028e+38,  3.1400e+00])
    >>> torch.nan_to_num(x, nan=2.0)
    tensor([ 2.0000e+00,  3.4028e+38, -3.4028e+38,  3.1400e+00])
    >>> torch.nan_to_num(x, nan=2.0, posinf=1.0)
    tensor([ 2.0000e+00,  1.0000e+00, -3.4028e+38,  3.1400e+00])

""".format(**common_args))

add_docstr(torch.ne, r"""
ne(input, other, *, out=None) -> Tensor

Computes :math:`\text{input} \neq \text{other}` element-wise.
""" + r"""

The second argument can be a number or a tensor whose shape is
:ref:`broadcastable <broadcasting-semantics>` with the first argument.

Args:
    input (Tensor): the tensor to compare
    other (Tensor or float): the tensor or value to compare

Keyword args:
    {out}

Returns:
    A boolean tensor that is True where :attr:`input` is not equal to :attr:`other` and False elsewhere

Example::

    >>> torch.ne(torch.tensor([[1, 2], [3, 4]]), torch.tensor([[1, 1], [4, 4]]))
    tensor([[False, True], [True, False]])
""".format(**common_args))

add_docstr(torch.not_equal, r"""
not_equal(input, other, *, out=None) -> Tensor

Alias for :func:`torch.ne`.
""")

add_docstr(torch.neg,
           r"""
neg(input, *, out=None) -> Tensor

Returns a new tensor with the negative of the elements of :attr:`input`.

.. math::
    \text{out} = -1 \times \text{input}
""" + r"""
Args:
    {input}

Keyword args:
    {out}

Example::

    >>> a = torch.randn(5)
    >>> a
    tensor([ 0.0090, -0.2262, -0.0682, -0.2866,  0.3940])
    >>> torch.neg(a)
    tensor([-0.0090,  0.2262,  0.0682,  0.2866, -0.3940])
""".format(**common_args))

add_docstr(torch.negative,
           r"""
negative(input, *, out=None) -> Tensor

Alias for :func:`torch.neg`
""".format(**common_args))

add_docstr(torch.nextafter,
           r"""
nextafter(input, other, *, out=None) -> Tensor

Return the next floating-point value after :attr:`input` towards :attr:`other`, elementwise.

The shapes of ``input`` and ``other`` must be
:ref:`broadcastable <broadcasting-semantics>`.

Args:
    input (Tensor): the first input tensor
    other (Tensor): the second input tensor

Keyword args:
    {out}

Example::

    >>> eps = torch.finfo(torch.float32).eps
    >>> torch.nextafter(torch.tensor([1.0, 2.0]), torch.tensor([2.0, 1.0])) == torch.tensor([eps + 1, 2 - eps])
    tensor([True, True])

""".format(**common_args))

add_docstr(torch.nonzero,
           r"""
nonzero(input, *, out=None, as_tuple=False) -> LongTensor or tuple of LongTensors

.. note::
    :func:`torch.nonzero(..., as_tuple=False) <torch.nonzero>` (default) returns a
    2-D tensor where each row is the index for a nonzero value.

    :func:`torch.nonzero(..., as_tuple=True) <torch.nonzero>` returns a tuple of 1-D
    index tensors, allowing for advanced indexing, so ``x[x.nonzero(as_tuple=True)]``
    gives all nonzero values of tensor ``x``. Of the returned tuple, each index tensor
    contains nonzero indices for a certain dimension.

    See below for more details on the two behaviors.

    When :attr:`input` is on CUDA, :func:`torch.nonzero() <torch.nonzero>` causes
    host-device synchronization.

**When** :attr:`as_tuple` **is ``False`` (default)**:

Returns a tensor containing the indices of all non-zero elements of
:attr:`input`.  Each row in the result contains the indices of a non-zero
element in :attr:`input`. The result is sorted lexicographically, with
the last index changing the fastest (C-style).

If :attr:`input` has :math:`n` dimensions, then the resulting indices tensor
:attr:`out` is of size :math:`(z \times n)`, where :math:`z` is the total number of
non-zero elements in the :attr:`input` tensor.

**When** :attr:`as_tuple` **is ``True``**:

Returns a tuple of 1-D tensors, one for each dimension in :attr:`input`,
each containing the indices (in that dimension) of all non-zero elements of
:attr:`input` .

If :attr:`input` has :math:`n` dimensions, then the resulting tuple contains :math:`n`
tensors of size :math:`z`, where :math:`z` is the total number of
non-zero elements in the :attr:`input` tensor.

As a special case, when :attr:`input` has zero dimensions and a nonzero scalar
value, it is treated as a one-dimensional tensor with one element.

Args:
    {input}

Keyword args:
    out (LongTensor, optional): the output tensor containing indices

Returns:
    LongTensor or tuple of LongTensor: If :attr:`as_tuple` is ``False``, the output
    tensor containing indices. If :attr:`as_tuple` is ``True``, one 1-D tensor for
    each dimension, containing the indices of each nonzero element along that
    dimension.

Example::

    >>> torch.nonzero(torch.tensor([1, 1, 1, 0, 1]))
    tensor([[ 0],
            [ 1],
            [ 2],
            [ 4]])
    >>> torch.nonzero(torch.tensor([[0.6, 0.0, 0.0, 0.0],
    ...                             [0.0, 0.4, 0.0, 0.0],
    ...                             [0.0, 0.0, 1.2, 0.0],
    ...                             [0.0, 0.0, 0.0,-0.4]]))
    tensor([[ 0,  0],
            [ 1,  1],
            [ 2,  2],
            [ 3,  3]])
    >>> torch.nonzero(torch.tensor([1, 1, 1, 0, 1]), as_tuple=True)
    (tensor([0, 1, 2, 4]),)
    >>> torch.nonzero(torch.tensor([[0.6, 0.0, 0.0, 0.0],
    ...                             [0.0, 0.4, 0.0, 0.0],
    ...                             [0.0, 0.0, 1.2, 0.0],
    ...                             [0.0, 0.0, 0.0,-0.4]]), as_tuple=True)
    (tensor([0, 1, 2, 3]), tensor([0, 1, 2, 3]))
    >>> torch.nonzero(torch.tensor(5), as_tuple=True)
    (tensor([0]),)
""".format(**common_args))

add_docstr(torch.normal,
           r"""
normal(mean, std, *, generator=None, out=None) -> Tensor

Returns a tensor of random numbers drawn from separate normal distributions
whose mean and standard deviation are given.

The :attr:`mean` is a tensor with the mean of
each output element's normal distribution

The :attr:`std` is a tensor with the standard deviation of
each output element's normal distribution

The shapes of :attr:`mean` and :attr:`std` don't need to match, but the
total number of elements in each tensor need to be the same.

.. note:: When the shapes do not match, the shape of :attr:`mean`
          is used as the shape for the returned output tensor

.. note:: When :attr:`std` is a CUDA tensor, this function synchronizes
          its device with the CPU.

Args:
    mean (Tensor): the tensor of per-element means
    std (Tensor): the tensor of per-element standard deviations

Keyword args:
    {generator}
    {out}

Example::

    >>> torch.normal(mean=torch.arange(1., 11.), std=torch.arange(1, 0, -0.1))
    tensor([  1.0425,   3.5672,   2.7969,   4.2925,   4.7229,   6.2134,
              8.0505,   8.1408,   9.0563,  10.0566])

.. function:: normal(mean=0.0, std, *, out=None) -> Tensor

Similar to the function above, but the means are shared among all drawn
elements.

Args:
    mean (float, optional): the mean for all distributions
    std (Tensor): the tensor of per-element standard deviations

Keyword args:
    {out}

Example::

    >>> torch.normal(mean=0.5, std=torch.arange(1., 6.))
    tensor([-1.2793, -1.0732, -2.0687,  5.1177, -1.2303])

.. function:: normal(mean, std=1.0, *, out=None) -> Tensor

Similar to the function above, but the standard deviations are shared among
all drawn elements.

Args:
    mean (Tensor): the tensor of per-element means
    std (float, optional): the standard deviation for all distributions

Keyword args:
    out (Tensor, optional): the output tensor

Example::

    >>> torch.normal(mean=torch.arange(1., 6.))
    tensor([ 1.1552,  2.6148,  2.6535,  5.8318,  4.2361])

.. function:: normal(mean, std, size, *, out=None) -> Tensor

Similar to the function above, but the means and standard deviations are shared
among all drawn elements. The resulting tensor has size given by :attr:`size`.

Args:
    mean (float): the mean for all distributions
    std (float): the standard deviation for all distributions
    size (int...): a sequence of integers defining the shape of the output tensor.

Keyword args:
    {out}

Example::

    >>> torch.normal(2, 3, size=(1, 4))
    tensor([[-1.3987, -1.9544,  3.6048,  0.7909]])
""".format(**common_args))

add_docstr(torch.numel,
           r"""
numel(input) -> int

Returns the total number of elements in the :attr:`input` tensor.

Args:
    {input}

Example::

    >>> a = torch.randn(1, 2, 3, 4, 5)
    >>> torch.numel(a)
    120
    >>> a = torch.zeros(4,4)
    >>> torch.numel(a)
    16

""".format(**common_args))

add_docstr(torch.ones,
           r"""
ones(*size, *, out=None, dtype=None, layout=torch.strided, device=None, requires_grad=False) -> Tensor

Returns a tensor filled with the scalar value `1`, with the shape defined
by the variable argument :attr:`size`.

Args:
    size (int...): a sequence of integers defining the shape of the output tensor.
        Can be a variable number of arguments or a collection like a list or tuple.

Keyword arguments:
    {out}
    {dtype}
    {layout}
    {device}
    {requires_grad}

Example::

    >>> torch.ones(2, 3)
    tensor([[ 1.,  1.,  1.],
            [ 1.,  1.,  1.]])

    >>> torch.ones(5)
    tensor([ 1.,  1.,  1.,  1.,  1.])

""".format(**factory_common_args))

add_docstr(torch.ones_like,
           r"""
ones_like(input, *, dtype=None, layout=None, device=None, requires_grad=False, memory_format=torch.preserve_format) -> Tensor

Returns a tensor filled with the scalar value `1`, with the same size as
:attr:`input`. ``torch.ones_like(input)`` is equivalent to
``torch.ones(input.size(), dtype=input.dtype, layout=input.layout, device=input.device)``.

.. warning::
    As of 0.4, this function does not support an :attr:`out` keyword. As an alternative,
    the old ``torch.ones_like(input, out=output)`` is equivalent to
    ``torch.ones(input.size(), out=output)``.

Args:
    {input}

Keyword arguments:
    {dtype}
    {layout}
    {device}
    {requires_grad}
    {memory_format}

Example::

    >>> input = torch.empty(2, 3)
    >>> torch.ones_like(input)
    tensor([[ 1.,  1.,  1.],
            [ 1.,  1.,  1.]])
""".format(**factory_like_common_args))

add_docstr(torch.orgqr,
           r"""
orgqr(input, tau) -> Tensor

Alias for :func:`torch.linalg.householder_product`.
""")

add_docstr(torch.ormqr,
           r"""
ormqr(input, tau, other, left=True, transpose=False, *, out=None) -> Tensor

Computes the matrix-matrix multiplication of a product of Householder matrices with a general matrix.

Multiplies a :math:`m \times n` matrix `C` (given by :attr:`other`) with a matrix `Q`,
where `Q` is represented using Householder reflectors `(input, tau)`.
See `Representation of Orthogonal or Unitary Matrices`_ for further details.

If :attr:`left` is `True` then `op(Q)` times `C` is computed, otherwise the result is `C` times `op(Q)`.
When :attr:`left` is `True`, the implicit matrix `Q` has size :math:`m \times m`.
It has size :math:`n \times n` otherwise.
If :attr:`transpose` is `True` then `op` is the conjugate transpose operation, otherwise it's a no-op.

Supports inputs of float, double, cfloat and cdouble dtypes.
Also supports batched inputs, and, if the input is batched, the output is batched with the same dimensions.

.. seealso::

        :func:`torch.geqrf` can be used to form the Householder representation `(input, tau)` of matrix `Q`
        from the QR decomposition.

Args:
    input (Tensor): tensor of shape `(*, mn, k)` where `*` is zero or more batch dimensions
                    and `mn` equals to `m` or `n` depending on the :attr:`left`.
    tau (Tensor): tensor of shape `(*, min(mn, k))` where `*` is zero or more batch dimensions.
    other (Tensor): tensor of shape `(*, m, n)` where `*` is zero or more batch dimensions.
    left (bool): controls the order of multiplication.
    transpose (bool): controls whether the matrix `Q` is conjugate transposed or not.

Keyword args:
    out (Tensor, optional): the output Tensor. Ignored if `None`. Default: `None`.

.. _Representation of Orthogonal or Unitary Matrices:
    https://www.netlib.org/lapack/lug/node128.html
""")

add_docstr(torch.permute,
           r"""
permute(input, dims) -> Tensor

Returns a view of the original tensor :attr:`input` with its dimensions permuted.

Args:
    {input}
    dims (tuple of ints): The desired ordering of dimensions

Example:
    >>> x = torch.randn(2, 3, 5)
    >>> x.size()
    torch.Size([2, 3, 5])
    >>> torch.permute(x, (2, 0, 1)).size()
    torch.Size([5, 2, 3])
""")

add_docstr(torch.poisson,
           r"""
poisson(input, generator=None) -> Tensor

Returns a tensor of the same size as :attr:`input` with each element
sampled from a Poisson distribution with rate parameter given by the corresponding
element in :attr:`input` i.e.,

.. math::
    \text{{out}}_i \sim \text{{Poisson}}(\text{{input}}_i)

Args:
    input (Tensor): the input tensor containing the rates of the Poisson distribution

Keyword args:
    {generator}

Example::

    >>> rates = torch.rand(4, 4) * 5  # rate parameter between 0 and 5
    >>> torch.poisson(rates)
    tensor([[9., 1., 3., 5.],
            [8., 6., 6., 0.],
            [0., 4., 5., 3.],
            [2., 1., 4., 2.]])
""".format(**common_args))

add_docstr(torch.polygamma,
           r"""
polygamma(n, input, *, out=None) -> Tensor

Computes the :math:`n^{th}` derivative of the digamma function on :attr:`input`.
:math:`n \geq 0` is called the order of the polygamma function.

.. math::
    \psi^{(n)}(x) = \frac{d^{(n)}}{dx^{(n)}} \psi(x)

.. note::
    This function is implemented only for nonnegative integers :math:`n \geq 0`.
""" + """
Args:
    n (int): the order of the polygamma function
    {input}

Keyword args:
    {out}

Example::

    >>> a = torch.tensor([1, 0.5])
    >>> torch.polygamma(1, a)
    tensor([1.64493, 4.9348])
    >>> torch.polygamma(2, a)
    tensor([ -2.4041, -16.8288])
    >>> torch.polygamma(3, a)
    tensor([ 6.4939, 97.4091])
    >>> torch.polygamma(4, a)
    tensor([ -24.8863, -771.4742])
""".format(**common_args))

add_docstr(torch.positive,
           r"""
positive(input) -> Tensor

Returns :attr:`input`.
Throws a runtime error if :attr:`input` is a bool tensor.
""" + r"""
Args:
    {input}

Example::

    >>> t = torch.randn(5)
    >>> t
    tensor([ 0.0090, -0.2262, -0.0682, -0.2866,  0.3940])
    >>> torch.positive(t)
    tensor([ 0.0090, -0.2262, -0.0682, -0.2866,  0.3940])
""".format(**common_args))

add_docstr(torch.pow,
           r"""
pow(input, exponent, *, out=None) -> Tensor

Takes the power of each element in :attr:`input` with :attr:`exponent` and
returns a tensor with the result.

:attr:`exponent` can be either a single ``float`` number or a `Tensor`
with the same number of elements as :attr:`input`.

When :attr:`exponent` is a scalar value, the operation applied is:

.. math::
    \text{out}_i = x_i ^ \text{exponent}

When :attr:`exponent` is a tensor, the operation applied is:

.. math::
    \text{out}_i = x_i ^ {\text{exponent}_i}
""" + r"""
When :attr:`exponent` is a tensor, the shapes of :attr:`input`
and :attr:`exponent` must be :ref:`broadcastable <broadcasting-semantics>`.

Args:
    {input}
    exponent (float or tensor): the exponent value

Keyword args:
    {out}

Example::

    >>> a = torch.randn(4)
    >>> a
    tensor([ 0.4331,  1.2475,  0.6834, -0.2791])
    >>> torch.pow(a, 2)
    tensor([ 0.1875,  1.5561,  0.4670,  0.0779])
    >>> exp = torch.arange(1., 5.)

    >>> a = torch.arange(1., 5.)
    >>> a
    tensor([ 1.,  2.,  3.,  4.])
    >>> exp
    tensor([ 1.,  2.,  3.,  4.])
    >>> torch.pow(a, exp)
    tensor([   1.,    4.,   27.,  256.])

.. function:: pow(self, exponent, *, out=None) -> Tensor

:attr:`self` is a scalar ``float`` value, and :attr:`exponent` is a tensor.
The returned tensor :attr:`out` is of the same shape as :attr:`exponent`

The operation applied is:

.. math::
    \text{{out}}_i = \text{{self}} ^ {{\text{{exponent}}_i}}

Args:
    self (float): the scalar base value for the power operation
    exponent (Tensor): the exponent tensor

Keyword args:
    {out}

Example::

    >>> exp = torch.arange(1., 5.)
    >>> base = 2
    >>> torch.pow(base, exp)
    tensor([  2.,   4.,   8.,  16.])
""".format(**common_args))

add_docstr(torch.float_power,
           r"""
float_power(input, exponent, *, out=None) -> Tensor

Raises :attr:`input` to the power of :attr:`exponent`, elementwise, in double precision.
If neither input is complex returns a ``torch.float64`` tensor,
and if one or more inputs is complex returns a ``torch.complex128`` tensor.

.. note::
    This function always computes in double precision, unlike :func:`torch.pow`,
    which implements more typical :ref:`type promotion <type-promotion-doc>`.
    This is useful when the computation needs to be performed in a wider or more precise dtype,
    or the results of the computation may contain fractional values not representable in the input dtypes,
    like when an integer base is raised to a negative integer exponent.

Args:
    input (Tensor or Number): the base value(s)
    exponent (Tensor or Number): the exponent value(s)

Keyword args:
    {out}

Example::

    >>> a = torch.randint(10, (4,))
    >>> a
    tensor([6, 4, 7, 1])
    >>> torch.float_power(a, 2)
    tensor([36., 16., 49.,  1.], dtype=torch.float64)

    >>> a = torch.arange(1, 5)
    >>> a
    tensor([ 1,  2,  3,  4])
    >>> exp = torch.tensor([2, -3, 4, -5])
    >>> exp
    tensor([ 2, -3,  4, -5])
    >>> torch.float_power(a, exp)
    tensor([1.0000e+00, 1.2500e-01, 8.1000e+01, 9.7656e-04], dtype=torch.float64)
""".format(**common_args))

add_docstr(torch.prod,
           r"""
prod(input, *, dtype=None) -> Tensor

Returns the product of all elements in the :attr:`input` tensor.

Args:
    {input}

Keyword args:
    {dtype}

Example::

    >>> a = torch.randn(1, 3)
    >>> a
    tensor([[-0.8020,  0.5428, -1.5854]])
    >>> torch.prod(a)
    tensor(0.6902)

.. function:: prod(input, dim, keepdim=False, *, dtype=None) -> Tensor

Returns the product of each row of the :attr:`input` tensor in the given
dimension :attr:`dim`.

{keepdim_details}

Args:
    {input}
    {dim}
    {keepdim}

Keyword args:
    {dtype}

Example::

    >>> a = torch.randn(4, 2)
    >>> a
    tensor([[ 0.5261, -0.3837],
            [ 1.1857, -0.2498],
            [-1.1646,  0.0705],
            [ 1.1131, -1.0629]])
    >>> torch.prod(a, 1)
    tensor([-0.2018, -0.2962, -0.0821, -1.1831])
""".format(**single_dim_common))

add_docstr(torch.promote_types,
           r"""
promote_types(type1, type2) -> dtype

Returns the :class:`torch.dtype` with the smallest size and scalar kind that is
not smaller nor of lower kind than either `type1` or `type2`. See type promotion
:ref:`documentation <type-promotion-doc>` for more information on the type
promotion logic.

Args:
    type1 (:class:`torch.dtype`)
    type2 (:class:`torch.dtype`)

Example::

    >>> torch.promote_types(torch.int32, torch.float32)
    torch.float32
    >>> torch.promote_types(torch.uint8, torch.long)
    torch.long
""")

add_docstr(torch.qr,
           r"""
qr(input, some=True, *, out=None) -> (Tensor, Tensor)

Computes the QR decomposition of a matrix or a batch of matrices :attr:`input`,
and returns a namedtuple (Q, R) of tensors such that :math:`\text{input} = Q R`
with :math:`Q` being an orthogonal matrix or batch of orthogonal matrices and
:math:`R` being an upper triangular matrix or batch of upper triangular matrices.

If :attr:`some` is ``True``, then this function returns the thin (reduced) QR factorization.
Otherwise, if :attr:`some` is ``False``, this function returns the complete QR factorization.

.. warning::

    :func:`torch.qr` is deprecated in favor of :func:`torch.linalg.qr`
    and will be removed in a future PyTorch release. The boolean parameter :attr:`some` has been
    replaced with a string parameter :attr:`mode`.

    ``Q, R = torch.qr(A)`` should be replaced with

    .. code:: python

        Q, R = torch.linalg.qr(A)

    ``Q, R = torch.qr(A, some=False)`` should be replaced with

    .. code:: python

        Q, R = torch.linalg.qr(A, mode="complete")

.. warning::
          If you plan to backpropagate through QR, note that the current backward implementation
          is only well-defined when the first :math:`\min(input.size(-1), input.size(-2))`
          columns of :attr:`input` are linearly independent.
          This behavior will propably change once QR supports pivoting.

.. note:: This function uses LAPACK for CPU inputs and MAGMA for CUDA inputs,
          and may produce different (valid) decompositions on different device types
          or different platforms.

Args:
    input (Tensor): the input tensor of size :math:`(*, m, n)` where `*` is zero or more
                batch dimensions consisting of matrices of dimension :math:`m \times n`.
    some (bool, optional): Set to ``True`` for reduced QR decomposition and ``False`` for
                complete QR decomposition. If `k = min(m, n)` then:

                  * ``some=True`` : returns `(Q, R)` with dimensions (m, k), (k, n) (default)

                  * ``'some=False'``: returns `(Q, R)` with dimensions (m, m), (m, n)

Keyword args:
    out (tuple, optional): tuple of `Q` and `R` tensors.
                The dimensions of `Q` and `R` are detailed in the description of :attr:`some` above.

Example::

    >>> a = torch.tensor([[12., -51, 4], [6, 167, -68], [-4, 24, -41]])
    >>> q, r = torch.qr(a)
    >>> q
    tensor([[-0.8571,  0.3943,  0.3314],
            [-0.4286, -0.9029, -0.0343],
            [ 0.2857, -0.1714,  0.9429]])
    >>> r
    tensor([[ -14.0000,  -21.0000,   14.0000],
            [   0.0000, -175.0000,   70.0000],
            [   0.0000,    0.0000,  -35.0000]])
    >>> torch.mm(q, r).round()
    tensor([[  12.,  -51.,    4.],
            [   6.,  167.,  -68.],
            [  -4.,   24.,  -41.]])
    >>> torch.mm(q.t(), q).round()
    tensor([[ 1.,  0.,  0.],
            [ 0.,  1., -0.],
            [ 0., -0.,  1.]])
    >>> a = torch.randn(3, 4, 5)
    >>> q, r = torch.qr(a, some=False)
    >>> torch.allclose(torch.matmul(q, r), a)
    True
    >>> torch.allclose(torch.matmul(q.transpose(-2, -1), q), torch.eye(5))
    True
""")

add_docstr(torch.rad2deg,
           r"""
rad2deg(input, *, out=None) -> Tensor

Returns a new tensor with each of the elements of :attr:`input`
converted from angles in radians to degrees.

Args:
    {input}

Keyword arguments:
    {out}

Example::

    >>> a = torch.tensor([[3.142, -3.142], [6.283, -6.283], [1.570, -1.570]])
    >>> torch.rad2deg(a)
    tensor([[ 180.0233, -180.0233],
            [ 359.9894, -359.9894],
            [  89.9544,  -89.9544]])

""".format(**common_args))

add_docstr(torch.deg2rad,
           r"""
deg2rad(input, *, out=None) -> Tensor

Returns a new tensor with each of the elements of :attr:`input`
converted from angles in degrees to radians.

Args:
    {input}

Keyword arguments:
    {out}

Example::

    >>> a = torch.tensor([[180.0, -180.0], [360.0, -360.0], [90.0, -90.0]])
    >>> torch.deg2rad(a)
    tensor([[ 3.1416, -3.1416],
            [ 6.2832, -6.2832],
            [ 1.5708, -1.5708]])

""".format(**common_args))

add_docstr(torch.heaviside,
           r"""
heaviside(input, values, *, out=None) -> Tensor

Computes the Heaviside step function for each element in :attr:`input`.
The Heaviside step function is defined as:

.. math::
    \text{{heaviside}}(input, values) = \begin{cases}
        0, & \text{if input < 0}\\
        values, & \text{if input == 0}\\
        1, & \text{if input > 0}
    \end{cases}
""" + r"""

Args:
    {input}
    values (Tensor): The values to use where :attr:`input` is zero.

Keyword arguments:
    {out}

Example::

    >>> input = torch.tensor([-1.5, 0, 2.0])
    >>> values = torch.tensor([0.5])
    >>> torch.heaviside(input, values)
    tensor([0.0000, 0.5000, 1.0000])
    >>> values = torch.tensor([1.2, -2.0, 3.5])
    >>> torch.heaviside(input, values)
    tensor([0., -2., 1.])

""".format(**common_args))

add_docstr(torch.rand,
           r"""
rand(*size, *, out=None, dtype=None, layout=torch.strided, device=None, requires_grad=False) -> Tensor

Returns a tensor filled with random numbers from a uniform distribution
on the interval :math:`[0, 1)`

The shape of the tensor is defined by the variable argument :attr:`size`.

Args:
    size (int...): a sequence of integers defining the shape of the output tensor.
        Can be a variable number of arguments or a collection like a list or tuple.

Keyword args:
    {generator}
    {out}
    {dtype}
    {layout}
    {device}
    {requires_grad}

Example::

    >>> torch.rand(4)
    tensor([ 0.5204,  0.2503,  0.3525,  0.5673])
    >>> torch.rand(2, 3)
    tensor([[ 0.8237,  0.5781,  0.6879],
            [ 0.3816,  0.7249,  0.0998]])
""".format(**factory_common_args))

add_docstr(torch.rand_like,
           r"""
rand_like(input, *, dtype=None, layout=None, device=None, requires_grad=False, memory_format=torch.preserve_format) -> Tensor

Returns a tensor with the same size as :attr:`input` that is filled with
random numbers from a uniform distribution on the interval :math:`[0, 1)`.
``torch.rand_like(input)`` is equivalent to
``torch.rand(input.size(), dtype=input.dtype, layout=input.layout, device=input.device)``.

Args:
    {input}

Keyword args:
    {dtype}
    {layout}
    {device}
    {requires_grad}
    {memory_format}

""".format(**factory_like_common_args))

add_docstr(torch.randint,
           """
randint(low=0, high, size, \\*, generator=None, out=None, \
dtype=None, layout=torch.strided, device=None, requires_grad=False) -> Tensor

Returns a tensor filled with random integers generated uniformly
between :attr:`low` (inclusive) and :attr:`high` (exclusive).

The shape of the tensor is defined by the variable argument :attr:`size`.

.. note::
    With the global dtype default (``torch.float32``), this function returns
    a tensor with dtype ``torch.int64``.

Args:
    low (int, optional): Lowest integer to be drawn from the distribution. Default: 0.
    high (int): One above the highest integer to be drawn from the distribution.
    size (tuple): a tuple defining the shape of the output tensor.

Keyword args:
    {generator}
    {out}
    {dtype}
    {layout}
    {device}
    {requires_grad}

Example::

    >>> torch.randint(3, 5, (3,))
    tensor([4, 3, 4])


    >>> torch.randint(10, (2, 2))
    tensor([[0, 2],
            [5, 5]])


    >>> torch.randint(3, 10, (2, 2))
    tensor([[4, 5],
            [6, 7]])


""".format(**factory_common_args))

add_docstr(torch.randint_like,
           """
randint_like(input, low=0, high, \\*, dtype=None, layout=torch.strided, device=None, requires_grad=False, \
memory_format=torch.preserve_format) -> Tensor

Returns a tensor with the same shape as Tensor :attr:`input` filled with
random integers generated uniformly between :attr:`low` (inclusive) and
:attr:`high` (exclusive).

.. note:
    With the global dtype default (``torch.float32``), this function returns
    a tensor with dtype ``torch.int64``.

Args:
    {input}
    low (int, optional): Lowest integer to be drawn from the distribution. Default: 0.
    high (int): One above the highest integer to be drawn from the distribution.

Keyword args:
    {dtype}
    {layout}
    {device}
    {requires_grad}
    {memory_format}

""".format(**factory_like_common_args))

add_docstr(torch.randn,
           r"""
randn(*size, *, out=None, dtype=None, layout=torch.strided, device=None, requires_grad=False) -> Tensor

Returns a tensor filled with random numbers from a normal distribution
with mean `0` and variance `1` (also called the standard normal
distribution).

.. math::
    \text{{out}}_{{i}} \sim \mathcal{{N}}(0, 1)

The shape of the tensor is defined by the variable argument :attr:`size`.

Args:
    size (int...): a sequence of integers defining the shape of the output tensor.
        Can be a variable number of arguments or a collection like a list or tuple.

Keyword args:
    {generator}
    {out}
    {dtype}
    {layout}
    {device}
    {requires_grad}

Example::

    >>> torch.randn(4)
    tensor([-2.1436,  0.9966,  2.3426, -0.6366])
    >>> torch.randn(2, 3)
    tensor([[ 1.5954,  2.8929, -1.0923],
            [ 1.1719, -0.4709, -0.1996]])
""".format(**factory_common_args))

add_docstr(torch.randn_like,
           r"""
randn_like(input, *, dtype=None, layout=None, device=None, requires_grad=False, memory_format=torch.preserve_format) -> Tensor

Returns a tensor with the same size as :attr:`input` that is filled with
random numbers from a normal distribution with mean 0 and variance 1.
``torch.randn_like(input)`` is equivalent to
``torch.randn(input.size(), dtype=input.dtype, layout=input.layout, device=input.device)``.

Args:
    {input}

Keyword args:
    {dtype}
    {layout}
    {device}
    {requires_grad}
    {memory_format}

""".format(**factory_like_common_args))

add_docstr(torch.randperm,
           """
randperm(n, *, generator=None, out=None, dtype=torch.int64,layout=torch.strided, \
device=None, requires_grad=False, pin_memory=False) -> Tensor
""" + r"""
Returns a random permutation of integers from ``0`` to ``n - 1``.

Args:
    n (int): the upper bound (exclusive)

Keyword args:
    {generator}
    {out}
    dtype (:class:`torch.dtype`, optional): the desired data type of returned tensor.
        Default: ``torch.int64``.
    {layout}
    {device}
    {requires_grad}
    {pin_memory}

Example::

    >>> torch.randperm(4)
    tensor([2, 1, 0, 3])
""".format(**factory_common_args))

add_docstr(torch.tensor,
           r"""
tensor(data, *, dtype=None, device=None, requires_grad=False, pin_memory=False) -> Tensor

Constructs a tensor with :attr:`data`.

.. warning::

    :func:`torch.tensor` always copies :attr:`data`. If you have a Tensor
    ``data`` and want to avoid a copy, use :func:`torch.Tensor.requires_grad_`
    or :func:`torch.Tensor.detach`.
    If you have a NumPy ``ndarray`` and want to avoid a copy, use
    :func:`torch.as_tensor`.

.. warning::

    When data is a tensor `x`, :func:`torch.tensor` reads out 'the data' from whatever it is passed,
    and constructs a leaf variable. Therefore ``torch.tensor(x)`` is equivalent to ``x.clone().detach()``
    and ``torch.tensor(x, requires_grad=True)`` is equivalent to ``x.clone().detach().requires_grad_(True)``.
    The equivalents using ``clone()`` and ``detach()`` are recommended.

Args:
    {data}

Keyword args:
    {dtype}
    {device}
    {requires_grad}
    {pin_memory}


Example::

    >>> torch.tensor([[0.1, 1.2], [2.2, 3.1], [4.9, 5.2]])
    tensor([[ 0.1000,  1.2000],
            [ 2.2000,  3.1000],
            [ 4.9000,  5.2000]])

    >>> torch.tensor([0, 1])  # Type inference on data
    tensor([ 0,  1])

    >>> torch.tensor([[0.11111, 0.222222, 0.3333333]],
    ...              dtype=torch.float64,
    ...              device=torch.device('cuda:0'))  # creates a torch.cuda.DoubleTensor
    tensor([[ 0.1111,  0.2222,  0.3333]], dtype=torch.float64, device='cuda:0')

    >>> torch.tensor(3.14159)  # Create a scalar (zero-dimensional tensor)
    tensor(3.1416)

    >>> torch.tensor([])  # Create an empty tensor (of size (0,))
    tensor([])
""".format(**factory_data_common_args))

add_docstr(torch.range,
           r"""
range(start=0, end, step=1, *, out=None, dtype=None, layout=torch.strided, device=None, requires_grad=False) -> Tensor

Returns a 1-D tensor of size :math:`\left\lfloor \frac{\text{end} - \text{start}}{\text{step}} \right\rfloor + 1`
with values from :attr:`start` to :attr:`end` with step :attr:`step`. Step is
the gap between two values in the tensor.

.. math::
    \text{out}_{i+1} = \text{out}_i + \text{step}.
""" + r"""
.. warning::
    This function is deprecated and will be removed in a future release because its behavior is inconsistent with
    Python's range builtin. Instead, use :func:`torch.arange`, which produces values in [start, end).

Args:
    start (float): the starting value for the set of points. Default: ``0``.
    end (float): the ending value for the set of points
    step (float): the gap between each pair of adjacent points. Default: ``1``.

Keyword args:
    {out}
    {dtype} If `dtype` is not given, infer the data type from the other input
        arguments. If any of `start`, `end`, or `stop` are floating-point, the
        `dtype` is inferred to be the default dtype, see
        :meth:`~torch.get_default_dtype`. Otherwise, the `dtype` is inferred to
        be `torch.int64`.
    {layout}
    {device}
    {requires_grad}

Example::

    >>> torch.range(1, 4)
    tensor([ 1.,  2.,  3.,  4.])
    >>> torch.range(1, 4, 0.5)
    tensor([ 1.0000,  1.5000,  2.0000,  2.5000,  3.0000,  3.5000,  4.0000])
""".format(**factory_common_args))

add_docstr(torch.arange,
           r"""
arange(start=0, end, step=1, *, out=None, dtype=None, layout=torch.strided, device=None, requires_grad=False) -> Tensor

Returns a 1-D tensor of size :math:`\left\lceil \frac{\text{end} - \text{start}}{\text{step}} \right\rceil`
with values from the interval ``[start, end)`` taken with common difference
:attr:`step` beginning from `start`.

Note that non-integer :attr:`step` is subject to floating point rounding errors when
comparing against :attr:`end`; to avoid inconsistency, we advise adding a small epsilon to :attr:`end`
in such cases.

.. math::
    \text{out}_{{i+1}} = \text{out}_{i} + \text{step}
""" + r"""
Args:
    start (Number): the starting value for the set of points. Default: ``0``.
    end (Number): the ending value for the set of points
    step (Number): the gap between each pair of adjacent points. Default: ``1``.

Keyword args:
    {out}
    {dtype} If `dtype` is not given, infer the data type from the other input
        arguments. If any of `start`, `end`, or `stop` are floating-point, the
        `dtype` is inferred to be the default dtype, see
        :meth:`~torch.get_default_dtype`. Otherwise, the `dtype` is inferred to
        be `torch.int64`.
    {layout}
    {device}
    {requires_grad}

Example::

    >>> torch.arange(5)
    tensor([ 0,  1,  2,  3,  4])
    >>> torch.arange(1, 4)
    tensor([ 1,  2,  3])
    >>> torch.arange(1, 2.5, 0.5)
    tensor([ 1.0000,  1.5000,  2.0000])
""".format(**factory_common_args))

add_docstr(torch.ravel,
           r"""
ravel(input) -> Tensor

Return a contiguous flattened tensor. A copy is made only if needed.

Args:
    {input}

Example::

    >>> t = torch.tensor([[[1, 2],
    ...                    [3, 4]],
    ...                   [[5, 6],
    ...                    [7, 8]]])
    >>> torch.ravel(t)
    tensor([1, 2, 3, 4, 5, 6, 7, 8])
""".format(**common_args))

add_docstr(torch.remainder,
           r"""
remainder(input, other, *, out=None) -> Tensor

Like :func:`torch.fmod` this applies C++'s `std::fmod <https://en.cppreference.com/w/cpp/numeric/math/fmod>`_
for floating point tensors and the modulus operation for integer tensors.
Unlike :func:`torch.fmod`, however, if the sign of the modulus is different
than the sign of the divisor :attr:`other` then the divisor is added to the modulus.

Supports :ref:`broadcasting to a common shape <broadcasting-semantics>`,
:ref:`type promotion <type-promotion-doc>`, and integer and float inputs.

.. note::
    Complex inputs are not supported. In some cases, it is not mathematically
    possible to satisfy the definition of a modulo operation with complex numbers.
    See :func:`torch.fmod` for how division by zero is handled.

Args:
    input (Tensor or Scalar): the dividend
    other (Tensor or Scalar): the divisor

Keyword args:
    {out}

Example::

    >>> torch.remainder(torch.tensor([-3., -2, -1, 1, 2, 3]), 2)
    tensor([ 1.,  0.,  1.,  1.,  0.,  1.])
    >>> torch.remainder(torch.tensor([1, 2, 3, 4, 5]), -1.5)
    tensor([ -0.5000, -1.0000,  0.0000, -0.5000, -1.0000 ])

.. seealso::

    :func:`torch.fmod` which just computes the modulus for integer inputs and
    applies C++'s `std::fmod <https://en.cppreference.com/w/cpp/numeric/math/fmod>`_
    for floating point inputs.
""".format(**common_args))

add_docstr(torch.renorm,
           r"""
renorm(input, p, dim, maxnorm, *, out=None) -> Tensor

Returns a tensor where each sub-tensor of :attr:`input` along dimension
:attr:`dim` is normalized such that the `p`-norm of the sub-tensor is lower
than the value :attr:`maxnorm`

.. note:: If the norm of a row is lower than `maxnorm`, the row is unchanged

Args:
    {input}
    p (float): the power for the norm computation
    dim (int): the dimension to slice over to get the sub-tensors
    maxnorm (float): the maximum norm to keep each sub-tensor under

Keyword args:
    {out}

Example::

    >>> x = torch.ones(3, 3)
    >>> x[1].fill_(2)
    tensor([ 2.,  2.,  2.])
    >>> x[2].fill_(3)
    tensor([ 3.,  3.,  3.])
    >>> x
    tensor([[ 1.,  1.,  1.],
            [ 2.,  2.,  2.],
            [ 3.,  3.,  3.]])
    >>> torch.renorm(x, 1, 0, 5)
    tensor([[ 1.0000,  1.0000,  1.0000],
            [ 1.6667,  1.6667,  1.6667],
            [ 1.6667,  1.6667,  1.6667]])
""".format(**common_args))

add_docstr(torch.reshape,
           r"""
reshape(input, shape) -> Tensor

Returns a tensor with the same data and number of elements as :attr:`input`,
but with the specified shape. When possible, the returned tensor will be a view
of :attr:`input`. Otherwise, it will be a copy. Contiguous inputs and inputs
with compatible strides can be reshaped without copying, but you should not
depend on the copying vs. viewing behavior.

See :meth:`torch.Tensor.view` on when it is possible to return a view.

A single dimension may be -1, in which case it's inferred from the remaining
dimensions and the number of elements in :attr:`input`.

Args:
    input (Tensor): the tensor to be reshaped
    shape (tuple of ints): the new shape

Example::

    >>> a = torch.arange(4.)
    >>> torch.reshape(a, (2, 2))
    tensor([[ 0.,  1.],
            [ 2.,  3.]])
    >>> b = torch.tensor([[0, 1], [2, 3]])
    >>> torch.reshape(b, (-1,))
    tensor([ 0,  1,  2,  3])
""")


add_docstr(torch.result_type,
           r"""
result_type(tensor1, tensor2) -> dtype

Returns the :class:`torch.dtype` that would result from performing an arithmetic
operation on the provided input tensors. See type promotion :ref:`documentation <type-promotion-doc>`
for more information on the type promotion logic.

Args:
    tensor1 (Tensor or Number): an input tensor or number
    tensor2 (Tensor or Number): an input tensor or number

Example::

    >>> torch.result_type(torch.tensor([1, 2], dtype=torch.int), 1.0)
    torch.float32
    >>> torch.result_type(torch.tensor([1, 2], dtype=torch.uint8), torch.tensor(1))
    torch.uint8
""")

add_docstr(torch.row_stack,
           r"""
row_stack(tensors, *, out=None) -> Tensor

Alias of :func:`torch.vstack`.
""".format(**common_args))

add_docstr(torch.round,
           r"""
round(input, *, out=None) -> Tensor

Returns a new tensor with each of the elements of :attr:`input` rounded
to the closest integer.

Args:
    {input}

Keyword args:
    {out}

Example::

    >>> a = torch.randn(4)
    >>> a
    tensor([ 0.9920,  0.6077,  0.9734, -1.0362])
    >>> torch.round(a)
    tensor([ 1.,  1.,  1., -1.])
""".format(**common_args))

add_docstr(torch.rsqrt,
           r"""
rsqrt(input, *, out=None) -> Tensor

Returns a new tensor with the reciprocal of the square-root of each of
the elements of :attr:`input`.

.. math::
    \text{out}_{i} = \frac{1}{\sqrt{\text{input}_{i}}}
""" + r"""
Args:
    {input}

Keyword args:
    {out}

Example::

    >>> a = torch.randn(4)
    >>> a
    tensor([-0.0370,  0.2970,  1.5420, -0.9105])
    >>> torch.rsqrt(a)
    tensor([    nan,  1.8351,  0.8053,     nan])
""".format(**common_args))

add_docstr(torch.scatter,
           r"""
scatter(input, dim, index, src) -> Tensor

Out-of-place version of :meth:`torch.Tensor.scatter_`
""")

add_docstr(torch.scatter_add,
           r"""
scatter_add(input, dim, index, src) -> Tensor

Out-of-place version of :meth:`torch.Tensor.scatter_add_`
""")

add_docstr(torch.set_flush_denormal,
           r"""
set_flush_denormal(mode) -> bool

Disables denormal floating numbers on CPU.

Returns ``True`` if your system supports flushing denormal numbers and it
successfully configures flush denormal mode.  :meth:`~torch.set_flush_denormal`
is only supported on x86 architectures supporting SSE3.

Args:
    mode (bool): Controls whether to enable flush denormal mode or not

Example::

    >>> torch.set_flush_denormal(True)
    True
    >>> torch.tensor([1e-323], dtype=torch.float64)
    tensor([ 0.], dtype=torch.float64)
    >>> torch.set_flush_denormal(False)
    True
    >>> torch.tensor([1e-323], dtype=torch.float64)
    tensor(9.88131e-324 *
           [ 1.0000], dtype=torch.float64)
""")

add_docstr(torch.set_num_threads, r"""
set_num_threads(int)

Sets the number of threads used for intraop parallelism on CPU.

.. warning::
    To ensure that the correct number of threads is used, set_num_threads
    must be called before running eager, JIT or autograd code.
""")

add_docstr(torch.set_num_interop_threads, r"""
set_num_interop_threads(int)

Sets the number of threads used for interop parallelism
(e.g. in JIT interpreter) on CPU.

.. warning::
    Can only be called once and before any inter-op parallel work
    is started (e.g. JIT execution).
""")

add_docstr(torch.sigmoid, r"""
sigmoid(input, *, out=None) -> Tensor

Alias for :func:`torch.special.expit`.
""")

add_docstr(torch.logit,
           r"""
logit(input, eps=None, *, out=None) -> Tensor

Alias for :func:`torch.special.logit`.
""")

add_docstr(torch.sign,
           r"""
sign(input, *, out=None) -> Tensor

Returns a new tensor with the signs of the elements of :attr:`input`.

.. math::
    \text{out}_{i} = \operatorname{sgn}(\text{input}_{i})
""" + r"""
Args:
    {input}

Keyword args:
    {out}

Example::

    >>> a = torch.tensor([0.7, -1.2, 0., 2.3])
    >>> a
    tensor([ 0.7000, -1.2000,  0.0000,  2.3000])
    >>> torch.sign(a)
    tensor([ 1., -1.,  0.,  1.])
""".format(**common_args))

add_docstr(torch.signbit,
           r"""
signbit(input, *, out=None) -> Tensor

Tests if each element of :attr:`input` has its sign bit set (is less than zero) or not.

Args:
  {input}

Keyword args:
  {out}

Example::

    >>> a = torch.tensor([0.7, -1.2, 0., 2.3])
    >>> torch.signbit(a)
    tensor([ False, True,  False,  False])
""".format(**common_args))

add_docstr(torch.sgn,
           r"""
sgn(input, *, out=None) -> Tensor

This function is an extension of torch.sign() to complex tensors.
It computes a new tensor whose elements have
the same angles as the corresponding elements of :attr:`input` and
absolute values (i.e. magnitudes) of one for complex tensors and
is equivalent to torch.sign() for non-complex tensors.

.. math::
    \text{out}_{i} = \begin{cases}
                    0 & |\text{{input}}_i| == 0 \\
                    \frac{{\text{{input}}_i}}{|{\text{{input}}_i}|} & \text{otherwise}
                    \end{cases}

""" + r"""
Args:
    {input}

Keyword args:
  {out}

Example::

    >>> t = torch.tensor([3+4j, 7-24j, 0, 1+2j])
    >>> t.sgn()
    tensor([0.6000+0.8000j, 0.2800-0.9600j, 0.0000+0.0000j, 0.4472+0.8944j])
""".format(**common_args))

add_docstr(torch.sin,
           r"""
sin(input, *, out=None) -> Tensor

Returns a new tensor with the sine of the elements of :attr:`input`.

.. math::
    \text{out}_{i} = \sin(\text{input}_{i})
""" + r"""
Args:
    {input}

Keyword args:
    {out}

Example::

    >>> a = torch.randn(4)
    >>> a
    tensor([-0.5461,  0.1347, -2.7266, -0.2746])
    >>> torch.sin(a)
    tensor([-0.5194,  0.1343, -0.4032, -0.2711])
""".format(**common_args))

add_docstr(torch.sinc,
           r"""
sinc(input, *, out=None) -> Tensor

Alias for :func:`torch.special.sinc`.
""")

add_docstr(torch.sinh,
           r"""
sinh(input, *, out=None) -> Tensor

Returns a new tensor with the hyperbolic sine of the elements of
:attr:`input`.

.. math::
    \text{out}_{i} = \sinh(\text{input}_{i})
""" + r"""
Args:
    {input}

Keyword args:
    {out}

Example::

    >>> a = torch.randn(4)
    >>> a
    tensor([ 0.5380, -0.8632, -0.1265,  0.9399])
    >>> torch.sinh(a)
    tensor([ 0.5644, -0.9744, -0.1268,  1.0845])

.. note::
   When :attr:`input` is on the CPU, the implementation of torch.sinh may use
   the Sleef library, which rounds very large results to infinity or negative
   infinity. See `here <https://sleef.org/purec.xhtml>`_ for details.
""".format(**common_args))

add_docstr(torch.sort,
           r"""
sort(input, dim=-1, descending=False, stable=False, *, out=None) -> (Tensor, LongTensor)

Sorts the elements of the :attr:`input` tensor along a given dimension
in ascending order by value.

If :attr:`dim` is not given, the last dimension of the `input` is chosen.

If :attr:`descending` is ``True`` then the elements are sorted in descending
order by value.

If :attr:`stable` is ``True`` then the sorting routine becomes stable, preserving
the order of equivalent elements.

A namedtuple of (values, indices) is returned, where the `values` are the
sorted values and `indices` are the indices of the elements in the original
`input` tensor.

.. warning:: `stable=True` only works on the CPU for now.

Args:
    {input}
    dim (int, optional): the dimension to sort along
    descending (bool, optional): controls the sorting order (ascending or descending)
    stable (bool, optional): makes the sorting routine stable, which guarantees that the order
       of equivalent elements is preserved.

Keyword args:
    out (tuple, optional): the output tuple of (`Tensor`, `LongTensor`) that can
        be optionally given to be used as output buffers

Example::

    >>> x = torch.randn(3, 4)
    >>> sorted, indices = torch.sort(x)
    >>> sorted
    tensor([[-0.2162,  0.0608,  0.6719,  2.3332],
            [-0.5793,  0.0061,  0.6058,  0.9497],
            [-0.5071,  0.3343,  0.9553,  1.0960]])
    >>> indices
    tensor([[ 1,  0,  2,  3],
            [ 3,  1,  0,  2],
            [ 0,  3,  1,  2]])

    >>> sorted, indices = torch.sort(x, 0)
    >>> sorted
    tensor([[-0.5071, -0.2162,  0.6719, -0.5793],
            [ 0.0608,  0.0061,  0.9497,  0.3343],
            [ 0.6058,  0.9553,  1.0960,  2.3332]])
    >>> indices
    tensor([[ 2,  0,  0,  1],
            [ 0,  1,  1,  2],
            [ 1,  2,  2,  0]])
    >>> x = torch.tensor([0, 1] * 9)
    >>> x.sort()
    torch.return_types.sort(
        values=tensor([0, 0, 0, 0, 0, 0, 0, 0, 0, 1, 1, 1, 1, 1, 1, 1, 1, 1]),
        indices=tensor([ 2, 16,  4,  6, 14,  8,  0, 10, 12,  9, 17, 15, 13, 11,  7,  5,  3,  1]))
    >>> x.sort(stable=True)
    torch.return_types.sort(
        values=tensor([0, 0, 0, 0, 0, 0, 0, 0, 0, 1, 1, 1, 1, 1, 1, 1, 1, 1]),
        indices=tensor([ 0,  2,  4,  6,  8, 10, 12, 14, 16,  1,  3,  5,  7,  9, 11, 13, 15, 17]))
""".format(**common_args))

add_docstr(torch.argsort,
           r"""
argsort(input, dim=-1, descending=False) -> LongTensor

Returns the indices that sort a tensor along a given dimension in ascending
order by value.

This is the second value returned by :meth:`torch.sort`.  See its documentation
for the exact semantics of this method.

Args:
    {input}
    dim (int, optional): the dimension to sort along
    descending (bool, optional): controls the sorting order (ascending or descending)

Example::

    >>> a = torch.randn(4, 4)
    >>> a
    tensor([[ 0.0785,  1.5267, -0.8521,  0.4065],
            [ 0.1598,  0.0788, -0.0745, -1.2700],
            [ 1.2208,  1.0722, -0.7064,  1.2564],
            [ 0.0669, -0.2318, -0.8229, -0.9280]])


    >>> torch.argsort(a, dim=1)
    tensor([[2, 0, 3, 1],
            [3, 2, 1, 0],
            [2, 1, 0, 3],
            [3, 2, 1, 0]])
""".format(**common_args))

add_docstr(torch.msort,
           r"""
msort(input, *, out=None) -> Tensor

Sorts the elements of the :attr:`input` tensor along its first dimension
in ascending order by value.

.. note:: `torch.msort(t)` is equivalent to `torch.sort(t, dim=0)[0]`.
          See also :func:`torch.sort`.

Args:
    {input}

Keyword args:
    {out}

Example::

    >>> t = torch.randn(3, 4)
    >>> t
    tensor([[-0.1321,  0.4370, -1.2631, -1.1289],
            [-2.0527, -1.1250,  0.2275,  0.3077],
            [-0.0881, -0.1259, -0.5495,  1.0284]])
    >>> torch.msort(t)
    tensor([[-2.0527, -1.1250, -1.2631, -1.1289],
            [-0.1321, -0.1259, -0.5495,  0.3077],
            [-0.0881,  0.4370,  0.2275,  1.0284]])
""".format(**common_args))

add_docstr(torch.sparse_csr_tensor,
           r"""
sparse_csr_tensor(crow_indices, col_indices, values, size=None, *, dtype=None, device=None, requires_grad=False) -> Tensor

Constructs a :ref:`sparse tensor in CSR (Compressed Sparse Row) <sparse-csr-docs>` with specified
values at the given :attr:`crow_indices` and :attr:`col_indices`. Sparse matrix multiplication operations
in CSR format are typically faster than that for sparse tensors in COO format. Make you have a look
at :ref:`the note on the data type of the indices <sparse-csr-docs>`.

Args:
    crow_indices (array_like): One-dimensional array of size size[0] + 1. The last element
        is the number of non-zeros. This tensor encodes the index in values and col_indices
        depending on where the given row starts. Each successive number in the tensor
        subtracted by the number before it denotes the number of elements in a given row.
    col_indices (array_like): Column co-ordinates of each element in values. Strictly one
        dimensional tensor with the same length as values.
    values (array_list): Initial values for the tensor. Can be a list, tuple, NumPy ``ndarray``, scalar,
        and other types.
    size (list, tuple, :class:`torch.Size`, optional): Size of the sparse tensor. If not provided, the
        size will be inferred as the minimum size big enough to hold all non-zero elements.

Keyword args:
    dtype (:class:`torch.dtype`, optional): the desired data type of returned tensor.
        Default: if None, infers data type from :attr:`values`.
    device (:class:`torch.device`, optional): the desired device of returned tensor.
        Default: if None, uses the current device for the default tensor type
        (see :func:`torch.set_default_tensor_type`). :attr:`device` will be the CPU
        for CPU tensor types and the current CUDA device for CUDA tensor types.
    {requires_grad}

Example ::
    >>> crow_indices = [0, 2, 4]
    >>> col_indices = [0, 1, 0, 1]
    >>> values = [1, 2, 3, 4]
    >>> torch.sparse_csr_tensor(torch.tensor(crow_indices, dtype=torch.int64),
    ...                         torch.tensor(col_indices, dtype=torch.int64),
    ...                         torch.tensor(values), dtype=torch.double)
    tensor(crow_indices=tensor([0, 2, 4]),
           col_indices=tensor([0, 1, 0, 1]),
           values=tensor([1., 2., 3., 4.]), size=(2, 2), nnz=4,
           dtype=torch.float64, layout=torch.sparse_csr)
""".format(**factory_common_args))

add_docstr(torch.sparse_coo_tensor,
           r"""
sparse_coo_tensor(indices, values, size=None, *, dtype=None, device=None, requires_grad=False) -> Tensor

Constructs a :ref:`sparse tensor in COO(rdinate) format
<sparse-coo-docs>` with specified values at the given
:attr:`indices`.

.. note::

   This function returns an :ref:`uncoalesced tensor <sparse-uncoalesced-coo-docs>`.

Args:
    indices (array_like): Initial data for the tensor. Can be a list, tuple,
        NumPy ``ndarray``, scalar, and other types. Will be cast to a :class:`torch.LongTensor`
        internally. The indices are the coordinates of the non-zero values in the matrix, and thus
        should be two-dimensional where the first dimension is the number of tensor dimensions and
        the second dimension is the number of non-zero values.
    values (array_like): Initial values for the tensor. Can be a list, tuple,
        NumPy ``ndarray``, scalar, and other types.
    size (list, tuple, or :class:`torch.Size`, optional): Size of the sparse tensor. If not
        provided the size will be inferred as the minimum size big enough to hold all non-zero
        elements.

Keyword args:
    dtype (:class:`torch.dtype`, optional): the desired data type of returned tensor.
        Default: if None, infers data type from :attr:`values`.
    device (:class:`torch.device`, optional): the desired device of returned tensor.
        Default: if None, uses the current device for the default tensor type
        (see :func:`torch.set_default_tensor_type`). :attr:`device` will be the CPU
        for CPU tensor types and the current CUDA device for CUDA tensor types.
    {requires_grad}


Example::

    >>> i = torch.tensor([[0, 1, 1],
    ...                   [2, 0, 2]])
    >>> v = torch.tensor([3, 4, 5], dtype=torch.float32)
    >>> torch.sparse_coo_tensor(i, v, [2, 4])
    tensor(indices=tensor([[0, 1, 1],
                           [2, 0, 2]]),
           values=tensor([3., 4., 5.]),
           size=(2, 4), nnz=3, layout=torch.sparse_coo)

    >>> torch.sparse_coo_tensor(i, v)  # Shape inference
    tensor(indices=tensor([[0, 1, 1],
                           [2, 0, 2]]),
           values=tensor([3., 4., 5.]),
           size=(2, 3), nnz=3, layout=torch.sparse_coo)

    >>> torch.sparse_coo_tensor(i, v, [2, 4],
    ...                         dtype=torch.float64,
    ...                         device=torch.device('cuda:0'))
    tensor(indices=tensor([[0, 1, 1],
                           [2, 0, 2]]),
           values=tensor([3., 4., 5.]),
           device='cuda:0', size=(2, 4), nnz=3, dtype=torch.float64,
           layout=torch.sparse_coo)

    # Create an empty sparse tensor with the following invariants:
    #   1. sparse_dim + dense_dim = len(SparseTensor.shape)
    #   2. SparseTensor._indices().shape = (sparse_dim, nnz)
    #   3. SparseTensor._values().shape = (nnz, SparseTensor.shape[sparse_dim:])
    #
    # For instance, to create an empty sparse tensor with nnz = 0, dense_dim = 0 and
    # sparse_dim = 1 (hence indices is a 2D tensor of shape = (1, 0))
    >>> S = torch.sparse_coo_tensor(torch.empty([1, 0]), [], [1])
    tensor(indices=tensor([], size=(1, 0)),
           values=tensor([], size=(0,)),
           size=(1,), nnz=0, layout=torch.sparse_coo)

    # and to create an empty sparse tensor with nnz = 0, dense_dim = 1 and
    # sparse_dim = 1
    >>> S = torch.sparse_coo_tensor(torch.empty([1, 0]), torch.empty([0, 2]), [1, 2])
    tensor(indices=tensor([], size=(1, 0)),
           values=tensor([], size=(0, 2)),
           size=(1, 2), nnz=0, layout=torch.sparse_coo)

.. _torch.sparse: https://pytorch.org/docs/stable/sparse.html
""".format(**factory_common_args))

add_docstr(torch.sqrt,
           r"""
sqrt(input, *, out=None) -> Tensor

Returns a new tensor with the square-root of the elements of :attr:`input`.

.. math::
    \text{out}_{i} = \sqrt{\text{input}_{i}}
""" + r"""
Args:
    {input}

Keyword args:
    {out}

Example::

    >>> a = torch.randn(4)
    >>> a
    tensor([-2.0755,  1.0226,  0.0831,  0.4806])
    >>> torch.sqrt(a)
    tensor([    nan,  1.0112,  0.2883,  0.6933])
""".format(**common_args))

add_docstr(torch.square,
           r"""
square(input, *, out=None) -> Tensor

Returns a new tensor with the square of the elements of :attr:`input`.

Args:
    {input}

Keyword args:
    {out}

Example::

    >>> a = torch.randn(4)
    >>> a
    tensor([-2.0755,  1.0226,  0.0831,  0.4806])
    >>> torch.square(a)
    tensor([ 4.3077,  1.0457,  0.0069,  0.2310])
""".format(**common_args))

add_docstr(torch.squeeze,
           r"""
squeeze(input, dim=None, *, out=None) -> Tensor

Returns a tensor with all the dimensions of :attr:`input` of size `1` removed.

For example, if `input` is of shape:
:math:`(A \times 1 \times B \times C \times 1 \times D)` then the `out` tensor
will be of shape: :math:`(A \times B \times C \times D)`.

When :attr:`dim` is given, a squeeze operation is done only in the given
dimension. If `input` is of shape: :math:`(A \times 1 \times B)`,
``squeeze(input, 0)`` leaves the tensor unchanged, but ``squeeze(input, 1)``
will squeeze the tensor to the shape :math:`(A \times B)`.

.. note:: The returned tensor shares the storage with the input tensor,
          so changing the contents of one will change the contents of the other.

.. warning:: If the tensor has a batch dimension of size 1, then `squeeze(input)`
          will also remove the batch dimension, which can lead to unexpected
          errors.

Args:
    {input}
    dim (int, optional): if given, the input will be squeezed only in
           this dimension

Keyword args:
    {out}

Example::

    >>> x = torch.zeros(2, 1, 2, 1, 2)
    >>> x.size()
    torch.Size([2, 1, 2, 1, 2])
    >>> y = torch.squeeze(x)
    >>> y.size()
    torch.Size([2, 2, 2])
    >>> y = torch.squeeze(x, 0)
    >>> y.size()
    torch.Size([2, 1, 2, 1, 2])
    >>> y = torch.squeeze(x, 1)
    >>> y.size()
    torch.Size([2, 2, 1, 2])
""".format(**common_args))

add_docstr(torch.std, r"""
std(input, dim=None, *, correction, keepdim=False, out=None) -> Tensor

Calculates the standard deviation over the dimensions specified by :attr:`dim`.
:attr:`dim` can be a single dimension, list of dimensions, or ``None`` to
reduce over all dimensions.

The standard deviation (:math:`\sigma`) is calculated as

.. math:: \sigma = \sqrt{\frac{1}{N - \delta N}\sum_{i=0}^{N-1}(x_i-\bar{x})^2}

where :math:`x` is the sample set of elements, :math:`\bar{x}` is the
sample mean, :math:`N` is the number of samples and :math:`\delta N` is
the :attr:`correction`.
""" + r"""

Note:
   In PyTorch 1.8 and earlier :func:`std` accepted an :attr:`unbiased` argument
   which was a less general form of the :attr:`correction` parameter. If
   :attr:`unbiased` was ``True`` it implied ``correction=1`` (this was the
   default). If :attr:`unbiased` was ``False`` then it implied
   ``correction=0``.

{keepdim_details}

Args:
    {input}
    {dim}

Keyword args:
    correction (int): difference between the sample size and sample degrees of freedom.
                      For `Bessel's correction`_, use ``correction=1``.
    {keepdim}
    {out}

Example:

    >>> a = torch.tensor(
    ...     [[ 0.2035,  1.2959,  1.8101, -0.4644],
    ...      [ 1.5027, -0.3270,  0.5905,  0.6538],
    ...      [-1.5745,  1.3330, -0.5596, -0.6548],
    ...      [ 0.1264, -0.5080,  1.6420,  0.1992]])
    >>> torch.std(a, dim=1, keepdim=True)
    tensor([[1.0311],
            [0.7477],
            [1.2204],
            [0.9087]])

<<<<<<< HEAD
.. function:: std(input, dim, unbiased, keepdim=False, *, out=None) -> Tensor
   :noindex:

If :attr:`unbiased` is ``True``, Bessel's correction will be used.
Otherwise, the sample deviation is calculated, without any correction.

.. deprecated:: :attr:`unbiased` is deprecated, use :attr:`correction` instead.

Args:
    {input}
    {dim}

Keyword args:
    unbiased (bool): whether to use Bessel's correction (:math:`\delta N = 1`).
    {keepdim}
    {out}


.. function:: std(input, unbiased) -> Tensor
   :noindex:

Calculates the standard deviation of all elements in the :attr:`input` tensor.

If :attr:`unbiased` is ``True``, Bessel's correction will be used.
Otherwise, the sample deviation is calculated, without any correction.

.. deprecated:: :attr:`unbiased` is deprecated, use :attr:`correction` instead.

Args:
    {input}
    unbiased (bool): whether to use Bessel's correction (:math:`\delta N = 1`).

Example::

    >>> a = torch.tensor([[-0.8166, -1.3802, -0.3560]])
    >>> torch.std(a, unbiased=False)
    tensor(0.4188)
=======
.. _Bessel's correction: https://en.wikipedia.org/wiki/Bessel%27s_correction

>>>>>>> 12583f81
""".format(**multi_dim_common))

add_docstr(torch.std_mean,
           r"""
std_mean(input, dim=None, *, correction, keepdim=False, out=None) -> (Tensor, Tensor)

Calculates the standard deviation and mean over the dimensions specified by
:attr:`dim`. :attr:`dim` can be a single dimension, list of dimensions, or
``None`` to reduce over all dimensions.

The standard deviation (:math:`\sigma`) is calculated as

.. math:: \sigma = \sqrt{\frac{1}{N - \delta N}\sum_{i=0}^{N-1}(x_i-\bar{x})^2}

where :math:`x` is the sample set of elements, :math:`\bar{x}` is the
sample mean, :math:`N` is the number of samples and :math:`\delta N` is
the :attr:`correction`.

""" + r"""

Note:
   In PyTorch 1.8 and earlier :func:`std_mean` accepted an :attr:`unbiased`
   argument which was a less general form of the :attr:`correction` parameter.
   If :attr:`unbiased` was ``True`` it implied ``correction=1`` (this was the
   default). If :attr:`unbiased` was ``False`` then it implied
   ``correction=0``.

{keepdim_details}

Args:
    {input}
    {dim}

Keyword args:
    correction (int): difference between the sample size and sample degrees of freedom.
                      For `Bessel's correction`_, use ``correction=1``.
    {keepdim}
    {out}

Returns:
    A tuple (std, mean) containing the standard deviation and mean.

Example:

    >>> a = torch.tensor(
    ...     [[ 0.2035,  1.2959,  1.8101, -0.4644],
    ...      [ 1.5027, -0.3270,  0.5905,  0.6538],
    ...      [-1.5745,  1.3330, -0.5596, -0.6548],
    ...      [ 0.1264, -0.5080,  1.6420,  0.1992]])
    >>> torch.std_mean(a, dim=0, keepdim=True)
    (tensor([[1.2620, 1.0028, 1.0957, 0.6038]]),
     tensor([[ 0.0645,  0.4485,  0.8707, -0.0665]]))

.. _Bessel's correction: https://en.wikipedia.org/wiki/Bessel%27s_correction

<<<<<<< HEAD
If :attr:`unbiased` is ``True``, Bessel's correction will be used to calculate
the standard deviation. Otherwise, the sample deviation is calculated, without
any correction.

.. deprecated:: :attr:`unbiased` is deprecated, use :attr:`correction` instead.

Args:
    {input}
    {dim}

Keyword args:
    unbiased (bool): whether to use Bessel's correction (:math:`\delta N = 1`).
    {keepdim}
    {out}

Returns:
    A tuple (std, mean) containing the standard deviation and mean.

.. function:: std_mean(input, unbiased) -> (Tensor, Tensor)
   :noindex:

Calculates the standard deviation and mean of all elements in the :attr:`input`
tensor.

If :attr:`unbiased` is ``True``, Bessel's correction will be used.
Otherwise, the sample deviation is calculated, without any correction.

.. deprecated:: :attr:`unbiased` is deprecated, use :attr:`correction` instead.

Args:
    {input}
    unbiased (bool): whether to use Bessel's correction (:math:`\delta N = 1`).

Returns:
    A tuple (std, mean) containing the standard deviation and mean.

Example::

    >>> a = torch.tensor([[-0.8166, -1.3802, -0.3560]])
    >>> torch.std_mean(a, unbiased=False)
    (tensor(0.4188), tensor(-0.8509))
=======
>>>>>>> 12583f81
""".format(**multi_dim_common))

add_docstr(torch.sub, r"""
sub(input, other, *, alpha=1, out=None) -> Tensor

Subtracts :attr:`other`, scaled by :attr:`alpha`, from :attr:`input`.

.. math::
    \text{{out}}_i = \text{{input}}_i - \text{{alpha}} \times \text{{other}}_i
""" + r"""

Supports :ref:`broadcasting to a common shape <broadcasting-semantics>`,
:ref:`type promotion <type-promotion-doc>`, and integer, float, and complex inputs.

Args:
    {input}
    other (Tensor or Scalar): the tensor or scalar to subtract from :attr:`input`

Keyword args:
    alpha (Scalar): the scalar multiplier for :attr:`other`
    {out}

Example::

    >>> a = torch.tensor((1, 2))
    >>> b = torch.tensor((0, 1))
    >>> torch.sub(a, b, alpha=2)
    tensor([1, 0])
""".format(**common_args))

add_docstr(torch.subtract, r"""
subtract(input, other, *, alpha=1, out=None) -> Tensor

Alias for :func:`torch.sub`.
""")

add_docstr(torch.sum,
           r"""
sum(input, *, dtype=None) -> Tensor

Returns the sum of all elements in the :attr:`input` tensor.

Args:
    {input}

Keyword args:
    {dtype}

Example::

    >>> a = torch.randn(1, 3)
    >>> a
    tensor([[ 0.1133, -0.9567,  0.2958]])
    >>> torch.sum(a)
    tensor(-0.5475)

.. function:: sum(input, dim, keepdim=False, *, dtype=None) -> Tensor

Returns the sum of each row of the :attr:`input` tensor in the given
dimension :attr:`dim`. If :attr:`dim` is a list of dimensions,
reduce over all of them.

{keepdim_details}

Args:
    {input}
    {dim}
    {keepdim}

Keyword args:
    {dtype}

Example::

    >>> a = torch.randn(4, 4)
    >>> a
    tensor([[ 0.0569, -0.2475,  0.0737, -0.3429],
            [-0.2993,  0.9138,  0.9337, -1.6864],
            [ 0.1132,  0.7892, -0.1003,  0.5688],
            [ 0.3637, -0.9906, -0.4752, -1.5197]])
    >>> torch.sum(a, 1)
    tensor([-0.4598, -0.1381,  1.3708, -2.6217])
    >>> b = torch.arange(4 * 5 * 6).view(4, 5, 6)
    >>> torch.sum(b, (2, 1))
    tensor([  435.,  1335.,  2235.,  3135.])
""".format(**multi_dim_common))

add_docstr(torch.nansum,
           r"""
nansum(input, *, dtype=None) -> Tensor

Returns the sum of all elements, treating Not a Numbers (NaNs) as zero.

Args:
    {input}

Keyword args:
    {dtype}

Example::

    >>> a = torch.tensor([1., 2., float('nan'), 4.])
    >>> torch.nansum(a)
    tensor(7.)

.. function:: nansum(input, dim, keepdim=False, *, dtype=None) -> Tensor

Returns the sum of each row of the :attr:`input` tensor in the given
dimension :attr:`dim`, treating Not a Numbers (NaNs) as zero.
If :attr:`dim` is a list of dimensions, reduce over all of them.

{keepdim_details}

Args:
    {input}
    {dim}
    {keepdim}

Keyword args:
    {dtype}

Example::

    >>> torch.nansum(torch.tensor([1., float("nan")]))
    1.0
    >>> a = torch.tensor([[1, 2], [3., float("nan")]])
    >>> torch.nansum(a)
    tensor(6.)
    >>> torch.nansum(a, dim=0)
    tensor([4., 2.])
    >>> torch.nansum(a, dim=1)
    tensor([3., 3.])
""".format(**multi_dim_common))

add_docstr(torch.svd,
           r"""
svd(input, some=True, compute_uv=True, *, out=None) -> (Tensor, Tensor, Tensor)

Computes the singular value decomposition of either a matrix or batch of
matrices :attr:`input`. The singular value decomposition is represented as a
namedtuple `(U, S, V)`, such that :attr:`input` `= U diag(S) Vᴴ`.
where `Vᴴ` is the transpose of `V` for real inputs,
and the conjugate transpose of `V` for complex inputs.
If :attr:`input` is a batch of matrices, then `U`, `S`, and `V` are also
batched with the same batch dimensions as :attr:`input`.

If :attr:`some` is `True` (default), the method returns the reduced singular
value decomposition. In this case, if the last two dimensions of :attr:`input` are
`m` and `n`, then the returned `U` and `V` matrices will contain only
`min(n, m)` orthonormal columns.

If :attr:`compute_uv` is `False`, the returned `U` and `V` will be
zero-filled matrices of shape `(m, m)` and `(n, n)`
respectively, and the same device as :attr:`input`. The argument :attr:`some`
has no effect when :attr:`compute_uv` is `False`.

Supports :attr:`input` of float, double, cfloat and cdouble data types.
The dtypes of `U` and `V` are the same as :attr:`input`'s. `S` will
always be real-valued, even if :attr:`input` is complex.

.. warning::

    :func:`torch.svd` is deprecated in favor of :func:`torch.linalg.svd`
    and will be removed in a future PyTorch release.

    ``U, S, V = torch.svd(A, some=some, compute_uv=True)`` (default) should be replaced with

    .. code:: python

        U, S, Vh = torch.linalg.svd(A, full_matrices=not some)
        V = Vh.transpose(-2, -1).conj()

    ``_, S, _ = torch.svd(A, some=some, compute_uv=False)`` should be replaced with

    .. code:: python

        S = torch.svdvals(A)

.. note:: Differences with :func:`torch.linalg.svd`:

             * :attr:`some` is the opposite of
               :func:`torch.linalg.svd`'s :attr:`full_matrices`. Note that
               default value for both is `True`, so the default behavior is
               effectively the opposite.
             * :func:`torch.svd` returns `V`, whereas :func:`torch.linalg.svd` returns
               `Vh`, that is, `Vᴴ`.
             * If :attr:`compute_uv` is `False`, :func:`torch.svd` returns zero-filled
               tensors for `U` and `Vh`, whereas :func:`torch.linalg.svd` returns
               empty tensors.

.. note:: The singular values are returned in descending order. If :attr:`input` is a batch of matrices,
          then the singular values of each matrix in the batch are returned in descending order.

.. note:: The `S` tensor can only be used to compute gradients if :attr:`compute_uv` is `True`.

.. note:: When :attr:`some` is `False`, the gradients on `U[..., :, min(m, n):]`
          and `V[..., :, min(m, n):]` will be ignored in the backward pass, as those vectors
          can be arbitrary bases of the corresponding subspaces.

.. note:: The implementation of :func:`torch.linalg.svd` on CPU uses LAPACK's routine `?gesdd`
          (a divide-and-conquer algorithm) instead of `?gesvd` for speed. Analogously,
          on GPU, it uses cuSOLVER's routines `gesvdj` and `gesvdjBatched` on CUDA 10.1.243
          and later, and MAGMA's routine `gesdd` on earlier versions of CUDA.

.. note:: The returned `U` will not be contiguous. The matrix (or batch of matrices) will
          be represented as a column-major matrix (i.e. Fortran-contiguous).

.. warning:: The gradients with respect to `U` and `V` will only be finite when the input does not
             have zero nor repeated singular values.

.. warning:: If the distance between any two singular values is close to zero, the gradients with respect to
             `U` and `V` will be numerically unstable, as they depends on
             :math:`\frac{1}{\min_{i \neq j} \sigma_i^2 - \sigma_j^2}`. The same happens when the matrix
             has small singular values, as these gradients also depend on `S⁻¹`.

.. warning:: For complex-valued :attr:`input` the singular value decomposition is not unique,
             as `U` and `V` may be multiplied by an arbitrary phase factor :math:`e^{i \phi}` on every column.
             The same happens when :attr:`input` has repeated singular values, where one may multiply
             the columns of the spanning subspace in `U` and `V` by a rotation matrix
             and `the resulting vectors will span the same subspace`_.
             Different platforms, like NumPy, or inputs on different device types,
             may produce different `U` and `V` tensors.

Args:
    input (Tensor): the input tensor of size `(*, m, n)` where `*` is zero or more
                    batch dimensions consisting of `(m, n)` matrices.
    some (bool, optional): controls whether to compute the reduced or full decomposition, and
                           consequently, the shape of returned `U` and `V`. Default: `True`.
    compute_uv (bool, optional): controls whether to compute `U` and `V`. Default: `True`.

Keyword args:
    out (tuple, optional): the output tuple of tensors

Example::

    >>> a = torch.randn(5, 3)
    >>> a
    tensor([[ 0.2364, -0.7752,  0.6372],
            [ 1.7201,  0.7394, -0.0504],
            [-0.3371, -1.0584,  0.5296],
            [ 0.3550, -0.4022,  1.5569],
            [ 0.2445, -0.0158,  1.1414]])
    >>> u, s, v = torch.svd(a)
    >>> u
    tensor([[ 0.4027,  0.0287,  0.5434],
            [-0.1946,  0.8833,  0.3679],
            [ 0.4296, -0.2890,  0.5261],
            [ 0.6604,  0.2717, -0.2618],
            [ 0.4234,  0.2481, -0.4733]])
    >>> s
    tensor([2.3289, 2.0315, 0.7806])
    >>> v
    tensor([[-0.0199,  0.8766,  0.4809],
            [-0.5080,  0.4054, -0.7600],
            [ 0.8611,  0.2594, -0.4373]])
    >>> torch.dist(a, torch.mm(torch.mm(u, torch.diag(s)), v.t()))
    tensor(8.6531e-07)
    >>> a_big = torch.randn(7, 5, 3)
    >>> u, s, v = torch.svd(a_big)
    >>> torch.dist(a_big, torch.matmul(torch.matmul(u, torch.diag_embed(s)), v.transpose(-2, -1)))
    tensor(2.6503e-06)

.. _the resulting vectors will span the same subspace:
       (https://en.wikipedia.org/wiki/Singular_value_decomposition#Singular_values,_singular_vectors,_and_their_relation_to_the_SVD)
""")

add_docstr(torch.symeig, r"""
symeig(input, eigenvectors=False, upper=True, *, out=None) -> (Tensor, Tensor)

This function returns eigenvalues and eigenvectors
of a real symmetric or complex Hermitian matrix :attr:`input` or a batch thereof,
represented by a namedtuple (eigenvalues, eigenvectors).

This function calculates all eigenvalues (and vectors) of :attr:`input`
such that :math:`\text{input} = V \text{diag}(e) V^T`.

The boolean argument :attr:`eigenvectors` defines computation of
both eigenvectors and eigenvalues or eigenvalues only.

If it is ``False``, only eigenvalues are computed. If it is ``True``,
both eigenvalues and eigenvectors are computed.

Since the input matrix :attr:`input` is supposed to be symmetric or Hermitian,
only the upper triangular portion is used by default.

If :attr:`upper` is ``False``, then lower triangular portion is used.

.. warning::

    :func:`torch.symeig` is deprecated in favor of :func:`torch.linalg.eigh`
    and will be removed in a future PyTorch release. The default behavior has changed
    from using the upper triangular portion of the matrix by default to using the
    lower triangular portion.

    ``L, _ = torch.symeig(A, upper=upper)`` should be replaced with

    .. code :: python

        UPLO = "U" if upper else "L"
        L = torch.linalg.eigvalsh(A, UPLO=UPLO)

    ``L, V = torch.symeig(A, eigenvectors=True, upper=upper)`` should be replaced with

    .. code :: python

        UPLO = "U" if upper else "L"
        L, V = torch.linalg.eigh(A, UPLO=UPLO)

.. note:: The eigenvalues are returned in ascending order. If :attr:`input` is a batch of matrices,
          then the eigenvalues of each matrix in the batch is returned in ascending order.

.. note:: Irrespective of the original strides, the returned matrix `V` will
          be transposed, i.e. with strides `V.contiguous().transpose(-1, -2).stride()`.

.. warning:: Extra care needs to be taken when backward through outputs. Such
             operation is only stable when all eigenvalues are distinct and becomes
             less stable the smaller :math:`\min_{i \neq j} |\lambda_i - \lambda_j|` is.

Args:
    input (Tensor): the input tensor of size :math:`(*, n, n)` where `*` is zero or more
                    batch dimensions consisting of symmetric or Hermitian matrices.
    eigenvectors(bool, optional): controls whether eigenvectors have to be computed
    upper(boolean, optional): controls whether to consider upper-triangular or lower-triangular region

Keyword args:
    out (tuple, optional): the output tuple of (Tensor, Tensor)

Returns:
    (Tensor, Tensor): A namedtuple (eigenvalues, eigenvectors) containing

        - **eigenvalues** (*Tensor*): Shape :math:`(*, m)`. The eigenvalues in ascending order.
        - **eigenvectors** (*Tensor*): Shape :math:`(*, m, m)`.
          If ``eigenvectors=False``, it's an empty tensor.
          Otherwise, this tensor contains the orthonormal eigenvectors of the ``input``.

Examples::


    >>> a = torch.randn(5, 5)
    >>> a = a + a.t()  # To make a symmetric
    >>> a
    tensor([[-5.7827,  4.4559, -0.2344, -1.7123, -1.8330],
            [ 4.4559,  1.4250, -2.8636, -3.2100, -0.1798],
            [-0.2344, -2.8636,  1.7112, -5.5785,  7.1988],
            [-1.7123, -3.2100, -5.5785, -2.6227,  3.1036],
            [-1.8330, -0.1798,  7.1988,  3.1036, -5.1453]])
    >>> e, v = torch.symeig(a, eigenvectors=True)
    >>> e
    tensor([-13.7012,  -7.7497,  -2.3163,   5.2477,   8.1050])
    >>> v
    tensor([[ 0.1643,  0.9034, -0.0291,  0.3508,  0.1817],
            [-0.2417, -0.3071, -0.5081,  0.6534,  0.4026],
            [-0.5176,  0.1223, -0.0220,  0.3295, -0.7798],
            [-0.4850,  0.2695, -0.5773, -0.5840,  0.1337],
            [ 0.6415, -0.0447, -0.6381, -0.0193, -0.4230]])
    >>> a_big = torch.randn(5, 2, 2)
    >>> a_big = a_big + a_big.transpose(-2, -1)  # To make a_big symmetric
    >>> e, v = a_big.symeig(eigenvectors=True)
    >>> torch.allclose(torch.matmul(v, torch.matmul(e.diag_embed(), v.transpose(-2, -1))), a_big)
    True
""")

add_docstr(torch.t,
           r"""
t(input) -> Tensor

Expects :attr:`input` to be <= 2-D tensor and transposes dimensions 0
and 1.

0-D and 1-D tensors are returned as is. When input is a 2-D tensor this
is equivalent to ``transpose(input, 0, 1)``.

Args:
    {input}

Example::

    >>> x = torch.randn(())
    >>> x
    tensor(0.1995)
    >>> torch.t(x)
    tensor(0.1995)
    >>> x = torch.randn(3)
    >>> x
    tensor([ 2.4320, -0.4608,  0.7702])
    >>> torch.t(x)
    tensor([ 2.4320, -0.4608,  0.7702])
    >>> x = torch.randn(2, 3)
    >>> x
    tensor([[ 0.4875,  0.9158, -0.5872],
            [ 0.3938, -0.6929,  0.6932]])
    >>> torch.t(x)
    tensor([[ 0.4875,  0.3938],
            [ 0.9158, -0.6929],
            [-0.5872,  0.6932]])
""".format(**common_args))

add_docstr(torch.flip,
           r"""
flip(input, dims) -> Tensor

Reverse the order of a n-D tensor along given axis in dims.

.. note::
    `torch.flip` makes a copy of :attr:`input`'s data. This is different from NumPy's `np.flip`,
    which returns a view in constant time. Since copying a tensor's data is more work than viewing that data,
    `torch.flip` is expected to be slower than `np.flip`.

Args:
    {input}
    dims (a list or tuple): axis to flip on

Example::

    >>> x = torch.arange(8).view(2, 2, 2)
    >>> x
    tensor([[[ 0,  1],
             [ 2,  3]],

            [[ 4,  5],
             [ 6,  7]]])
    >>> torch.flip(x, [0, 1])
    tensor([[[ 6,  7],
             [ 4,  5]],

            [[ 2,  3],
             [ 0,  1]]])
""".format(**common_args))

add_docstr(torch.fliplr,
           r"""
fliplr(input) -> Tensor

Flip tensor in the left/right direction, returning a new tensor.

Flip the entries in each row in the left/right direction.
Columns are preserved, but appear in a different order than before.

Note:
    Requires the tensor to be at least 2-D.

.. note::
    `torch.fliplr` makes a copy of :attr:`input`'s data. This is different from NumPy's `np.fliplr`,
    which returns a view in constant time. Since copying a tensor's data is more work than viewing that data,
    `torch.fliplr` is expected to be slower than `np.fliplr`.

Args:
    input (Tensor): Must be at least 2-dimensional.

Example::

    >>> x = torch.arange(4).view(2, 2)
    >>> x
    tensor([[0, 1],
            [2, 3]])
    >>> torch.fliplr(x)
    tensor([[1, 0],
            [3, 2]])
""".format(**common_args))

add_docstr(torch.flipud,
           r"""
flipud(input) -> Tensor

Flip tensor in the up/down direction, returning a new tensor.

Flip the entries in each column in the up/down direction.
Rows are preserved, but appear in a different order than before.

Note:
    Requires the tensor to be at least 1-D.

.. note::
    `torch.flipud` makes a copy of :attr:`input`'s data. This is different from NumPy's `np.flipud`,
    which returns a view in constant time. Since copying a tensor's data is more work than viewing that data,
    `torch.flipud` is expected to be slower than `np.flipud`.

Args:
    input (Tensor): Must be at least 1-dimensional.

Example::

    >>> x = torch.arange(4).view(2, 2)
    >>> x
    tensor([[0, 1],
            [2, 3]])
    >>> torch.flipud(x)
    tensor([[2, 3],
            [0, 1]])
""".format(**common_args))

add_docstr(torch.roll,
           r"""
roll(input, shifts, dims=None) -> Tensor

Roll the tensor along the given dimension(s). Elements that are shifted beyond the
last position are re-introduced at the first position. If a dimension is not
specified, the tensor will be flattened before rolling and then restored
to the original shape.

Args:
    {input}
    shifts (int or tuple of ints): The number of places by which the elements
        of the tensor are shifted. If shifts is a tuple, dims must be a tuple of
        the same size, and each dimension will be rolled by the corresponding
        value
    dims (int or tuple of ints): Axis along which to roll

Example::

    >>> x = torch.tensor([1, 2, 3, 4, 5, 6, 7, 8]).view(4, 2)
    >>> x
    tensor([[1, 2],
            [3, 4],
            [5, 6],
            [7, 8]])
    >>> torch.roll(x, 1, 0)
    tensor([[7, 8],
            [1, 2],
            [3, 4],
            [5, 6]])
    >>> torch.roll(x, -1, 0)
    tensor([[3, 4],
            [5, 6],
            [7, 8],
            [1, 2]])
    >>> torch.roll(x, shifts=(2, 1), dims=(0, 1))
    tensor([[6, 5],
            [8, 7],
            [2, 1],
            [4, 3]])
""".format(**common_args))

add_docstr(torch.rot90,
           r"""
rot90(input, k, dims) -> Tensor

Rotate a n-D tensor by 90 degrees in the plane specified by dims axis.
Rotation direction is from the first towards the second axis if k > 0, and from the second towards the first for k < 0.

Args:
    {input}
    k (int): number of times to rotate
    dims (a list or tuple): axis to rotate

Example::

    >>> x = torch.arange(4).view(2, 2)
    >>> x
    tensor([[0, 1],
            [2, 3]])
    >>> torch.rot90(x, 1, [0, 1])
    tensor([[1, 3],
            [0, 2]])

    >>> x = torch.arange(8).view(2, 2, 2)
    >>> x
    tensor([[[0, 1],
             [2, 3]],

            [[4, 5],
             [6, 7]]])
    >>> torch.rot90(x, 1, [1, 2])
    tensor([[[1, 3],
             [0, 2]],

            [[5, 7],
             [4, 6]]])
""".format(**common_args))

add_docstr(torch.take,
           r"""
take(input, index) -> Tensor

Returns a new tensor with the elements of :attr:`input` at the given indices.
The input tensor is treated as if it were viewed as a 1-D tensor. The result
takes the same shape as the indices.

Args:
    {input}
    index (LongTensor): the indices into tensor

Example::

    >>> src = torch.tensor([[4, 3, 5],
    ...                     [6, 7, 8]])
    >>> torch.take(src, torch.tensor([0, 2, 5]))
    tensor([ 4,  5,  8])
""".format(**common_args))

add_docstr(torch.take_along_dim,
           r"""
take_along_dim(input, indices, dim, *, out=None) -> Tensor

Selects values from :attr:`input` at the 1-dimensional indices from :attr:`indices` along the given :attr:`dim`.

Functions that return indices along a dimension, like :func:`torch.argmax` and :func:`torch.argsort`,
are designed to work with this function. See the examples below.

.. note::
    This function is similar to NumPy's `take_along_axis`.
    See also :func:`torch.gather`.

Args:
    {input}
    indices (tensor): the indices into :attr:`input`. Must have long dtype.
    dim (int): dimension to select along.

Keyword args:
    {out}

Example::

    >>> t = torch.tensor([[10, 30, 20], [60, 40, 50]])
    >>> max_idx = torch.argmax(t)
    >>> torch.take_along_dim(t, max_idx)
    tensor([60])
    >>> sorted_idx = torch.argsort(t, dim=1)
    >>> torch.take_along_dim(t, sorted_idx, dim=1)
    tensor([[10, 20, 30],
            [40, 50, 60]])
""".format(**common_args))

add_docstr(torch.tan,
           r"""
tan(input, *, out=None) -> Tensor

Returns a new tensor with the tangent of the elements of :attr:`input`.

.. math::
    \text{out}_{i} = \tan(\text{input}_{i})
""" + r"""
Args:
    {input}

Keyword args:
    {out}

Example::

    >>> a = torch.randn(4)
    >>> a
    tensor([-1.2027, -1.7687,  0.4412, -1.3856])
    >>> torch.tan(a)
    tensor([-2.5930,  4.9859,  0.4722, -5.3366])
""".format(**common_args))

add_docstr(torch.tanh,
           r"""
tanh(input, *, out=None) -> Tensor

Returns a new tensor with the hyperbolic tangent of the elements
of :attr:`input`.

.. math::
    \text{out}_{i} = \tanh(\text{input}_{i})
""" + r"""
Args:
    {input}

Keyword args:
    {out}

Example::

    >>> a = torch.randn(4)
    >>> a
    tensor([ 0.8986, -0.7279,  1.1745,  0.2611])
    >>> torch.tanh(a)
    tensor([ 0.7156, -0.6218,  0.8257,  0.2553])
""".format(**common_args))

add_docstr(torch.topk,
           r"""
topk(input, k, dim=None, largest=True, sorted=True, *, out=None) -> (Tensor, LongTensor)

Returns the :attr:`k` largest elements of the given :attr:`input` tensor along
a given dimension.

If :attr:`dim` is not given, the last dimension of the `input` is chosen.

If :attr:`largest` is ``False`` then the `k` smallest elements are returned.

A namedtuple of `(values, indices)` is returned, where the `indices` are the indices
of the elements in the original `input` tensor.

The boolean option :attr:`sorted` if ``True``, will make sure that the returned
`k` elements are themselves sorted

Args:
    {input}
    k (int): the k in "top-k"
    dim (int, optional): the dimension to sort along
    largest (bool, optional): controls whether to return largest or
           smallest elements
    sorted (bool, optional): controls whether to return the elements
           in sorted order

Keyword args:
    out (tuple, optional): the output tuple of (Tensor, LongTensor) that can be
        optionally given to be used as output buffers

Example::

    >>> x = torch.arange(1., 6.)
    >>> x
    tensor([ 1.,  2.,  3.,  4.,  5.])
    >>> torch.topk(x, 3)
    torch.return_types.topk(values=tensor([5., 4., 3.]), indices=tensor([4, 3, 2]))
""".format(**common_args))

add_docstr(torch.trace,
           r"""
trace(input) -> Tensor

Returns the sum of the elements of the diagonal of the input 2-D matrix.

Example::

    >>> x = torch.arange(1., 10.).view(3, 3)
    >>> x
    tensor([[ 1.,  2.,  3.],
            [ 4.,  5.,  6.],
            [ 7.,  8.,  9.]])
    >>> torch.trace(x)
    tensor(15.)
""")

add_docstr(torch.transpose,
           r"""
transpose(input, dim0, dim1) -> Tensor

Returns a tensor that is a transposed version of :attr:`input`.
The given dimensions :attr:`dim0` and :attr:`dim1` are swapped.

The resulting :attr:`out` tensor shares its underlying storage with the
:attr:`input` tensor, so changing the content of one would change the content
of the other.

Args:
    {input}
    dim0 (int): the first dimension to be transposed
    dim1 (int): the second dimension to be transposed

Example::

    >>> x = torch.randn(2, 3)
    >>> x
    tensor([[ 1.0028, -0.9893,  0.5809],
            [-0.1669,  0.7299,  0.4942]])
    >>> torch.transpose(x, 0, 1)
    tensor([[ 1.0028, -0.1669],
            [-0.9893,  0.7299],
            [ 0.5809,  0.4942]])
""".format(**common_args))

add_docstr(torch.triangular_solve,
           r"""
triangular_solve(b, A, upper=True, transpose=False, unitriangular=False) -> (Tensor, Tensor)

Solves a system of equations with a triangular coefficient matrix :math:`A`
and multiple right-hand sides :math:`b`.

In particular, solves :math:`AX = b` and assumes :math:`A` is upper-triangular
with the default keyword arguments.

`torch.triangular_solve(b, A)` can take in 2D inputs `b, A` or inputs that are
batches of 2D matrices. If the inputs are batches, then returns
batched outputs `X`

Supports input of float, double, cfloat and cdouble data types.

Args:
    b (Tensor): multiple right-hand sides of size :math:`(*, m, k)` where
                :math:`*` is zero of more batch dimensions
    A (Tensor): the input triangular coefficient matrix of size :math:`(*, m, m)`
                where :math:`*` is zero or more batch dimensions
    upper (bool, optional): whether to solve the upper-triangular system
        of equations (default) or the lower-triangular system of equations. Default: ``True``.
    transpose (bool, optional): whether :math:`A` should be transposed before
        being sent into the solver. Default: ``False``.
    unitriangular (bool, optional): whether :math:`A` is unit triangular.
        If True, the diagonal elements of :math:`A` are assumed to be
        1 and not referenced from :math:`A`. Default: ``False``.

Returns:
    A namedtuple `(solution, cloned_coefficient)` where `cloned_coefficient`
    is a clone of :math:`A` and `solution` is the solution :math:`X` to :math:`AX = b`
    (or whatever variant of the system of equations, depending on the keyword arguments.)

Examples::

    >>> A = torch.randn(2, 2).triu()
    >>> A
    tensor([[ 1.1527, -1.0753],
            [ 0.0000,  0.7986]])
    >>> b = torch.randn(2, 3)
    >>> b
    tensor([[-0.0210,  2.3513, -1.5492],
            [ 1.5429,  0.7403, -1.0243]])
    >>> torch.triangular_solve(b, A)
    torch.return_types.triangular_solve(
    solution=tensor([[ 1.7841,  2.9046, -2.5405],
            [ 1.9320,  0.9270, -1.2826]]),
    cloned_coefficient=tensor([[ 1.1527, -1.0753],
            [ 0.0000,  0.7986]]))
""")

add_docstr(torch.tril,
           r"""
tril(input, diagonal=0, *, out=None) -> Tensor

Returns the lower triangular part of the matrix (2-D tensor) or batch of matrices
:attr:`input`, the other elements of the result tensor :attr:`out` are set to 0.

The lower triangular part of the matrix is defined as the elements on and
below the diagonal.

The argument :attr:`diagonal` controls which diagonal to consider. If
:attr:`diagonal` = 0, all elements on and below the main diagonal are
retained. A positive value includes just as many diagonals above the main
diagonal, and similarly a negative value excludes just as many diagonals below
the main diagonal. The main diagonal are the set of indices
:math:`\lbrace (i, i) \rbrace` for :math:`i \in [0, \min\{d_{1}, d_{2}\} - 1]` where
:math:`d_{1}, d_{2}` are the dimensions of the matrix.
""" + r"""
Args:
    {input}
    diagonal (int, optional): the diagonal to consider

Keyword args:
    {out}

Example::

    >>> a = torch.randn(3, 3)
    >>> a
    tensor([[-1.0813, -0.8619,  0.7105],
            [ 0.0935,  0.1380,  2.2112],
            [-0.3409, -0.9828,  0.0289]])
    >>> torch.tril(a)
    tensor([[-1.0813,  0.0000,  0.0000],
            [ 0.0935,  0.1380,  0.0000],
            [-0.3409, -0.9828,  0.0289]])

    >>> b = torch.randn(4, 6)
    >>> b
    tensor([[ 1.2219,  0.5653, -0.2521, -0.2345,  1.2544,  0.3461],
            [ 0.4785, -0.4477,  0.6049,  0.6368,  0.8775,  0.7145],
            [ 1.1502,  3.2716, -1.1243, -0.5413,  0.3615,  0.6864],
            [-0.0614, -0.7344, -1.3164, -0.7648, -1.4024,  0.0978]])
    >>> torch.tril(b, diagonal=1)
    tensor([[ 1.2219,  0.5653,  0.0000,  0.0000,  0.0000,  0.0000],
            [ 0.4785, -0.4477,  0.6049,  0.0000,  0.0000,  0.0000],
            [ 1.1502,  3.2716, -1.1243, -0.5413,  0.0000,  0.0000],
            [-0.0614, -0.7344, -1.3164, -0.7648, -1.4024,  0.0000]])
    >>> torch.tril(b, diagonal=-1)
    tensor([[ 0.0000,  0.0000,  0.0000,  0.0000,  0.0000,  0.0000],
            [ 0.4785,  0.0000,  0.0000,  0.0000,  0.0000,  0.0000],
            [ 1.1502,  3.2716,  0.0000,  0.0000,  0.0000,  0.0000],
            [-0.0614, -0.7344, -1.3164,  0.0000,  0.0000,  0.0000]])
""".format(**common_args))

# docstr is split in two parts to avoid format mis-captureing :math: braces '{}'
# as common args.
add_docstr(torch.tril_indices,
           r"""
tril_indices(row, col, offset=0, *, dtype=torch.long, device='cpu', layout=torch.strided) -> Tensor

Returns the indices of the lower triangular part of a :attr:`row`-by-
:attr:`col` matrix in a 2-by-N Tensor, where the first row contains row
coordinates of all indices and the second row contains column coordinates.
Indices are ordered based on rows and then columns.

The lower triangular part of the matrix is defined as the elements on and
below the diagonal.

The argument :attr:`offset` controls which diagonal to consider. If
:attr:`offset` = 0, all elements on and below the main diagonal are
retained. A positive value includes just as many diagonals above the main
diagonal, and similarly a negative value excludes just as many diagonals below
the main diagonal. The main diagonal are the set of indices
:math:`\lbrace (i, i) \rbrace` for :math:`i \in [0, \min\{d_{1}, d_{2}\} - 1]`
where :math:`d_{1}, d_{2}` are the dimensions of the matrix.

.. note::
    When running on CUDA, ``row * col`` must be less than :math:`2^{59}` to
    prevent overflow during calculation.
""" + r"""
Args:
    row (``int``): number of rows in the 2-D matrix.
    col (``int``): number of columns in the 2-D matrix.
    offset (``int``): diagonal offset from the main diagonal.
        Default: if not provided, 0.

Keyword args:
    dtype (:class:`torch.dtype`, optional): the desired data type of returned tensor.
        Default: if ``None``, ``torch.long``.
    {device}
    layout (:class:`torch.layout`, optional): currently only support ``torch.strided``.

Example::

    >>> a = torch.tril_indices(3, 3)
    >>> a
    tensor([[0, 1, 1, 2, 2, 2],
            [0, 0, 1, 0, 1, 2]])

    >>> a = torch.tril_indices(4, 3, -1)
    >>> a
    tensor([[1, 2, 2, 3, 3, 3],
            [0, 0, 1, 0, 1, 2]])

    >>> a = torch.tril_indices(4, 3, 1)
    >>> a
    tensor([[0, 0, 1, 1, 1, 2, 2, 2, 3, 3, 3],
            [0, 1, 0, 1, 2, 0, 1, 2, 0, 1, 2]])
""".format(**factory_common_args))

add_docstr(torch.triu,
           r"""
triu(input, diagonal=0, *, out=None) -> Tensor

Returns the upper triangular part of a matrix (2-D tensor) or batch of matrices
:attr:`input`, the other elements of the result tensor :attr:`out` are set to 0.

The upper triangular part of the matrix is defined as the elements on and
above the diagonal.

The argument :attr:`diagonal` controls which diagonal to consider. If
:attr:`diagonal` = 0, all elements on and above the main diagonal are
retained. A positive value excludes just as many diagonals above the main
diagonal, and similarly a negative value includes just as many diagonals below
the main diagonal. The main diagonal are the set of indices
:math:`\lbrace (i, i) \rbrace` for :math:`i \in [0, \min\{d_{1}, d_{2}\} - 1]` where
:math:`d_{1}, d_{2}` are the dimensions of the matrix.
""" + r"""
Args:
    {input}
    diagonal (int, optional): the diagonal to consider

Keyword args:
    {out}

Example::

    >>> a = torch.randn(3, 3)
    >>> a
    tensor([[ 0.2309,  0.5207,  2.0049],
            [ 0.2072, -1.0680,  0.6602],
            [ 0.3480, -0.5211, -0.4573]])
    >>> torch.triu(a)
    tensor([[ 0.2309,  0.5207,  2.0049],
            [ 0.0000, -1.0680,  0.6602],
            [ 0.0000,  0.0000, -0.4573]])
    >>> torch.triu(a, diagonal=1)
    tensor([[ 0.0000,  0.5207,  2.0049],
            [ 0.0000,  0.0000,  0.6602],
            [ 0.0000,  0.0000,  0.0000]])
    >>> torch.triu(a, diagonal=-1)
    tensor([[ 0.2309,  0.5207,  2.0049],
            [ 0.2072, -1.0680,  0.6602],
            [ 0.0000, -0.5211, -0.4573]])

    >>> b = torch.randn(4, 6)
    >>> b
    tensor([[ 0.5876, -0.0794, -1.8373,  0.6654,  0.2604,  1.5235],
            [-0.2447,  0.9556, -1.2919,  1.3378, -0.1768, -1.0857],
            [ 0.4333,  0.3146,  0.6576, -1.0432,  0.9348, -0.4410],
            [-0.9888,  1.0679, -1.3337, -1.6556,  0.4798,  0.2830]])
    >>> torch.triu(b, diagonal=1)
    tensor([[ 0.0000, -0.0794, -1.8373,  0.6654,  0.2604,  1.5235],
            [ 0.0000,  0.0000, -1.2919,  1.3378, -0.1768, -1.0857],
            [ 0.0000,  0.0000,  0.0000, -1.0432,  0.9348, -0.4410],
            [ 0.0000,  0.0000,  0.0000,  0.0000,  0.4798,  0.2830]])
    >>> torch.triu(b, diagonal=-1)
    tensor([[ 0.5876, -0.0794, -1.8373,  0.6654,  0.2604,  1.5235],
            [-0.2447,  0.9556, -1.2919,  1.3378, -0.1768, -1.0857],
            [ 0.0000,  0.3146,  0.6576, -1.0432,  0.9348, -0.4410],
            [ 0.0000,  0.0000, -1.3337, -1.6556,  0.4798,  0.2830]])
""".format(**common_args))

# docstr is split in two parts to avoid format mis-capturing :math: braces '{}'
# as common args.
add_docstr(torch.triu_indices,
           r"""
triu_indices(row, col, offset=0, *, dtype=torch.long, device='cpu', layout=torch.strided) -> Tensor

Returns the indices of the upper triangular part of a :attr:`row` by
:attr:`col` matrix in a 2-by-N Tensor, where the first row contains row
coordinates of all indices and the second row contains column coordinates.
Indices are ordered based on rows and then columns.

The upper triangular part of the matrix is defined as the elements on and
above the diagonal.

The argument :attr:`offset` controls which diagonal to consider. If
:attr:`offset` = 0, all elements on and above the main diagonal are
retained. A positive value excludes just as many diagonals above the main
diagonal, and similarly a negative value includes just as many diagonals below
the main diagonal. The main diagonal are the set of indices
:math:`\lbrace (i, i) \rbrace` for :math:`i \in [0, \min\{d_{1}, d_{2}\} - 1]`
where :math:`d_{1}, d_{2}` are the dimensions of the matrix.

.. note::
    When running on CUDA, ``row * col`` must be less than :math:`2^{59}` to
    prevent overflow during calculation.
""" + r"""
Args:
    row (``int``): number of rows in the 2-D matrix.
    col (``int``): number of columns in the 2-D matrix.
    offset (``int``): diagonal offset from the main diagonal.
        Default: if not provided, 0.

Keyword args:
    dtype (:class:`torch.dtype`, optional): the desired data type of returned tensor.
        Default: if ``None``, ``torch.long``.
    {device}
    layout (:class:`torch.layout`, optional): currently only support ``torch.strided``.

Example::

    >>> a = torch.triu_indices(3, 3)
    >>> a
    tensor([[0, 0, 0, 1, 1, 2],
            [0, 1, 2, 1, 2, 2]])

    >>> a = torch.triu_indices(4, 3, -1)
    >>> a
    tensor([[0, 0, 0, 1, 1, 1, 2, 2, 3],
            [0, 1, 2, 0, 1, 2, 1, 2, 2]])

    >>> a = torch.triu_indices(4, 3, 1)
    >>> a
    tensor([[0, 0, 1],
            [1, 2, 2]])
""".format(**factory_common_args))

add_docstr(torch.true_divide, r"""
true_divide(dividend, divisor, *, out) -> Tensor

Alias for :func:`torch.div` with ``rounding_mode=None``.
""".format(**common_args))

add_docstr(torch.trunc,
           r"""
trunc(input, *, out=None) -> Tensor

Returns a new tensor with the truncated integer values of
the elements of :attr:`input`.

Args:
    {input}

Keyword args:
    {out}

Example::

    >>> a = torch.randn(4)
    >>> a
    tensor([ 3.4742,  0.5466, -0.8008, -0.9079])
    >>> torch.trunc(a)
    tensor([ 3.,  0., -0., -0.])
""".format(**common_args))

add_docstr(torch.fake_quantize_per_tensor_affine,
           r"""
fake_quantize_per_tensor_affine(input, scale, zero_point, quant_min, quant_max) -> Tensor

Returns a new tensor with the data in :attr:`input` fake quantized using :attr:`scale`,
:attr:`zero_point`, :attr:`quant_min` and :attr:`quant_max`.

.. math::
    \text{output} = min(
        \text{quant\_max},
        max(
            \text{quant\_min},
            \text{std::nearby\_int}(\text{input} / \text{scale}) + \text{zero\_point}
        )
    )

Args:
    input (Tensor): the input value(s), in ``torch.float32``.
    scale (double): quantization scale
    zero_point (int64): quantization zero_point
    quant_min (int64): lower bound of the quantized domain
    quant_max (int64): upper bound of the quantized domain

Returns:
    Tensor: A newly fake_quantized tensor

Example::

    >>> x = torch.randn(4)
    >>> x
    tensor([ 0.0552,  0.9730,  0.3973, -1.0780])
    >>> torch.fake_quantize_per_tensor_affine(x, 0.1, 0, 0, 255)
    tensor([0.1000, 1.0000, 0.4000, 0.0000])
""")

add_docstr(torch.fake_quantize_per_channel_affine,
           r"""
fake_quantize_per_channel_affine(input, scale, zero_point, quant_min, quant_max) -> Tensor

Returns a new tensor with the data in :attr:`input` fake quantized per channel using :attr:`scale`,
:attr:`zero_point`, :attr:`quant_min` and :attr:`quant_max`, across the channel specified by :attr:`axis`.

.. math::
    \text{output} = min(
        \text{quant\_max},
        max(
            \text{quant\_min},
            \text{std::nearby\_int}(\text{input} / \text{scale}) + \text{zero\_point}
        )
    )

Args:
    input (Tensor): the input value(s), in ``torch.float32``.
    scale (Tensor): quantization scale, per channel
    zero_point (Tensor): quantization zero_point, per channel
    axis (int32): channel axis
    quant_min (int64): lower bound of the quantized domain
    quant_max (int64): upper bound of the quantized domain

Returns:
    Tensor: A newly fake_quantized per channel tensor

Example::

    >>> x = torch.randn(2, 2, 2)
    >>> x
    tensor([[[-0.2525, -0.0466],
             [ 0.3491, -0.2168]],

            [[-0.5906,  1.6258],
             [ 0.6444, -0.0542]]])
    >>> scales = (torch.randn(2) + 1) * 0.05
    >>> scales
    tensor([0.0475, 0.0486])
    >>> zero_points = torch.zeros(2).to(torch.long)
    >>> zero_points
    tensor([0, 0])
    >>> torch.fake_quantize_per_channel_affine(x, scales, zero_points, 1, 0, 255)
    tensor([[[0.0000, 0.0000],
             [0.3405, 0.0000]],

            [[0.0000, 1.6134],
            [0.6323, 0.0000]]])
""")

add_docstr(torch.fix,
           r"""
fix(input, *, out=None) -> Tensor

Alias for :func:`torch.trunc`
""".format(**common_args))

add_docstr(torch.unsqueeze,
           r"""
unsqueeze(input, dim) -> Tensor

Returns a new tensor with a dimension of size one inserted at the
specified position.

The returned tensor shares the same underlying data with this tensor.

A :attr:`dim` value within the range ``[-input.dim() - 1, input.dim() + 1)``
can be used. Negative :attr:`dim` will correspond to :meth:`unsqueeze`
applied at :attr:`dim` = ``dim + input.dim() + 1``.

Args:
    {input}
    dim (int): the index at which to insert the singleton dimension

Example::

    >>> x = torch.tensor([1, 2, 3, 4])
    >>> torch.unsqueeze(x, 0)
    tensor([[ 1,  2,  3,  4]])
    >>> torch.unsqueeze(x, 1)
    tensor([[ 1],
            [ 2],
            [ 3],
            [ 4]])
""".format(**common_args))

add_docstr(torch.var, r"""
var(input, dim=None, *, correction, keepdim=False, out=None) -> Tensor

Calculates the variance over the dimensions specified by :attr:`dim`. :attr:`dim`
can be a single dimension, list of dimensions, or ``None`` to reduce over all
dimensions.

The variance (:math:`\sigma^2`) is calculated as

.. math:: \sigma^2 = \frac{1}{N - \delta N}\sum_{i=0}^{N-1}(x_i-\bar{x})^2

where :math:`x` is the sample set of elements, :math:`\bar{x}` is the
sample mean, :math:`N` is the number of samples and :math:`\delta N` is
the :attr:`correction`.
""" + r"""

Note:
   In PyTorch 1.8 and earlier :func:`var` accepted an :attr:`unbiased` argument
   which was a less general form of the :attr:`correction` parameter. If
   :attr:`unbiased` was ``True`` it implied ``correction=1`` (this was the
   default). If :attr:`unbiased` was ``False`` then it implied
   ``correction=0``.

{keepdim_details}

Args:
    {input}
    {dim}

Keyword args:
    correction (int): difference between the sample size and sample degrees of freedom.
                      For `Bessel's correction`_, use ``correction=1``.
    {keepdim}
    {out}

Example:

    >>> a = torch.tensor(
    ...     [[ 0.2035,  1.2959,  1.8101, -0.4644],
    ...      [ 1.5027, -0.3270,  0.5905,  0.6538],
    ...      [-1.5745,  1.3330, -0.5596, -0.6548],
    ...      [ 0.1264, -0.5080,  1.6420,  0.1992]])
    >>> torch.var(a, dim=1, keepdim=True)
    tensor([[1.0631],
            [0.5590],
            [1.4893],
            [0.8258]])

.. _Bessel's correction: https://en.wikipedia.org/wiki/Bessel%27s_correction

<<<<<<< HEAD
If :attr:`unbiased` is ``True``, Bessel's correction will be used.
Otherwise, the sample variance is calculated, without any correction.

.. deprecated:: :attr:`unbiased` is deprecated, use :attr:`correction` instead.

Args:
    {input}
    {dim}

Keyword args:
    unbiased (bool): whether to use Bessel's correction (:math:`\delta N = 1`).
    {keepdim}
    {out}

.. function:: var(input, unbiased) -> Tensor
   :noindex:

Calculates the variance of all elements in the :attr:`input` tensor.

If :attr:`unbiased` is ``True``, Bessel's correction will be used.
Otherwise, the sample deviation is calculated, without any correction.

.. deprecated:: :attr:`unbiased` is deprecated, use :attr:`correction` instead.

Args:
    {input}
    unbiased (bool): whether to use Bessel's correction (:math:`\delta N = 1`).

Example::

    >>> a = torch.tensor([[-0.8166, -1.3802, -0.3560]])
    >>> torch.var(a, unbiased=False)
    tensor(0.1754)
=======
>>>>>>> 12583f81
""".format(**multi_dim_common))

add_docstr(torch.var_mean,
           r"""
var_mean(input, dim=None, *, correction, keepdim=False, out=None) -> (Tensor, Tensor)

Calculates the variance and mean over the dimensions specified by :attr:`dim`.
:attr:`dim` can be a single dimension, list of dimensions, or ``None`` to
reduce over all dimensions.

The variance (:math:`\sigma^2`) is calculated as

.. math:: \sigma^2 = \frac{1}{N - \delta N}\sum_{i=0}^{N-1}(x_i-\bar{x})^2

where :math:`x` is the sample set of elements, :math:`\bar{x}` is the
sample mean, :math:`N` is the number of samples and :math:`\delta N` is
the :attr:`correction`.
""" + r"""

Note:
   In PyTorch 1.8 and earlier :func:`var_mean` accepted an :attr:`unbiased`
   argument which was a less general form of the :attr:`correction` parameter.
   If :attr:`unbiased` was ``True`` it implied ``correction=1`` (this was the
   default). If :attr:`unbiased` was ``False`` then it implied
   ``correction=0``.

{keepdim_details}

Args:
    {input}
    {dim}

Keyword args:
    correction (int): difference between the sample size and sample degrees of freedom.
                      For `Bessel's correction`_, use ``correction=1``.
    {keepdim}
    {out}

Returns:
    A tuple (var, mean) containing the variance and mean. Here 2

Example:

    >>> a = torch.tensor(
    ...     [[ 0.2035,  1.2959,  1.8101, -0.4644],
    ...      [ 1.5027, -0.3270,  0.5905,  0.6538],
    ...      [-1.5745,  1.3330, -0.5596, -0.6548],
    ...      [ 0.1264, -0.5080,  1.6420,  0.1992]])
    >>> torch.var_mean(a, dim=0, keepdim=True)
    (tensor([[1.5926, 1.0056, 1.2005, 0.3646]]),
     tensor([[ 0.0645,  0.4485,  0.8707, -0.0665]]))

<<<<<<< HEAD
.. function:: var_mean(input, dim, unbiased, keepdim=False, *, out=None) -> (Tensor, Tensor)
   :noindex:

If :attr:`unbiased` is ``True``, Bessel's correction will be used to calculate
the variance. Otherwise, the sample variance is calculated, without any
correction.

.. deprecated:: :attr:`unbiased` is deprecated, use :attr:`correction` instead.

Args:
    {input}
    {dim}

Keyword args:
    unbiased (bool): whether to use Bessel's correction (:math:`\delta N = 1`).
    {keepdim}
    {out}

Returns:
    A tuple (var, mean) containing the variance and mean.

.. function:: var_mean(input, unbiased) -> (Tensor, Tensor)
   :noindex:

Calculates the variance and mean of all elements in the :attr:`input`
tensor.

If :attr:`unbiased` is ``True``, Bessel's correction will be used.
Otherwise, the sample deviation is calculated, without any correction.

.. deprecated:: :attr:`unbiased` is deprecated, use :attr:`correction` instead.

Args:
    {input}
    unbiased (bool): whether to use Bessel's correction (:math:`\delta N = 1`).

Returns:
    A tuple (var, mean) containing the variance and mean.

Example::
=======
.. _Bessel's correction: https://en.wikipedia.org/wiki/Bessel%27s_correction
>>>>>>> 12583f81

""".format(**multi_dim_common))

add_docstr(torch.zeros,
           r"""
zeros(*size, *, out=None, dtype=None, layout=torch.strided, device=None, requires_grad=False) -> Tensor

Returns a tensor filled with the scalar value `0`, with the shape defined
by the variable argument :attr:`size`.

Args:
    size (int...): a sequence of integers defining the shape of the output tensor.
        Can be a variable number of arguments or a collection like a list or tuple.

Keyword args:
    {out}
    {dtype}
    {layout}
    {device}
    {requires_grad}

Example::

    >>> torch.zeros(2, 3)
    tensor([[ 0.,  0.,  0.],
            [ 0.,  0.,  0.]])

    >>> torch.zeros(5)
    tensor([ 0.,  0.,  0.,  0.,  0.])
""".format(**factory_common_args))

add_docstr(torch.zeros_like,
           r"""
zeros_like(input, *, dtype=None, layout=None, device=None, requires_grad=False, memory_format=torch.preserve_format) -> Tensor

Returns a tensor filled with the scalar value `0`, with the same size as
:attr:`input`. ``torch.zeros_like(input)`` is equivalent to
``torch.zeros(input.size(), dtype=input.dtype, layout=input.layout, device=input.device)``.

.. warning::
    As of 0.4, this function does not support an :attr:`out` keyword. As an alternative,
    the old ``torch.zeros_like(input, out=output)`` is equivalent to
    ``torch.zeros(input.size(), out=output)``.

Args:
    {input}

Keyword args:
    {dtype}
    {layout}
    {device}
    {requires_grad}
    {memory_format}

Example::

    >>> input = torch.empty(2, 3)
    >>> torch.zeros_like(input)
    tensor([[ 0.,  0.,  0.],
            [ 0.,  0.,  0.]])
""".format(**factory_like_common_args))

add_docstr(torch.empty,
           """
empty(*size, *, out=None, dtype=None, layout=torch.strided, device=None, requires_grad=False, pin_memory=False, \
memory_format=torch.contiguous_format) -> Tensor

Returns a tensor filled with uninitialized data. The shape of the tensor is
defined by the variable argument :attr:`size`.

Args:
    size (int...): a sequence of integers defining the shape of the output tensor.
        Can be a variable number of arguments or a collection like a list or tuple.

Keyword args:
    {out}
    {dtype}
    {layout}
    {device}
    {requires_grad}
    {pin_memory}
    {memory_format}

Example::

    >>> a=torch.empty((2,3), dtype=torch.int32, device = 'cuda')
    >>> torch.empty_like(a)
    tensor([[0, 0, 0],
            [0, 0, 0]], device='cuda:0', dtype=torch.int32)
""".format(**factory_common_args))

add_docstr(torch.empty_like,
           r"""
empty_like(input, *, dtype=None, layout=None, device=None, requires_grad=False, memory_format=torch.preserve_format) -> Tensor

Returns an uninitialized tensor with the same size as :attr:`input`.
``torch.empty_like(input)`` is equivalent to
``torch.empty(input.size(), dtype=input.dtype, layout=input.layout, device=input.device)``.

Args:
    {input}

Keyword args:
    {dtype}
    {layout}
    {device}
    {requires_grad}
    {memory_format}

Example::

    >>> torch.empty((2,3), dtype=torch.int64)
    tensor([[ 9.4064e+13,  2.8000e+01,  9.3493e+13],
            [ 7.5751e+18,  7.1428e+18,  7.5955e+18]])
""".format(**factory_like_common_args))

add_docstr(torch.empty_strided,
           r"""
empty_strided(size, stride, *, dtype=None, layout=None, device=None, requires_grad=False, pin_memory=False) -> Tensor

Returns a tensor filled with uninitialized data. The shape and strides of the tensor is
defined by the variable argument :attr:`size` and :attr:`stride` respectively.
``torch.empty_strided(size, stride)`` is equivalent to
``torch.empty(size).as_strided(size, stride)``.

.. warning::
    More than one element of the created tensor may refer to a single memory
    location. As a result, in-place operations (especially ones that are
    vectorized) may result in incorrect behavior. If you need to write to
    the tensors, please clone them first.

Args:
    size (tuple of ints): the shape of the output tensor
    stride (tuple of ints): the strides of the output tensor

Keyword args:
    {dtype}
    {layout}
    {device}
    {requires_grad}
    {pin_memory}

Example::

    >>> a = torch.empty_strided((2, 3), (1, 2))
    >>> a
    tensor([[8.9683e-44, 4.4842e-44, 5.1239e+07],
            [0.0000e+00, 0.0000e+00, 3.0705e-41]])
    >>> a.stride()
    (1, 2)
    >>> a.size()
    torch.Size([2, 3])
""".format(**factory_common_args))

add_docstr(torch.full, r"""
full(size, fill_value, *, out=None, dtype=None, layout=torch.strided, device=None, requires_grad=False) -> Tensor

Creates a tensor of size :attr:`size` filled with :attr:`fill_value`. The
tensor's dtype is inferred from :attr:`fill_value`.

Args:
    size (int...): a list, tuple, or :class:`torch.Size` of integers defining the
        shape of the output tensor.
    fill_value (Scalar): the value to fill the output tensor with.

Keyword args:
    {out}
    {dtype}
    {layout}
    {device}
    {requires_grad}

Example::

    >>> torch.full((2, 3), 3.141592)
    tensor([[ 3.1416,  3.1416,  3.1416],
            [ 3.1416,  3.1416,  3.1416]])
""".format(**factory_common_args))

add_docstr(torch.full_like,
           """
full_like(input, fill_value, \\*, dtype=None, layout=torch.strided, device=None, requires_grad=False, \
memory_format=torch.preserve_format) -> Tensor

Returns a tensor with the same size as :attr:`input` filled with :attr:`fill_value`.
``torch.full_like(input, fill_value)`` is equivalent to
``torch.full(input.size(), fill_value, dtype=input.dtype, layout=input.layout, device=input.device)``.

Args:
    {input}
    fill_value: the number to fill the output tensor with.

Keyword args:
    {dtype}
    {layout}
    {device}
    {requires_grad}
    {memory_format}
""".format(**factory_like_common_args))

add_docstr(torch.det, r"""
det(input) -> Tensor

Alias for :func:`torch.linalg.det`
""")

add_docstr(torch.where,
           r"""
where(condition, x, y) -> Tensor

Return a tensor of elements selected from either :attr:`x` or :attr:`y`, depending on :attr:`condition`.

The operation is defined as:

.. math::
    \text{out}_i = \begin{cases}
        \text{x}_i & \text{if } \text{condition}_i \\
        \text{y}_i & \text{otherwise} \\
    \end{cases}

.. note::
    The tensors :attr:`condition`, :attr:`x`, :attr:`y` must be :ref:`broadcastable <broadcasting-semantics>`.

.. note::
    Currently valid scalar and tensor combination are
    1. Scalar of floating dtype and torch.double
    2. Scalar of integral dtype and torch.long
    3. Scalar of complex dtype and torch.complex128

Arguments:
    condition (BoolTensor): When True (nonzero), yield x, otherwise yield y
    x (Tensor or Scalar): value (if :attr:x is a scalar) or values selected at indices
                          where :attr:`condition` is ``True``
    y (Tensor or Scalar): value (if :attr:x is a scalar) or values selected at indices
                          where :attr:`condition` is ``False``

Returns:
    Tensor: A tensor of shape equal to the broadcasted shape of :attr:`condition`, :attr:`x`, :attr:`y`

Example::

    >>> x = torch.randn(3, 2)
    >>> y = torch.ones(3, 2)
    >>> x
    tensor([[-0.4620,  0.3139],
            [ 0.3898, -0.7197],
            [ 0.0478, -0.1657]])
    >>> torch.where(x > 0, x, y)
    tensor([[ 1.0000,  0.3139],
            [ 0.3898,  1.0000],
            [ 0.0478,  1.0000]])
    >>> x = torch.randn(2, 2, dtype=torch.double)
    >>> x
    tensor([[ 1.0779,  0.0383],
            [-0.8785, -1.1089]], dtype=torch.float64)
    >>> torch.where(x > 0, x, 0.)
    tensor([[1.0779, 0.0383],
            [0.0000, 0.0000]], dtype=torch.float64)

.. function:: where(condition) -> tuple of LongTensor

``torch.where(condition)`` is identical to
``torch.nonzero(condition, as_tuple=True)``.

.. note::
    See also :func:`torch.nonzero`.
""")

add_docstr(torch.logdet,
           r"""
logdet(input) -> Tensor

Calculates log determinant of a square matrix or batches of square matrices.

.. note::
    Result is ``-inf`` if :attr:`input` has zero log determinant, and is ``nan`` if
    :attr:`input` has negative determinant.

.. note::
    Backward through :meth:`logdet` internally uses SVD results when :attr:`input`
    is not invertible. In this case, double backward through :meth:`logdet` will
    be unstable in when :attr:`input` doesn't have distinct singular values. See
    :meth:`~torch.svd` for details.

Arguments:
    input (Tensor): the input tensor of size ``(*, n, n)`` where ``*`` is zero or more
                batch dimensions.

Example::

    >>> A = torch.randn(3, 3)
    >>> torch.det(A)
    tensor(0.2611)
    >>> torch.logdet(A)
    tensor(-1.3430)
    >>> A
    tensor([[[ 0.9254, -0.6213],
             [-0.5787,  1.6843]],

            [[ 0.3242, -0.9665],
             [ 0.4539, -0.0887]],

            [[ 1.1336, -0.4025],
             [-0.7089,  0.9032]]])
    >>> A.det()
    tensor([1.1990, 0.4099, 0.7386])
    >>> A.det().log()
    tensor([ 0.1815, -0.8917, -0.3031])
""")

add_docstr(torch.slogdet, r"""
slogdet(input) -> (Tensor, Tensor)

Alias for :func:`torch.linalg.slogdet`
""")

add_docstr(torch.pinverse, r"""
pinverse(input, rcond=1e-15) -> Tensor

Alias for :func:`torch.linalg.pinv`
""")

add_docstr(torch.hann_window,
           """
hann_window(window_length, periodic=True, *, dtype=None, \
layout=torch.strided, device=None, requires_grad=False) -> Tensor
""" + r"""
Hann window function.

.. math::
    w[n] = \frac{1}{2}\ \left[1 - \cos \left( \frac{2 \pi n}{N - 1} \right)\right] =
            \sin^2 \left( \frac{\pi n}{N - 1} \right),

where :math:`N` is the full window size.

The input :attr:`window_length` is a positive integer controlling the
returned window size. :attr:`periodic` flag determines whether the returned
window trims off the last duplicate value from the symmetric window and is
ready to be used as a periodic window with functions like
:meth:`torch.stft`. Therefore, if :attr:`periodic` is true, the :math:`N` in
above formula is in fact :math:`\text{window\_length} + 1`. Also, we always have
``torch.hann_window(L, periodic=True)`` equal to
``torch.hann_window(L + 1, periodic=False)[:-1])``.

.. note::
    If :attr:`window_length` :math:`=1`, the returned window contains a single value 1.
""" + r"""
Arguments:
    window_length (int): the size of returned window
    periodic (bool, optional): If True, returns a window to be used as periodic
        function. If False, return a symmetric window.

Keyword args:
    {dtype} Only floating point types are supported.
    layout (:class:`torch.layout`, optional): the desired layout of returned window tensor. Only
          ``torch.strided`` (dense layout) is supported.
    {device}
    {requires_grad}

Returns:
    Tensor: A 1-D tensor of size :math:`(\text{{window\_length}},)` containing the window

""".format(**factory_common_args))


add_docstr(torch.hamming_window,
           """
hamming_window(window_length, periodic=True, alpha=0.54, beta=0.46, *, dtype=None, \
layout=torch.strided, device=None, requires_grad=False) -> Tensor
""" + r"""
Hamming window function.

.. math::
    w[n] = \alpha - \beta\ \cos \left( \frac{2 \pi n}{N - 1} \right),

where :math:`N` is the full window size.

The input :attr:`window_length` is a positive integer controlling the
returned window size. :attr:`periodic` flag determines whether the returned
window trims off the last duplicate value from the symmetric window and is
ready to be used as a periodic window with functions like
:meth:`torch.stft`. Therefore, if :attr:`periodic` is true, the :math:`N` in
above formula is in fact :math:`\text{window\_length} + 1`. Also, we always have
``torch.hamming_window(L, periodic=True)`` equal to
``torch.hamming_window(L + 1, periodic=False)[:-1])``.

.. note::
    If :attr:`window_length` :math:`=1`, the returned window contains a single value 1.

.. note::
    This is a generalized version of :meth:`torch.hann_window`.
""" + r"""
Arguments:
    window_length (int): the size of returned window
    periodic (bool, optional): If True, returns a window to be used as periodic
        function. If False, return a symmetric window.
    alpha (float, optional): The coefficient :math:`\alpha` in the equation above
    beta (float, optional): The coefficient :math:`\beta` in the equation above

Keyword args:
    {dtype} Only floating point types are supported.
    layout (:class:`torch.layout`, optional): the desired layout of returned window tensor. Only
          ``torch.strided`` (dense layout) is supported.
    {device}
    {requires_grad}

Returns:
    Tensor: A 1-D tensor of size :math:`(\text{{window\_length}},)` containing the window

""".format(**factory_common_args))


add_docstr(torch.bartlett_window,
           """
bartlett_window(window_length, periodic=True, *, dtype=None, \
layout=torch.strided, device=None, requires_grad=False) -> Tensor
""" + r"""
Bartlett window function.

.. math::
    w[n] = 1 - \left| \frac{2n}{N-1} - 1 \right| = \begin{cases}
        \frac{2n}{N - 1} & \text{if } 0 \leq n \leq \frac{N - 1}{2} \\
        2 - \frac{2n}{N - 1} & \text{if } \frac{N - 1}{2} < n < N \\
    \end{cases},

where :math:`N` is the full window size.

The input :attr:`window_length` is a positive integer controlling the
returned window size. :attr:`periodic` flag determines whether the returned
window trims off the last duplicate value from the symmetric window and is
ready to be used as a periodic window with functions like
:meth:`torch.stft`. Therefore, if :attr:`periodic` is true, the :math:`N` in
above formula is in fact :math:`\text{window\_length} + 1`. Also, we always have
``torch.bartlett_window(L, periodic=True)`` equal to
``torch.bartlett_window(L + 1, periodic=False)[:-1])``.

.. note::
    If :attr:`window_length` :math:`=1`, the returned window contains a single value 1.
""" + r"""
Arguments:
    window_length (int): the size of returned window
    periodic (bool, optional): If True, returns a window to be used as periodic
        function. If False, return a symmetric window.

Keyword args:
    {dtype} Only floating point types are supported.
    layout (:class:`torch.layout`, optional): the desired layout of returned window tensor. Only
          ``torch.strided`` (dense layout) is supported.
    {device}
    {requires_grad}

Returns:
    Tensor: A 1-D tensor of size :math:`(\text{{window\_length}},)` containing the window

""".format(**factory_common_args))


add_docstr(torch.blackman_window,
           """
blackman_window(window_length, periodic=True, *, dtype=None, \
layout=torch.strided, device=None, requires_grad=False) -> Tensor
""" + r"""
Blackman window function.

.. math::
    w[n] = 0.42 - 0.5 \cos \left( \frac{2 \pi n}{N - 1} \right) + 0.08 \cos \left( \frac{4 \pi n}{N - 1} \right)

where :math:`N` is the full window size.

The input :attr:`window_length` is a positive integer controlling the
returned window size. :attr:`periodic` flag determines whether the returned
window trims off the last duplicate value from the symmetric window and is
ready to be used as a periodic window with functions like
:meth:`torch.stft`. Therefore, if :attr:`periodic` is true, the :math:`N` in
above formula is in fact :math:`\text{window\_length} + 1`. Also, we always have
``torch.blackman_window(L, periodic=True)`` equal to
``torch.blackman_window(L + 1, periodic=False)[:-1])``.

.. note::
    If :attr:`window_length` :math:`=1`, the returned window contains a single value 1.
""" + r"""
Arguments:
    window_length (int): the size of returned window
    periodic (bool, optional): If True, returns a window to be used as periodic
        function. If False, return a symmetric window.

Keyword args:
    {dtype} Only floating point types are supported.
    layout (:class:`torch.layout`, optional): the desired layout of returned window tensor. Only
          ``torch.strided`` (dense layout) is supported.
    {device}
    {requires_grad}

Returns:
    Tensor: A 1-D tensor of size :math:`(\text{{window\_length}},)` containing the window

""".format(**factory_common_args))


add_docstr(torch.kaiser_window, """
kaiser_window(window_length, periodic=True, beta=12.0, *, dtype=None, \
layout=torch.strided, device=None, requires_grad=False) -> Tensor
""" + r"""
Computes the Kaiser window with window length :attr:`window_length` and shape parameter :attr:`beta`.

Let I_0 be the zeroth order modified Bessel function of the first kind (see :func:`torch.i0`) and
``N = L - 1`` if :attr:`periodic` is False and ``L`` if :attr:`periodic` is True,
where ``L`` is the :attr:`window_length`. This function computes:

.. math::
    out_i = I_0 \left( \beta \sqrt{1 - \left( {\frac{i - N/2}{N/2}} \right) ^2 } \right) / I_0( \beta )

Calling ``torch.kaiser_window(L, B, periodic=True)`` is equivalent to calling
``torch.kaiser_window(L + 1, B, periodic=False)[:-1])``.
The :attr:`periodic` argument is intended as a helpful shorthand
to produce a periodic window as input to functions like :func:`torch.stft`.

.. note::
    If :attr:`window_length` is one, then the returned window is a single element tensor containing a one.

""" + r"""
Args:
    window_length (int): length of the window.
    periodic (bool, optional): If True, returns a periodic window suitable for use in spectral analysis.
        If False, returns a symmetric window suitable for use in filter design.
    beta (float, optional): shape parameter for the window.

Keyword args:
    {dtype}
    layout (:class:`torch.layout`, optional): the desired layout of returned window tensor. Only
          ``torch.strided`` (dense layout) is supported.
    {device}
    {requires_grad}

""".format(**factory_common_args))


add_docstr(torch.vander,
           """
vander(x, N=None, increasing=False) -> Tensor
""" + r"""
Generates a Vandermonde matrix.

The columns of the output matrix are elementwise powers of the input vector :math:`x^{{(N-1)}}, x^{{(N-2)}}, ..., x^0`.
If increasing is True, the order of the columns is reversed :math:`x^0, x^1, ..., x^{{(N-1)}}`. Such a
matrix with a geometric progression in each row is named for Alexandre-Theophile Vandermonde.

Arguments:
    x (Tensor): 1-D input tensor.
    N (int, optional): Number of columns in the output. If N is not specified,
        a square array is returned :math:`(N = len(x))`.
    increasing (bool, optional): Order of the powers of the columns. If True,
        the powers increase from left to right, if False (the default) they are reversed.

Returns:
    Tensor: Vandermonde matrix. If increasing is False, the first column is :math:`x^{{(N-1)}}`,
    the second :math:`x^{{(N-2)}}` and so forth. If increasing is True, the columns
    are :math:`x^0, x^1, ..., x^{{(N-1)}}`.

Example::

    >>> x = torch.tensor([1, 2, 3, 5])
    >>> torch.vander(x)
    tensor([[  1,   1,   1,   1],
            [  8,   4,   2,   1],
            [ 27,   9,   3,   1],
            [125,  25,   5,   1]])
    >>> torch.vander(x, N=3)
    tensor([[ 1,  1,  1],
            [ 4,  2,  1],
            [ 9,  3,  1],
            [25,  5,  1]])
    >>> torch.vander(x, N=3, increasing=True)
    tensor([[ 1,  1,  1],
            [ 1,  2,  4],
            [ 1,  3,  9],
            [ 1,  5, 25]])

""".format(**factory_common_args))


add_docstr(torch.unbind,
           r"""
unbind(input, dim=0) -> seq

Removes a tensor dimension.

Returns a tuple of all slices along a given dimension, already without it.

Arguments:
    input (Tensor): the tensor to unbind
    dim (int): dimension to remove

Example::

    >>> torch.unbind(torch.tensor([[1, 2, 3],
    >>>                            [4, 5, 6],
    >>>                            [7, 8, 9]]))
    (tensor([1, 2, 3]), tensor([4, 5, 6]), tensor([7, 8, 9]))
""")


add_docstr(torch.combinations,
           r"""
combinations(input, r=2, with_replacement=False) -> seq

Compute combinations of length :math:`r` of the given tensor. The behavior is similar to
python's `itertools.combinations` when `with_replacement` is set to `False`, and
`itertools.combinations_with_replacement` when `with_replacement` is set to `True`.

Arguments:
    input (Tensor): 1D vector.
    r (int, optional): number of elements to combine
    with_replacement (boolean, optional): whether to allow duplication in combination

Returns:
    Tensor: A tensor equivalent to converting all the input tensors into lists, do
    `itertools.combinations` or `itertools.combinations_with_replacement` on these
    lists, and finally convert the resulting list into tensor.

Example::

    >>> a = [1, 2, 3]
    >>> list(itertools.combinations(a, r=2))
    [(1, 2), (1, 3), (2, 3)]
    >>> list(itertools.combinations(a, r=3))
    [(1, 2, 3)]
    >>> list(itertools.combinations_with_replacement(a, r=2))
    [(1, 1), (1, 2), (1, 3), (2, 2), (2, 3), (3, 3)]
    >>> tensor_a = torch.tensor(a)
    >>> torch.combinations(tensor_a)
    tensor([[1, 2],
            [1, 3],
            [2, 3]])
    >>> torch.combinations(tensor_a, r=3)
    tensor([[1, 2, 3]])
    >>> torch.combinations(tensor_a, with_replacement=True)
    tensor([[1, 1],
            [1, 2],
            [1, 3],
            [2, 2],
            [2, 3],
            [3, 3]])
""")

add_docstr(torch.trapz,
           r"""
trapz(y, x, *, dim=-1) -> Tensor

Estimate :math:`\int y\,dx` along `dim`, using the trapezoid rule.

Arguments:
    y (Tensor): The values of the function to integrate
    x (Tensor): The points at which the function `y` is sampled.
        If `x` is not in ascending order, intervals on which it is decreasing
        contribute negatively to the estimated integral (i.e., the convention
        :math:`\int_a^b f = -\int_b^a f` is followed).
    dim (int): The dimension along which to integrate.
        By default, use the last dimension.

Returns:
    A Tensor with the same shape as the input, except with `dim` removed.
    Each element of the returned tensor represents the estimated integral
    :math:`\int y\,dx` along `dim`.

Example::

    >>> y = torch.randn((2, 3))
    >>> y
    tensor([[-2.1156,  0.6857, -0.2700],
            [-1.2145,  0.5540,  2.0431]])
    >>> x = torch.tensor([[1, 3, 4], [1, 2, 3]])
    >>> torch.trapz(y, x)
    tensor([-1.2220,  0.9683])

.. function:: trapz(y, *, dx=1, dim=-1) -> Tensor

As above, but the sample points are spaced uniformly at a distance of `dx`.

Arguments:
    y (Tensor): The values of the function to integrate

Keyword args:
    dx (float): The distance between points at which `y` is sampled.
    dim (int): The dimension along which to integrate.
        By default, use the last dimension.

Returns:
    A Tensor with the same shape as the input, except with `dim` removed.
    Each element of the returned tensor represents the estimated integral
    :math:`\int y\,dx` along `dim`.
""")

add_docstr(torch.repeat_interleave,
           r"""
repeat_interleave(input, repeats, dim=None, *, output_size=None) -> Tensor

Repeat elements of a tensor.

.. warning::

    This is different from :meth:`torch.Tensor.repeat` but similar to ``numpy.repeat``.

Args:
    {input}
    repeats (Tensor or int): The number of repetitions for each element.
        repeats is broadcasted to fit the shape of the given axis.
    dim (int, optional): The dimension along which to repeat values.
        By default, use the flattened input array, and return a flat output
        array.

Keyword args:
    output_size (int, optional): Total output size for the given axis
        ( e.g. sum of repeats). If given, it will avoid stream syncronization
        needed to calculate output shape of the tensor.

Returns:
    Tensor: Repeated tensor which has the same shape as input, except along the given axis.

Example::

    >>> x = torch.tensor([1, 2, 3])
    >>> x.repeat_interleave(2)
    tensor([1, 1, 2, 2, 3, 3])
    >>> y = torch.tensor([[1, 2], [3, 4]])
    >>> torch.repeat_interleave(y, 2)
    tensor([1, 1, 2, 2, 3, 3, 4, 4])
    >>> torch.repeat_interleave(y, 3, dim=1)
    tensor([[1, 1, 1, 2, 2, 2],
            [3, 3, 3, 4, 4, 4]])
    >>> torch.repeat_interleave(y, torch.tensor([1, 2]), dim=0)
    tensor([[1, 2],
            [3, 4],
            [3, 4]])
    >>> torch.repeat_interleave(y, torch.tensor([1, 2]), dim=0, output_size=3)
    tensor([[1, 2],
            [3, 4],
            [3, 4]])

.. function:: repeat_interleave(repeats, *, output_size=None) -> Tensor

If the `repeats` is `tensor([n1, n2, n3, ...])`, then the output will be
`tensor([0, 0, ..., 1, 1, ..., 2, 2, ..., ...])` where `0` appears `n1` times,
`1` appears `n2` times, `2` appears `n3` times, etc.
""".format(**common_args))

add_docstr(torch.tile, r"""
tile(input, dims) -> Tensor

Constructs a tensor by repeating the elements of :attr:`input`.
The :attr:`dims` argument specifies the number of repetitions
in each dimension.

If :attr:`dims` specifies fewer dimensions than :attr:`input` has, then
ones are prepended to :attr:`dims` until all dimensions are specified.
For example, if :attr:`input` has shape (8, 6, 4, 2) and :attr:`dims`
is (2, 2), then :attr:`dims` is treated as (1, 1, 2, 2).

Analogously, if :attr:`input` has fewer dimensions than :attr:`dims`
specifies, then :attr:`input` is treated as if it were unsqueezed at
dimension zero until it has as many dimensions as :attr:`dims` specifies.
For example, if :attr:`input` has shape (4, 2) and :attr:`dims`
is (3, 3, 2, 2), then :attr:`input` is treated as if it had the
shape (1, 1, 4, 2).

.. note::

    This function is similar to NumPy's tile function.

Args:
    input (Tensor): the tensor whose elements to repeat.
    dims (tuple): the number of repetitions per dimension.

Example::

    >>> x = torch.tensor([1, 2, 3])
    >>> x.tile((2,))
    tensor([1, 2, 3, 1, 2, 3])
    >>> y = torch.tensor([[1, 2], [3, 4]])
    >>> torch.tile(y, (2, 2))
    tensor([[1, 2, 1, 2],
            [3, 4, 3, 4],
            [1, 2, 1, 2],
            [3, 4, 3, 4]])
""")

add_docstr(torch.quantize_per_tensor,
           r"""
quantize_per_tensor(input, scale, zero_point, dtype) -> Tensor

Converts a float tensor to a quantized tensor with given scale and zero point.

Arguments:
    input (Tensor): float tensor to quantize
    scale (float): scale to apply in quantization formula
    zero_point (int): offset in integer value that maps to float zero
    dtype (:class:`torch.dtype`): the desired data type of returned tensor.
        Has to be one of the quantized dtypes: ``torch.quint8``, ``torch.qint8``, ``torch.qint32``

Returns:
    Tensor: A newly quantized tensor

Example::

    >>> torch.quantize_per_tensor(torch.tensor([-1.0, 0.0, 1.0, 2.0]), 0.1, 10, torch.quint8)
    tensor([-1.,  0.,  1.,  2.], size=(4,), dtype=torch.quint8,
           quantization_scheme=torch.per_tensor_affine, scale=0.1, zero_point=10)
    >>> torch.quantize_per_tensor(torch.tensor([-1.0, 0.0, 1.0, 2.0]), 0.1, 10, torch.quint8).int_repr()
    tensor([ 0, 10, 20, 30], dtype=torch.uint8)
""")

add_docstr(torch.quantize_per_channel,
           r"""
quantize_per_channel(input, scales, zero_points, axis, dtype) -> Tensor

Converts a float tensor to a per-channel quantized tensor with given scales and zero points.

Arguments:
    input (Tensor): float tensor to quantize
    scales (Tensor): float 1D tensor of scales to use, size should match ``input.size(axis)``
    zero_points (int): integer 1D tensor of offset to use, size should match ``input.size(axis)``
    axis (int): dimension on which apply per-channel quantization
    dtype (:class:`torch.dtype`): the desired data type of returned tensor.
        Has to be one of the quantized dtypes: ``torch.quint8``, ``torch.qint8``, ``torch.qint32``

Returns:
    Tensor: A newly quantized tensor

Example::

    >>> x = torch.tensor([[-1.0, 0.0], [1.0, 2.0]])
    >>> torch.quantize_per_channel(x, torch.tensor([0.1, 0.01]), torch.tensor([10, 0]), 0, torch.quint8)
    tensor([[-1.,  0.],
            [ 1.,  2.]], size=(2, 2), dtype=torch.quint8,
           quantization_scheme=torch.per_channel_affine,
           scale=tensor([0.1000, 0.0100], dtype=torch.float64),
           zero_point=tensor([10,  0]), axis=0)
    >>> torch.quantize_per_channel(x, torch.tensor([0.1, 0.01]), torch.tensor([10, 0]), 0, torch.quint8).int_repr()
    tensor([[  0,  10],
            [100, 200]], dtype=torch.uint8)
""")

add_docstr(torch.Generator,
           r"""
Generator(device='cpu') -> Generator

Creates and returns a generator object that manages the state of the algorithm which
produces pseudo random numbers. Used as a keyword argument in many :ref:`inplace-random-sampling`
functions.

Arguments:
    device (:class:`torch.device`, optional): the desired device for the generator.

Returns:
    Generator: An torch.Generator object.

Example::

    >>> g_cpu = torch.Generator()
    >>> g_cuda = torch.Generator(device='cuda')
""")


add_docstr(torch.Generator.set_state,
           r"""
Generator.set_state(new_state) -> void

Sets the Generator state.

Arguments:
    new_state (torch.ByteTensor): The desired state.

Example::

    >>> g_cpu = torch.Generator()
    >>> g_cpu_other = torch.Generator()
    >>> g_cpu.set_state(g_cpu_other.get_state())
""")


add_docstr(torch.Generator.get_state,
           r"""
Generator.get_state() -> Tensor

Returns the Generator state as a ``torch.ByteTensor``.

Returns:
    Tensor: A ``torch.ByteTensor`` which contains all the necessary bits
    to restore a Generator to a specific point in time.

Example::

    >>> g_cpu = torch.Generator()
    >>> g_cpu.get_state()
""")


add_docstr(torch.Generator.manual_seed,
           r"""
Generator.manual_seed(seed) -> Generator

Sets the seed for generating random numbers. Returns a `torch.Generator` object.
It is recommended to set a large seed, i.e. a number that has a good balance of 0
and 1 bits. Avoid having many 0 bits in the seed.

Arguments:
    seed (int): The desired seed. Value must be within the inclusive range
        `[-0x8000_0000_0000_0000, 0xffff_ffff_ffff_ffff]`. Otherwise, a RuntimeError
        is raised. Negative inputs are remapped to positive values with the formula
        `0xffff_ffff_ffff_ffff + seed`.

Returns:
    Generator: An torch.Generator object.

Example::

    >>> g_cpu = torch.Generator()
    >>> g_cpu.manual_seed(2147483647)
""")


add_docstr(torch.Generator.initial_seed,
           r"""
Generator.initial_seed() -> int

Returns the initial seed for generating random numbers.

Example::

    >>> g_cpu = torch.Generator()
    >>> g_cpu.initial_seed()
    2147483647
""")


add_docstr(torch.Generator.seed,
           r"""
Generator.seed() -> int

Gets a non-deterministic random number from std::random_device or the current
time and uses it to seed a Generator.

Example::

    >>> g_cpu = torch.Generator()
    >>> g_cpu.seed()
    1516516984916
""")


add_docstr(torch.Generator.device,
           r"""
Generator.device -> device

Gets the current device of the generator.

Example::

    >>> g_cpu = torch.Generator()
    >>> g_cpu.device
    device(type='cpu')
""")

add_docstr(torch._assert_async,
           r"""
_assert_async(tensor) -> void

Asynchronously assert that the contents of tensor are nonzero.  For CPU tensors,
this is equivalent to ``assert tensor`` or ``assert tensor.is_nonzero()``; for
CUDA tensors, we DO NOT synchronize and you may only find out the assertion
failed at a later CUDA kernel launch.  Asynchronous assertion can be helpful for
testing invariants in CUDA tensors without giving up performance.  This function
is NOT intended to be used for regular error checking, as it will trash your CUDA
context if the assert fails (forcing you to restart your PyTorch process.)

Args:
    tensor (Tensor): a one element tensor to test to see if it is nonzero.  Zero
        elements (including False for boolean tensors) cause an assertion failure
        to be raised.
""")

add_docstr(torch.searchsorted,
           r"""
searchsorted(sorted_sequence, values, *, out_int32=False, right=False, out=None) -> Tensor

Find the indices from the *innermost* dimension of :attr:`sorted_sequence` such that, if the
corresponding values in :attr:`values` were inserted before the indices, the order of the
corresponding *innermost* dimension within :attr:`sorted_sequence` would be preserved.
Return a new tensor with the same size as :attr:`values`. If :attr:`right` is False (default),
then the left boundary of :attr:`sorted_sequence` is closed. More formally, the returned index
satisfies the following rules:

.. list-table::
   :widths: 12 10 78
   :header-rows: 1

   * - :attr:`sorted_sequence`
     - :attr:`right`
     - *returned index satisfies*
   * - 1-D
     - False
     - ``sorted_sequence[i-1] < values[m][n]...[l][x] <= sorted_sequence[i]``
   * - 1-D
     - True
     - ``sorted_sequence[i-1] <= values[m][n]...[l][x] < sorted_sequence[i]``
   * - N-D
     - False
     - ``sorted_sequence[m][n]...[l][i-1] < values[m][n]...[l][x] <= sorted_sequence[m][n]...[l][i]``
   * - N-D
     - True
     - ``sorted_sequence[m][n]...[l][i-1] <= values[m][n]...[l][x] < sorted_sequence[m][n]...[l][i]``

Args:
    sorted_sequence (Tensor): N-D or 1-D tensor, containing monotonically increasing sequence on the *innermost*
                              dimension.
    values (Tensor or Scalar): N-D tensor or a Scalar containing the search value(s).

Keyword args:
    out_int32 (bool, optional): indicate the output data type. torch.int32 if True, torch.int64 otherwise.
                                Default value is False, i.e. default output data type is torch.int64.
    right (bool, optional): if False, return the first suitable location that is found. If True, return the
                            last such index. If no suitable index found, return 0 for non-numerical value
                            (eg. nan, inf) or the size of *innermost* dimension within :attr:`sorted_sequence`
                            (one pass the last index of the *innermost* dimension). In other words, if False,
                            gets the lower bound index for each value in :attr:`values` on the corresponding
                            *innermost* dimension of the :attr:`sorted_sequence`. If True, gets the upper
                            bound index instead. Default value is False.
    out (Tensor, optional): the output tensor, must be the same size as :attr:`values` if provided.

.. note:: If your use case is always 1-D sorted sequence, :func:`torch.bucketize` is preferred,
          because it has fewer dimension checks resulting in slightly better performance.


Example::

    >>> sorted_sequence = torch.tensor([[1, 3, 5, 7, 9], [2, 4, 6, 8, 10]])
    >>> sorted_sequence
    tensor([[ 1,  3,  5,  7,  9],
            [ 2,  4,  6,  8, 10]])
    >>> values = torch.tensor([[3, 6, 9], [3, 6, 9]])
    >>> values
    tensor([[3, 6, 9],
            [3, 6, 9]])
    >>> torch.searchsorted(sorted_sequence, values)
    tensor([[1, 3, 4],
            [1, 2, 4]])
    >>> torch.searchsorted(sorted_sequence, values, right=True)
    tensor([[2, 3, 5],
            [1, 3, 4]])

    >>> sorted_sequence_1d = torch.tensor([1, 3, 5, 7, 9])
    >>> sorted_sequence_1d
    tensor([1, 3, 5, 7, 9])
    >>> torch.searchsorted(sorted_sequence_1d, values)
    tensor([[1, 3, 4],
            [1, 3, 4]])
""")

add_docstr(torch.bucketize,
           r"""
bucketize(input, boundaries, *, out_int32=False, right=False, out=None) -> Tensor

Returns the indices of the buckets to which each value in the :attr:`input` belongs, where the
boundaries of the buckets are set by :attr:`boundaries`. Return a new tensor with the same size
as :attr:`input`. If :attr:`right` is False (default), then the left boundary is closed. More
formally, the returned index satisfies the following rules:

.. list-table::
   :widths: 15 85
   :header-rows: 1

   * - :attr:`right`
     - *returned index satisfies*
   * - False
     - ``boundaries[i-1] < input[m][n]...[l][x] <= boundaries[i]``
   * - True
     - ``boundaries[i-1] <= input[m][n]...[l][x] < boundaries[i]``

Args:
    input (Tensor or Scalar): N-D tensor or a Scalar containing the search value(s).
    boundaries (Tensor): 1-D tensor, must contain a monotonically increasing sequence.

Keyword args:
    out_int32 (bool, optional): indicate the output data type. torch.int32 if True, torch.int64 otherwise.
                                Default value is False, i.e. default output data type is torch.int64.
    right (bool, optional): if False, return the first suitable location that is found. If True, return the
                            last such index. If no suitable index found, return 0 for non-numerical value
                            (eg. nan, inf) or the size of :attr:`boundaries` (one pass the last index).
                            In other words, if False, gets the lower bound index for each value in :attr:`input`
                            from :attr:`boundaries`. If True, gets the upper bound index instead.
                            Default value is False.
    out (Tensor, optional): the output tensor, must be the same size as :attr:`input` if provided.


Example::

    >>> boundaries = torch.tensor([1, 3, 5, 7, 9])
    >>> boundaries
    tensor([1, 3, 5, 7, 9])
    >>> v = torch.tensor([[3, 6, 9], [3, 6, 9]])
    >>> v
    tensor([[3, 6, 9],
            [3, 6, 9]])
    >>> torch.bucketize(v, boundaries)
    tensor([[1, 3, 4],
            [1, 3, 4]])
    >>> torch.bucketize(v, boundaries, right=True)
    tensor([[2, 3, 5],
            [2, 3, 5]])
""")<|MERGE_RESOLUTION|>--- conflicted
+++ resolved
@@ -8464,11 +8464,11 @@
 """ + r"""
 
 Note:
-   In PyTorch 1.8 and earlier :func:`std` accepted an :attr:`unbiased` argument
-   which was a less general form of the :attr:`correction` parameter. If
-   :attr:`unbiased` was ``True`` it implied ``correction=1`` (this was the
-   default). If :attr:`unbiased` was ``False`` then it implied
-   ``correction=0``.
+   In PyTorch 1.8 and earlier :func:`std` accepted a (now deprecated)
+   :attr:`unbiased` argument which was a less general form of the
+   :attr:`correction` parameter. If :attr:`unbiased` was ``True`` it implied
+   ``correction=1`` (this was the default). If :attr:`unbiased` was ``False``
+   then it implied ``correction=0``.
 
 {keepdim_details}
 
@@ -8495,48 +8495,8 @@
             [1.2204],
             [0.9087]])
 
-<<<<<<< HEAD
-.. function:: std(input, dim, unbiased, keepdim=False, *, out=None) -> Tensor
-   :noindex:
-
-If :attr:`unbiased` is ``True``, Bessel's correction will be used.
-Otherwise, the sample deviation is calculated, without any correction.
-
-.. deprecated:: :attr:`unbiased` is deprecated, use :attr:`correction` instead.
-
-Args:
-    {input}
-    {dim}
-
-Keyword args:
-    unbiased (bool): whether to use Bessel's correction (:math:`\delta N = 1`).
-    {keepdim}
-    {out}
-
-
-.. function:: std(input, unbiased) -> Tensor
-   :noindex:
-
-Calculates the standard deviation of all elements in the :attr:`input` tensor.
-
-If :attr:`unbiased` is ``True``, Bessel's correction will be used.
-Otherwise, the sample deviation is calculated, without any correction.
-
-.. deprecated:: :attr:`unbiased` is deprecated, use :attr:`correction` instead.
-
-Args:
-    {input}
-    unbiased (bool): whether to use Bessel's correction (:math:`\delta N = 1`).
-
-Example::
-
-    >>> a = torch.tensor([[-0.8166, -1.3802, -0.3560]])
-    >>> torch.std(a, unbiased=False)
-    tensor(0.4188)
-=======
 .. _Bessel's correction: https://en.wikipedia.org/wiki/Bessel%27s_correction
 
->>>>>>> 12583f81
 """.format(**multi_dim_common))
 
 add_docstr(torch.std_mean,
@@ -8558,11 +8518,11 @@
 """ + r"""
 
 Note:
-   In PyTorch 1.8 and earlier :func:`std_mean` accepted an :attr:`unbiased`
-   argument which was a less general form of the :attr:`correction` parameter.
-   If :attr:`unbiased` was ``True`` it implied ``correction=1`` (this was the
-   default). If :attr:`unbiased` was ``False`` then it implied
-   ``correction=0``.
+   In PyTorch 1.8 and earlier :func:`std_mean` accepted a (now deprecated)
+   :attr:`unbiased` argument which was a less general form of the
+   :attr:`correction` parameter. If :attr:`unbiased` was ``True`` it implied
+   ``correction=1`` (this was the default). If :attr:`unbiased` was ``False``
+   then it implied ``correction=0``.
 
 {keepdim_details}
 
@@ -8592,50 +8552,6 @@
 
 .. _Bessel's correction: https://en.wikipedia.org/wiki/Bessel%27s_correction
 
-<<<<<<< HEAD
-If :attr:`unbiased` is ``True``, Bessel's correction will be used to calculate
-the standard deviation. Otherwise, the sample deviation is calculated, without
-any correction.
-
-.. deprecated:: :attr:`unbiased` is deprecated, use :attr:`correction` instead.
-
-Args:
-    {input}
-    {dim}
-
-Keyword args:
-    unbiased (bool): whether to use Bessel's correction (:math:`\delta N = 1`).
-    {keepdim}
-    {out}
-
-Returns:
-    A tuple (std, mean) containing the standard deviation and mean.
-
-.. function:: std_mean(input, unbiased) -> (Tensor, Tensor)
-   :noindex:
-
-Calculates the standard deviation and mean of all elements in the :attr:`input`
-tensor.
-
-If :attr:`unbiased` is ``True``, Bessel's correction will be used.
-Otherwise, the sample deviation is calculated, without any correction.
-
-.. deprecated:: :attr:`unbiased` is deprecated, use :attr:`correction` instead.
-
-Args:
-    {input}
-    unbiased (bool): whether to use Bessel's correction (:math:`\delta N = 1`).
-
-Returns:
-    A tuple (std, mean) containing the standard deviation and mean.
-
-Example::
-
-    >>> a = torch.tensor([[-0.8166, -1.3802, -0.3560]])
-    >>> torch.std_mean(a, unbiased=False)
-    (tensor(0.4188), tensor(-0.8509))
-=======
->>>>>>> 12583f81
 """.format(**multi_dim_common))
 
 add_docstr(torch.sub, r"""
@@ -9840,11 +9756,11 @@
 """ + r"""
 
 Note:
-   In PyTorch 1.8 and earlier :func:`var` accepted an :attr:`unbiased` argument
-   which was a less general form of the :attr:`correction` parameter. If
-   :attr:`unbiased` was ``True`` it implied ``correction=1`` (this was the
-   default). If :attr:`unbiased` was ``False`` then it implied
-   ``correction=0``.
+   In PyTorch 1.8 and earlier :func:`var` accepted a (now deprecated)
+   :attr:`unbiased` argument which was a less general form of the
+   :attr:`correction` parameter. If :attr:`unbiased` was ``True`` it implied
+   ``correction=1`` (this was the default). If :attr:`unbiased` was ``False``
+   then it implied ``correction=0``.
 
 {keepdim_details}
 
@@ -9873,42 +9789,6 @@
 
 .. _Bessel's correction: https://en.wikipedia.org/wiki/Bessel%27s_correction
 
-<<<<<<< HEAD
-If :attr:`unbiased` is ``True``, Bessel's correction will be used.
-Otherwise, the sample variance is calculated, without any correction.
-
-.. deprecated:: :attr:`unbiased` is deprecated, use :attr:`correction` instead.
-
-Args:
-    {input}
-    {dim}
-
-Keyword args:
-    unbiased (bool): whether to use Bessel's correction (:math:`\delta N = 1`).
-    {keepdim}
-    {out}
-
-.. function:: var(input, unbiased) -> Tensor
-   :noindex:
-
-Calculates the variance of all elements in the :attr:`input` tensor.
-
-If :attr:`unbiased` is ``True``, Bessel's correction will be used.
-Otherwise, the sample deviation is calculated, without any correction.
-
-.. deprecated:: :attr:`unbiased` is deprecated, use :attr:`correction` instead.
-
-Args:
-    {input}
-    unbiased (bool): whether to use Bessel's correction (:math:`\delta N = 1`).
-
-Example::
-
-    >>> a = torch.tensor([[-0.8166, -1.3802, -0.3560]])
-    >>> torch.var(a, unbiased=False)
-    tensor(0.1754)
-=======
->>>>>>> 12583f81
 """.format(**multi_dim_common))
 
 add_docstr(torch.var_mean,
@@ -9929,11 +9809,11 @@
 """ + r"""
 
 Note:
-   In PyTorch 1.8 and earlier :func:`var_mean` accepted an :attr:`unbiased`
-   argument which was a less general form of the :attr:`correction` parameter.
-   If :attr:`unbiased` was ``True`` it implied ``correction=1`` (this was the
-   default). If :attr:`unbiased` was ``False`` then it implied
-   ``correction=0``.
+   In PyTorch 1.8 and earlier :func:`var_mean` accepted a (now deprecated)
+   :attr:`unbiased` argument which was a less general form of the
+   :attr:`correction` parameter. If :attr:`unbiased` was ``True`` it implied
+   ``correction=1`` (this was the default). If :attr:`unbiased` was ``False``
+   then it implied ``correction=0``.
 
 {keepdim_details}
 
@@ -9961,50 +9841,7 @@
     (tensor([[1.5926, 1.0056, 1.2005, 0.3646]]),
      tensor([[ 0.0645,  0.4485,  0.8707, -0.0665]]))
 
-<<<<<<< HEAD
-.. function:: var_mean(input, dim, unbiased, keepdim=False, *, out=None) -> (Tensor, Tensor)
-   :noindex:
-
-If :attr:`unbiased` is ``True``, Bessel's correction will be used to calculate
-the variance. Otherwise, the sample variance is calculated, without any
-correction.
-
-.. deprecated:: :attr:`unbiased` is deprecated, use :attr:`correction` instead.
-
-Args:
-    {input}
-    {dim}
-
-Keyword args:
-    unbiased (bool): whether to use Bessel's correction (:math:`\delta N = 1`).
-    {keepdim}
-    {out}
-
-Returns:
-    A tuple (var, mean) containing the variance and mean.
-
-.. function:: var_mean(input, unbiased) -> (Tensor, Tensor)
-   :noindex:
-
-Calculates the variance and mean of all elements in the :attr:`input`
-tensor.
-
-If :attr:`unbiased` is ``True``, Bessel's correction will be used.
-Otherwise, the sample deviation is calculated, without any correction.
-
-.. deprecated:: :attr:`unbiased` is deprecated, use :attr:`correction` instead.
-
-Args:
-    {input}
-    unbiased (bool): whether to use Bessel's correction (:math:`\delta N = 1`).
-
-Returns:
-    A tuple (var, mean) containing the variance and mean.
-
-Example::
-=======
 .. _Bessel's correction: https://en.wikipedia.org/wiki/Bessel%27s_correction
->>>>>>> 12583f81
 
 """.format(**multi_dim_common))
 
