--- conflicted
+++ resolved
@@ -63,9 +63,7 @@
 
     if isinstance(t1, TensorType) and isinstance(t2, TensorType):
         return len(t1.__args__) == len(t2.__args__) and \
-<<<<<<< HEAD
             all([is_consistent(elem1, elem2) for elem1, elem2 in zip(t1.__args__, t2.__args__)])
-
     else:
         return False
 
@@ -92,7 +90,4 @@
             all([is_more_precise(elem1, elem2) for elem1, elem2 in zip(t1.__args__, t2.__args__)])
 
     else:
-        return False
-=======
-            all([is_consistent(elem1, elem2) for elem1, elem2 in zip(t1.__args__, t2.__args__)])
->>>>>>> acb7197d
+        return False