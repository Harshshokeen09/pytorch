--- conflicted
+++ resolved
@@ -15,7 +15,6 @@
 #include <torch/csrc/autograd/variable.h>
 
 #include <cstddef>
-#include <optional>
 #include <vector>
 
 namespace torch {
@@ -38,11 +37,7 @@
     unique = type_id_.value() == type_id;
   }
 
-<<<<<<< HEAD
-  optional<size_t> type_id_;
-=======
   c10::optional<size_t> type_id_;
->>>>>>> ea75b1ee
   bool unique = true;
 };
 
