#include <torch/csrc/utils/pybind.h>

#include <torch/csrc/jit/api/module.h>
#include <torch/csrc/jit/codegen/fuser/interface.h>
#include <torch/csrc/jit/codegen/fuser/kernel_cache.h>
#include <torch/csrc/jit/frontend/ir_emitter.h>
#include <torch/csrc/jit/frontend/tracer.h>
#include <torch/csrc/jit/ir/irparser.h>
#include <torch/csrc/jit/passes/canonicalize.h>
#include <torch/csrc/jit/passes/canonicalize_ops.h>
#include <torch/csrc/jit/passes/common_subexpression_elimination.h>
#include <torch/csrc/jit/passes/constant_pooling.h>
#include <torch/csrc/jit/passes/constant_propagation.h>
#include <torch/csrc/jit/passes/create_autodiff_subgraphs.h>
#include <torch/csrc/jit/passes/create_functional_graphs.h>
#include <torch/csrc/jit/passes/cuda_graph_fuser.h>
#include <torch/csrc/jit/passes/dead_code_elimination.h>
#include <torch/csrc/jit/passes/decompose_ops.h>
#include <torch/csrc/jit/passes/erase_number_types.h>
#include <torch/csrc/jit/passes/freeze_module.h>
#include <torch/csrc/jit/passes/fuse_linear.h>
#include <torch/csrc/jit/passes/graph_fuser.h>
#include <torch/csrc/jit/passes/inline_fork_wait.h>
#include <torch/csrc/jit/passes/inliner.h>
#include <torch/csrc/jit/passes/loop_unrolling.h>
#include <torch/csrc/jit/passes/lower_graph.h>
#include <torch/csrc/jit/passes/lower_tuples.h>
#include <torch/csrc/jit/passes/onnx.h>
#include <torch/csrc/jit/passes/onnx/cast_all_constant_to_floating.h>
#include <torch/csrc/jit/passes/onnx/constant_fold.h>
#include <torch/csrc/jit/passes/onnx/fixup_onnx_conditionals.h>
#include <torch/csrc/jit/passes/onnx/fixup_onnx_loop.h>
#include <torch/csrc/jit/passes/onnx/peephole.h>
#include <torch/csrc/jit/passes/onnx/prepare_division_for_onnx.h>
#include <torch/csrc/jit/passes/onnx/prepare_inplace_ops_for_onnx.h>
#include <torch/csrc/jit/passes/onnx/scalar_type_analysis.h>
#include <torch/csrc/jit/passes/onnx/unpack_quantized_weights.h>
#include <torch/csrc/jit/passes/peephole.h>
#include <torch/csrc/jit/passes/quantization.h>
#include <torch/csrc/jit/passes/remove_expands.h>
#include <torch/csrc/jit/passes/remove_inplace_ops.h>
#include <torch/csrc/jit/passes/shape_analysis.h>
#include <torch/csrc/jit/passes/specialize_autogradzero.h>
#include <torch/csrc/jit/passes/subgraph_rewrite.h>
#include <torch/csrc/jit/passes/tensorexpr_fuser.h>
#include <torch/csrc/jit/passes/utils/check_alias_annotation.h>
#include <torch/csrc/jit/passes/xnnpack_rewrite.h>
#include <torch/csrc/jit/python/pybind_utils.h>
#include <torch/csrc/jit/python/python_arg_flatten.h>
#include <torch/csrc/jit/python/python_custom_class.h>
#include <torch/csrc/jit/python/python_ir.h>
#include <torch/csrc/jit/python/python_tracer.h>
#include <torch/csrc/jit/python/python_tree_views.h>
#include <torch/csrc/jit/python/script_init.h>
#include <torch/csrc/jit/runtime/argument_spec.h>
#include <torch/csrc/jit/runtime/autodiff.h>
#include <torch/csrc/jit/runtime/graph_executor.h>
#include <torch/csrc/jit/runtime/jit_exception.h>
#include <torch/csrc/jit/runtime/operator.h>
#include <torch/csrc/jit/runtime/print_handler.h>
#include <torch/csrc/jit/serialization/export.h>
#include <torch/csrc/jit/serialization/import.h>
#include <torch/csrc/jit/tensorexpr/execution_counter.h>
#include <torch/csrc/jit/tensorexpr/kernel.h>

#include <c10/macros/Export.h>
#include <caffe2/serialize/inline_container.h>

#include <ATen/core/function_schema.h>

#include <pybind11/functional.h>
#include <pybind11/iostream.h>

#include <memory>
#include <sstream>
#include <stdexcept>
#include <string>
#include <tuple>
#include <utility>

namespace torch {
namespace jit {

using ::c10::Argument;
using ::c10::FunctionSchema;
using caffe2::serialize::PyTorchStreamReader;
using caffe2::serialize::PyTorchStreamWriter;

namespace {

using autograd::variable_list;

bool loadPythonClasses() {
  // Leaving this code here, because it will likely be useful at some point
  // PyObject *jit_module = PyImport_ImportModule("torch.jit");
  // THPUtils_assert(jit_module, "class loader couldn't access "
  //"torch.jit module");
  // PyObject *jit_dict = PyModule_GetDict(jit_module);

  return true;
}
} // anonymous namespace

#if !defined(__HIP_PLATFORM_HCC__)
TORCH_API void runJITCPPTests(bool runCuda);
#endif

void initJITBindings(PyObject* module) {
  auto m = py::handle(module).cast<py::module>();

  py::register_exception<JITException>(m, "JITException");

  py::class_<python::IODescriptor> iodescriptor(
      m, "IODescriptor"); // NOLINT(bugprone-unused-raii)

  m.def("_jit_init", loadPythonClasses)
      .def(
          "_jit_debug_fuser_num_cached_kernel_specs",
          torch::jit::fuser::debugNumCachedKernelSpecs)
      .def("_jit_pass_onnx_remove_print", RemovePrintOps)
      .def("_jit_pass_onnx_preprocess_caffe2", PreprocessCaffe2Ops)
      .def("_jit_pass_onnx", ToONNX)
      .def("_jit_pass_lower_all_tuples", LowerAllTuples)
      .def(
          "_jit_pass_onnx_peephole",
          [](std::shared_ptr<Graph>& graph,
             int opset_version,
             bool fixed_batch_size) {
            return PeepholeOptimizeONNX(graph, opset_version, fixed_batch_size);
          })
      .def(
          "_jit_pass_onnx_cast_all_constant_to_floating",
          CastAllConstantToFloating)
      .def(
          "_jit_pass_onnx_constant_fold",
          [](std::shared_ptr<Graph>& graph,
             std::map<std::string, at::Tensor>& paramsDict,
             int opset_version) {
            ConstantFoldONNX(
                graph->block(),
                paramsDict,
                opset_version); // overload resolution
            return paramsDict;
          },
          pybind11::return_value_policy::move)
      .def("_jit_pass_onnx_scalar_type_analysis", ScalarTypeAnalysisForONNX)
      .def(
          "_jit_pass_onnx_prepare_inplace_ops_for_onnx",
          PrepareInplaceOpsForONNX)
      .def("_jit_pass_fuse", FuseGraph)
      .def(
          "_jit_pass_dce",
          [](std::shared_ptr<Graph>& g) {
            return EliminateDeadCode(g->block()); // overload resolution
          })
      .def(
          "_jit_pass_dce_allow_deleting_nodes_with_side_effects",
          [](std::shared_ptr<Graph>& g) {
            return EliminateDeadCode(
                g->block(),
                true,
                DCESideEffectPolicy::
                    ALLOW_DELETING_NODES_WITH_SIDE_EFFECTS); // overload
                                                             // resolution
          })
      .def(
          "_jit_pass_cse",
          [](std::shared_ptr<Graph>& g) {
            return EliminateCommonSubexpression(g); // overload resolution
          })
      .def(
          "_jit_pass_insert_observers",
          [](Module& module,
             const std::string& method_name,
             const py::dict& qconfig_dict,
             bool inplace,
             bool is_dynamic) {
            auto dict = py::cast<
                std::unordered_map<std::string, std::tuple<Module, Module>>>(
                qconfig_dict);
            return InsertObservers(
                module, method_name, dict, inplace, is_dynamic);
          },
          py::arg("module"),
          py::arg("method_name"),
          py::arg("qconfig_dict"),
          py::arg("inplace") = false,
          py::arg("is_dynamic") = false)
      .def(
          "_jit_pass_insert_quant_dequant",
<<<<<<< HEAD
          [](Module& module,
             const std::string& method_name,
             bool inplace,
             bool is_dynamic) {
            return InsertQuantDeQuant(module, method_name, inplace, is_dynamic);
=======
          [](Module& module, const std::string& method_name, bool inplace) {
            return InsertQuantDeQuant(module, method_name, inplace);
>>>>>>> 34f2c37a
          },
          py::arg("module"),
          py::arg("method_name"),
          py::arg("inplace") = false,
          py::arg("is_dynamic") = false)
      .def(
          "_jit_pass_insert_prepack_unpack",
          [](std::shared_ptr<Graph>& g) { return InsertPrepackUnpack(g); })
      .def(
          "_jit_pass_insert_prepack_unpack",
          [](Module& module) { return InsertPrepackUnpack(module); })
      .def(
          "_jit_pass_quant_fusion",
          [](std::shared_ptr<Graph>& g) { return QuantFusion(g); })
      .def("_jit_pass_fold_convbn", &FoldConvBatchNorm2d)
      .def(
          "_freeze_module",
          [](Module& module) { return freeze_module(module); },
          py::arg("module"))
      .def("_jit_pass_fuse_linear", &FuseLinear)
      .def(
          "_jit_pass_fold_quantize",
          [](Module& module, const std::string& method_name) {
            FoldQuantizeCallIntoBuffer(module, method_name);
          })
      .def("_jit_pass_fold_prepack", &FoldPrepackedWeightIntoModule)
      .def("_jit_pass_dedup_module_uses", &DedupModuleUses)
      .def("_jit_pass_replicate_dequantize", &ReplicateDeQuant)
      .def("_jit_pass_swap_dequantize", &SwapDeQuant)
      .def(
          "_jit_pass_swap_functional_linear",
          [](std::shared_ptr<Graph>& graph) { SwapFunctionalLinear(graph); })
      .def(
          "_jit_pass_swap_functional_linear",
          [](Module& module) { SwapFunctionalLinear(module); })
      .def("_jit_pass_quant_finalize", &Finalize)
      .def(
          "_jit_pass_pattern_based_rewrite",
          [](const Module& m) { return PatternBasedRewrite(m); })
      .def(
          "_jit_pass_custom_pattern_based_rewrite",
          [](const std::string& pattern,
             const std::string& fused_node_name,
             const Module& m) {
            SubgraphRewriter subgraph_rewriter;
            subgraph_rewriter.RegisterRewritePattern(pattern, fused_node_name);
            subgraph_rewriter.runOnModule(m);
          })
      .def(
          "_jit_pass_custom_pattern_based_rewrite_graph",
          [](const std::string& pattern,
             const std::string& fused_node_name,
             std::shared_ptr<Graph> g) {
            SubgraphRewriter subgraph_rewriter;
            subgraph_rewriter.RegisterRewritePattern(pattern, fused_node_name);
            subgraph_rewriter.runOnGraph(g);
          })
      .def(
          "_jit_pass_fold_quant_inputs",
          [](std::shared_ptr<Graph>& g) {
            return FoldQuantNodesIntoInputsOutputs(g);
          })
      .def(
          "_jit_pass_remove_inplace_ops",
          [](std::shared_ptr<Graph> g) { return RemoveInplaceOps(g); })
      .def("_jit_pass_constant_pooling", ConstantPooling)
      .def(
          "_jit_pass_create_functional_graphs",
          [](std::shared_ptr<Graph>& g) { return CreateFunctionalGraphs(g); })
      .def(
          "_jit_pass_remove_mutation",
          [](std::shared_ptr<Graph>& g) { return RemoveMutation(g); })
      .def(
          "_jit_pass_inline_functional_graphs",
          [](std::shared_ptr<Graph>& g) { return InlineFunctionalGraphs(g); })
      .def(
          "_jit_pass_peephole",
          [](const std::shared_ptr<Graph>& g, bool addmm_fusion_enabled) {
            return PeepholeOptimize(g, addmm_fusion_enabled);
          },
          py::arg("graph"),
          py::arg("addmm_fusion_enabled") = false)
      .def(
          "_jit_pass_canonicalize",
          [](const std::shared_ptr<Graph>& g) { return Canonicalize(g); })
      .def("_jit_pass_lint", LintGraph)
      .def(
          "_jit_pass_complete_shape_analysis",
          [](std::shared_ptr<Graph> graph, py::tuple inputs, bool with_grad) {
            ArgumentSpecCreator arg_spec_creator(*graph);
            Stack stack;
            stack.reserve(inputs.size()); // captures?
            for (auto& obj : inputs) {
              stack.push_back(toTypeInferredIValue(obj));
            }
            ArgumentSpec spec = arg_spec_creator.create(with_grad, stack);
            arg_spec_creator.specializeTypes(*graph, spec);
            // We only get partial specialization from the arg_spec_creator, but
            // we want full shape specialization. The alternative would be to
            // have a "complete type inference" function in ArguemntSpecCreator.
            auto g_inputs = graph->inputs();
            for (size_t i = 0; i < inputs.size(); ++i) {
              if (stack[i].isTensor()) {
                g_inputs[i]->setType(stack[i].type());
              }
            }
            PropagateInputShapes(graph);
          })
      .def("_jit_pass_remove_expands", RemoveExpands)
      .def("_jit_pass_erase_number_types", EraseNumberTypes)
      .def("_jit_pass_inline_fork_wait", InlineForkWait)
      .def("_jit_pass_inline", Inline)
      .def("_jit_pass_prepare_division_for_onnx", PrepareDivisionForONNX)
      .def(
          "_jit_pass_lower_graph",
          [](std::shared_ptr<Graph>& graph, const Module& self) {
            return LowerGraph(*graph, self._ivalue());
          })
      .def("_jit_pass_loop_unrolling", UnrollLoops)
      .def(
          "_jit_pass_constant_propagation",
          [](std::shared_ptr<Graph>& g) { return ConstantPropagation(g); })
      .def("_jit_pass_erase_shape_information", EraseShapeInformation)
      .def(
          "_jit_pass_create_autodiff_subgraphs",
          [](std::shared_ptr<Graph> graph) { CreateAutodiffSubgraphs(graph); })
#if defined(BUILDING_TESTS) && !defined(__HIP_PLATFORM_HCC__)
      .def(
          "_jit_run_cpp_tests",
          [](bool runCuda) {
            // We have to release the GIL inside this method, because if we
            // happen to initialize the autograd engine in these tests, the
            // newly spawned worker threads will try to initialize their
            // PyThreadState*, and they need the GIL for this.
            pybind11::gil_scoped_release _no_gil;
            return runJITCPPTests(runCuda);
          },
          py::arg("run_cuda"))
      .def("_jit_has_cpp_tests", []() { return true; })
#else
      .def("_jit_run_cpp_tests", []() { throw std::exception(); })
      .def("_jit_has_cpp_tests", []() { return false; })
#endif
      .def(
          "_jit_flatten",
          [](py::handle& obj) {
            auto res = python::flatten(obj);
            return std::make_pair(res.vars, res.desc);
          })
      .def(
          "_jit_unflatten",
          [](autograd::variable_list vars, python::IODescriptor& desc) {
            return py::reinterpret_steal<py::object>(
                python::unflatten(vars, desc));
          })
      .def("_jit_pass_onnx_block", BlockToONNX)
      .def("_jit_pass_fixup_onnx_loops", FixupONNXLoops)
      .def("_jit_pass_fixup_onnx_conditionals", FixupONNXConditionals)
      .def("_jit_pass_canonicalize_ops", CanonicalizeOps)
      .def("_jit_pass_decompose_ops", DecomposeOps)
      .def("_jit_pass_specialize_autogradzero", specializeAutogradZero)
      .def("_jit_override_can_fuse_on_cpu", &overrideCanFuseOnCPU)
      .def("_jit_override_can_fuse_on_gpu", &overrideCanFuseOnGPU)
      .def("_jit_can_fuse_on_cpu", &canFuseOnCPU)
      .def("_jit_can_fuse_on_gpu", &canFuseOnGPU)
      .def(
          "_jit_differentiate",
          [](Graph& g) {
            // the python binding slightly differs in semantics
            // it makes a copy of the input Graph, and works on that
            // jit::differentiate mutates the input Graph
            auto g_clone = g.copy();
            return differentiate(g_clone);
          })
      .def(
          "_jit_check_alias_annotation",
          [](std::shared_ptr<Graph> g,
             py::tuple args,
             const std::string& unqualified_op_name) {
            auto stack = toTraceableStack(args);
            checkAliasAnnotation(g, std::move(stack), unqualified_op_name);
          })
      .def("_jit_register_cuda_fuser", &registerCudaFuseGraph)
      .def(
          "_jit_set_profiling_mode",
          [](bool profiling_flag) {
            bool oldState = getProfilingMode();
            getProfilingMode() = profiling_flag;
            return oldState;
          })
      .def(
          "_jit_set_profiling_executor",
          [](bool profiling_flag) {
            bool oldState = getExecutorMode();
            getExecutorMode() = profiling_flag;
            return oldState;
          })
      .def(
          "_jit_set_num_profiled_runs",
          [](size_t num) {
            size_t old_num = getNumProfiledRuns();
            getNumProfiledRuns() = num;
            return old_num;
          })
      .def(
          "_jit_set_bailout_depth",
          [](size_t depth) {
            size_t old_depth = getBailoutDepth();
            getBailoutDepth() = depth;
            return old_depth;
          })
      .def(
          "_jit_set_inline_everything_mode",
          [](bool enabled) { getInlineEverythingMode() = enabled; })
      .def(
          "_jit_get_inline_everything_mode",
          []() { return getInlineEverythingMode(); })
      .def(
          "_jit_try_infer_type",
          [](py::object obj) -> TypePtr {
            auto match = tryToInferType(obj);
            if (match.success()) {
              return match.type();
            }
            return nullptr;
          })
      .def(
          "_jit_get_trigger_value",
          [](const std::string& trigger_name) {
            using namespace torch::jit::tensorexpr;
            ExecutionTrigger* trigger =
                ExecutionTriggerList::GetInstance().FindByName(trigger_name);
            return trigger->value();
          })
      .def(
          "_jit_get_te_cuda_pointwise_loop_levels",
          []() -> int {
            using namespace torch::jit::tensorexpr;
            return getTECudaPointwiseLoopLevels();
          })
      .def(
          "_jit_set_te_cuda_pointwise_loop_levels",
          [](int level) {
            using namespace torch::jit::tensorexpr;
            return getTECudaPointwiseLoopLevels() = level;
          })
      .def(
          "_jit_get_te_cuda_pointwise_block_count",
          []() -> int {
            using namespace torch::jit::tensorexpr;
            return getTECudaPointwiseBlockCount();
          })
      .def(
          "_jit_set_te_cuda_pointwise_block_count",
          [](int block_count) {
            using namespace torch::jit::tensorexpr;
            return getTECudaPointwiseBlockCount() = block_count;
          })
      .def(
          "_jit_get_te_cuda_pointwise_block_size",
          []() -> int {
            using namespace torch::jit::tensorexpr;
            return getTECudaPointwiseBlockSize();
          })
      .def(
          "_jit_set_te_cuda_pointwise_block_size",
          [](int block_size) {
            using namespace torch::jit::tensorexpr;
            return getTECudaPointwiseBlockSize() = block_size;
          })
      .def("_jit_set_texpr_fuser_enabled", &setTensorExprFuserEnabled)
      .def(
          "_jit_fuser_get_fused_kernel_code",
          [](Graph& g, std::vector<at::Tensor> inps) {
            return debugGetFusedKernelCode(g, inps);
          })
      .def(
          "_jit_pass_insert_prepacked_ops",
          [](std::shared_ptr<Graph>& graph) {
            return insertPrePackedOps(graph);
          })
      .def(
          "_jit_pass_insert_prepacked_ops",
          [](script::Module& module) { return insertPrePackedOps(module); })
      .def(
          "_jit_pass_fold_prepacking_ops",
          [](script::Module& module) { return FoldPrePackingOps(module); })
      .def(
          "_jit_pass_optimize_for_mobile",
          [](script::Module& module) { return optimizeForMobile(module); })
      .def(
          "_jit_pass_onnx_unpack_quantized_weights",
          [](std::shared_ptr<Graph>& graph,
             std::map<std::string, at::Tensor>& paramsDict) {
            UnpackQuantizedWeights(graph, paramsDict);
            return paramsDict;
          },
          pybind11::return_value_policy::move)
      .def(
          "_jit_pass_onnx_quantization_insert_permutes",
          [](std::shared_ptr<Graph>& graph,
             std::map<std::string, at::Tensor>& paramsDict) {
            insertPermutes(graph, paramsDict);
            return paramsDict;
          },
          pybind11::return_value_policy::move);

  // NOLINTNEXTLINE(bugprone-unused-raii)
  py::class_<CompleteArgumentSpec>(m, "CompleteArgumentSpec")
      .def("__repr__", [](CompleteArgumentSpec& self) {
        std::ostringstream s;
        s << self;
        return s.str();
      });
  // NOLINTNEXTLINE(bugprone-unused-raii)
  py::class_<ArgumentSpec>(m, "ArgumentSpec");
  py::class_<Code>(m, "Code")
      .def(
          "grad_executor_states",
          [](Code& c) {
            std::vector<GraphExecutorState> states;
            for (auto& e : c.grad_executors()) {
              states.emplace_back(e->getDebugState());
            }
            return states;
          })
      .def("num_bailouts", [](Code& c) { return c.num_bailouts(); })
      .def("request_bailout", [](Code& c, size_t index) {
        c.request_bailout(index);
      });

  py::class_<ExecutionPlan>(m, "ExecutionPlan")
      .def_property_readonly("graph", [](ExecutionPlan& s) { return s.graph; })
      .def_property_readonly("code", [](ExecutionPlan& s) { return s.code; });

  py::class_<Gradient>(m, "Gradient")
      .def_property_readonly("f", [](Gradient& m) { return m.f; })
      .def_property_readonly("df", [](Gradient& m) { return m.df; })
      .def_property_readonly(
          "f_real_outputs", [](Gradient& m) { return m.f_real_outputs; })
      .def_property_readonly(
          "df_input_vjps", [](Gradient& m) { return m.df_input_vjps; })
      .def_property_readonly(
          "df_input_captured_inputs",
          [](Gradient& m) { return m.df_input_captured_inputs; })
      .def_property_readonly(
          "df_input_captured_outputs",
          [](Gradient& m) { return m.df_input_captured_outputs; })
      .def_property_readonly(
          "df_output_vjps", [](Gradient& m) { return m.df_output_vjps; });

  py::class_<GraphExecutorState>(m, "GraphExecutorState")
      .def_property_readonly(
          "graph", [](GraphExecutorState& s) { return s.graph; })
      .def_property_readonly(
          "execution_plans",
          [](GraphExecutorState& s) { return s.execution_plans; })
      .def_property_readonly(
          "fallback", [](GraphExecutorState& s) { return s.fallback; });

  py::class_<PyTorchStreamWriter>(m, "PyTorchFileWriter")
      .def(py::init<std::string>())
      .def(py::init([](const py::object& buffer) {
        auto writer_func = [=](const void* data, size_t size) {
          auto bytes = py::bytes(reinterpret_cast<const char*>(data), size);
          buffer.attr("write")(std::move(bytes));
          return size;
        };
        return std::make_unique<PyTorchStreamWriter>(std::move(writer_func));
      }))
      .def(py::init<const std::function<size_t(const void*, size_t)>&>())
      .def(
          "write_record",
          [](PyTorchStreamWriter& self,
             const std::string& name,
             const char* data,
             size_t size) { return self.writeRecord(name, data, size); })
      .def("write_end_of_file", &PyTorchStreamWriter::writeEndOfFile)
      .def(
          "write_record",
          [](PyTorchStreamWriter& self,
             const std::string& name,
             uintptr_t data,
             size_t size) {
            return self.writeRecord(
                name, reinterpret_cast<const char*>(data), size);
          });

  // This allows PyTorchStreamReader to read from a Python buffer. It requires
  // that the buffer implement `seek()`, `tell()`, and `read()`.
  class BufferAdapter : public caffe2::serialize::ReadAdapterInterface {
   public:
    BufferAdapter(const py::object& buffer) : buffer_(buffer) {
      // Jump to the end of the buffer to get its size
      auto current = buffer.attr("tell")();
      start_offset_ = py::cast<size_t>(current);
      buffer.attr("seek")(current, py::module::import("os").attr("SEEK_END"));
      size_ = py::cast<size_t>(buffer.attr("tell")()) - start_offset_;
      buffer.attr("seek")(current);

      // If we can read directly into a buffer, do that instead of an extra copy
      use_readinto_ = py::hasattr(buffer, "readinto");
    }

    size_t size() const override {
      return size_;
    }

    THPObjectPtr getMemview(void* buf, size_t n) const {
#if PY_MAJOR_VERSION >= 3
      THPObjectPtr memview(PyMemoryView_FromMemory(
          reinterpret_cast<char*>(buf), n, PyBUF_WRITE));
#else
      THPObjectPtr memview(PyBuffer_FromReadWriteMemory(buf, n));
#endif
      if (!memview) {
        throw python_error();
      }
      return memview;
    }

    size_t read(uint64_t pos, void* buf, size_t n, const char* what)
        const override {
      // Seek to desired position (NB: this has to be a Py_ssize_t or Python
      // throws a weird error)
      Py_ssize_t absolute_pos = start_offset_ + pos;
      buffer_.attr("seek")(absolute_pos);

      if (use_readinto_) {
        auto memview = getMemview(buf, n);
        auto res =
            PyObject_CallMethod(buffer_.ptr(), "readinto", "O", memview.get());
        if (res) {
          int i = PyInt_AsLong(res);
          if (i > 0) {
            return i;
          }
        }
      }

      // Read bytes into `buf` from the buffer
      std::string bytes = py::cast<std::string>(buffer_.attr("read")(n));
      std::copy(
          bytes.data(),
          bytes.data() + bytes.size(),
          reinterpret_cast<char*>(buf));
      return bytes.size();
    }

    py::object buffer_;
    size_t size_;
    size_t start_offset_;
    bool use_readinto_;
  };

  py::class_<PyTorchStreamReader>(m, "PyTorchFileReader")
      .def(py::init<std::string>())
      .def(py::init([](const py::object& buffer) {
        auto adapter = std::make_unique<BufferAdapter>(std::move(buffer));
        return std::make_unique<PyTorchStreamReader>(std::move(adapter));
      }))
      .def(
          "get_record",
          [](PyTorchStreamReader& self, const std::string& key) {
            at::DataPtr data;
            size_t size;
            std::tie(data, size) = self.getRecord(key);
            return py::bytes(reinterpret_cast<const char*>(data.get()), size);
          })
      .def("get_all_records", [](PyTorchStreamReader& self) {
        return self.getAllRecords();
      });

  m.def(
      "_jit_get_operation",
      [](const std::string& op_name) {
        try {
          auto symbol = Symbol::fromQualString(op_name);
          auto operations = getAllOperatorsFor(symbol);
          TORCH_CHECK(!operations.empty(), "No such operator ", op_name);
          std::ostringstream docstring;
          docstring << "Automatically bound operator '" << op_name
                    << "' with schema(s):\n";

          for (const auto& op : operations) {
            docstring << "  " << op->schema() << "\n";
          }

          return py::cpp_function(
              [operations](py::args args, py::kwargs kwargs) {
                return invokeOperatorFromPython(
                    operations, std::move(args), std::move(kwargs));
              },
              py::name(symbol.toUnqualString()),
              py::doc(docstring.str().c_str()));
        } catch (const c10::Error& error) {
          throw std::runtime_error(error.what_without_backtrace());
        }
      },
      py::arg("qualified_name"));

  m.def("parse_ir", [](const std::string& input) {
    auto graph = std::make_shared<Graph>();
    parseIR(input, &*graph);
    return graph;
  });
  m.def("parse_schema", parseSchema);

  py::class_<FunctionSchema>(m, "FunctionSchema")
      .def_property_readonly(
          "name", [](FunctionSchema& self) { return self.name(); })
      .def_property_readonly(
          "overload_name",
          [](FunctionSchema& self) { return self.overload_name(); })
      .def_property_readonly(
          "arguments", [](FunctionSchema& self) { return self.arguments(); })
      .def_property_readonly(
          "returns", [](FunctionSchema& self) { return self.returns(); })
      .def(
          "is_backward_compatible_with",
          [](const FunctionSchema& self, const FunctionSchema& old_schema) {
            return self.isBackwardCompatibleWith(old_schema);
          })
      .def(
          "__eq__",
          [](const FunctionSchema& self, const FunctionSchema& other) {
            return self == other;
          })
      .def("__str__", [](FunctionSchema& self) {
        std::stringstream ss;
        ss << self;
        return ss.str();
      });
  py::class_<Argument>(m, "Argument")
      .def_property_readonly("name", [](Argument& self) { return self.name(); })
      .def_property_readonly("type", [](Argument& self) { return self.type(); })
      .def_property_readonly(
          "N",
          [](Argument& self) -> py::object {
            return (self.N()) ? py::cast(*self.N()) : py::none();
          })
      .def_property_readonly("default_value", [](Argument& self) -> py::object {
        if (!self.default_value())
          return py::none();
        IValue v = *self.default_value();
        return toPyObject(std::move(v));
      });
  m.def("_jit_get_all_schemas", []() {
    const std::vector<std::shared_ptr<Operator>>& operations =
        getAllOperators();
    return fmap(operations, [](const std::shared_ptr<Operator>& op) {
      return op->schema();
    });
  });
  m.def("_jit_get_schemas_for_operator", [](const std::string& qualified_name) {
    auto symbol = Symbol::fromQualString(qualified_name);
    auto operations = getAllOperatorsFor(symbol);
    return fmap(operations, [](const std::shared_ptr<Operator>& op) {
      return op->schema();
    });
  });
  m.def("_is_tracing", []() { return jit::tracer::isTracing(); });

  py::class_<PythonFutureWrapper>(m, "Future")
      .def(
          "wait",
          [](PythonFutureWrapper& fut) {
            auto res = fut.wait();
            {
              // acquiring GIL as toPyObject creates new py::object
              // without grabbing the GIL.
              pybind11::gil_scoped_acquire ag;
              return toPyObject(std::move(res));
            }
          },
          py::call_guard<py::gil_scoped_release>());

  m.def("fork", [](py::args args) {
    AT_ASSERT(args.size() >= 1);

    py::function f = py::cast<py::function>(args[0]);
    py::tuple args_tup(args.size() - 1);

    for (size_t i = 1; i < args.size(); ++i) {
      args_tup[i - 1] = args[i];
    }

    if (jit::tracer::isTracing()) {
      auto graph = jit::tracer::getTracingState()->graph;
      auto fork_node = graph->insertNode(graph->create(prim::TracedFork, 1));
      auto body_block = fork_node->addBlock();

      Value* node_output;
      py::object py_func_output;
      // Insert new trace ops into the fork op's sub-block
      WithInsertPoint guard(body_block);
      IValue output_ivalue;
      {
        tracer::WithNestedTracingFrame env_guard;

        // Run the user-supplied function
        py_func_output = f(*args_tup);

        // Convert the output of the user-supplied function to IValue. The type
        // information of this IValue is used both to record the correct type in
        // the trace.
        output_ivalue = toTypeInferredIValue(py_func_output);
        Value* out_val = jit::tracer::getValueTrace(output_ivalue);
        body_block->registerOutput(out_val);
        node_output =
            fork_node->output()->setType(FutureType::create(out_val->type()));
      }

      auto retval =
          c10::make_intrusive<c10::ivalue::Future>(output_ivalue.type());

      // Record the ivalue in the tracer
      jit::tracer::setValueTrace(retval, node_output);

      // stuff the ivalue output in the Future
      retval->markCompleted(output_ivalue);

      return PythonFutureWrapper(retval);
    } else {
      auto result = toTypeInferredIValue(f(*args_tup));
      auto retval = c10::make_intrusive<c10::ivalue::Future>(result.type());
      retval->markCompleted(std::move(result));
      return PythonFutureWrapper(retval);
    }
  });

  m.def("wait", [](PythonFutureWrapper& fut) { return fut.wait(); });

  m.def("_jit_assert_is_instance", [](py::object obj, TypePtr type) {
    toIValue(obj, type);
  });

  initPythonCustomClassBindings(module);
  initPythonIRBindings(module);
  tracer::initPythonTracerBindings(module);
  initTreeViewBindings(module);
  initJitScriptBindings(module);

  setPrintHandler([](const std::string& str) {
    py::gil_scoped_acquire acquire;
    try {
      auto _stdout = py::module::import("sys").attr("stdout");
      _stdout.attr("write")(str);
    } catch (py::error_already_set& e) {
      throw std::runtime_error(e.what());
    }
  });
}
} // namespace jit
} // namespace torch<|MERGE_RESOLUTION|>--- conflicted
+++ resolved
@@ -188,16 +188,11 @@
           py::arg("is_dynamic") = false)
       .def(
           "_jit_pass_insert_quant_dequant",
-<<<<<<< HEAD
           [](Module& module,
              const std::string& method_name,
              bool inplace,
              bool is_dynamic) {
             return InsertQuantDeQuant(module, method_name, inplace, is_dynamic);
-=======
-          [](Module& module, const std::string& method_name, bool inplace) {
-            return InsertQuantDeQuant(module, method_name, inplace);
->>>>>>> 34f2c37a
           },
           py::arg("module"),
           py::arg("method_name"),
