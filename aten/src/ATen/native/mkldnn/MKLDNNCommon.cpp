--- conflicted
+++ resolved
@@ -87,12 +87,6 @@
       tensor.layout() == Layout::Strided,
       "itensor_view_from_dense expects dense tensor input");
   TORCH_INTERNAL_ASSERT(at::impl::variable_excluded_from_dispatch());
-<<<<<<< HEAD
-  return {{{tensor.sizes().cbegin(), tensor.sizes().cend()},
-           ideep::tensor::data_type::f32,
-           {tensor.strides().cbegin(), tensor.strides().cend()}},
-          tensor.template data_ptr<float>()};
-=======
   if (tensor.scalar_type() == ScalarType::Float) {
     return {{tensor.sizes().vec(),
             ideep::tensor::data_type::f32,
@@ -108,7 +102,6 @@
   else {
     TORCH_CHECK(false, "itensor_view_from_dense expects float/bfloat16 tensor input");
   }
->>>>>>> a5bbc0f7
 }
 
 // Helper function for getting an ideep tensor out of an aten Tensor.
