--- conflicted
+++ resolved
@@ -38,76 +38,6 @@
     Tensor& output,
     int64_t segment_count) {
   int64_t stride_count = data.numel() / data.size(axis);
-<<<<<<< HEAD
-
-  AT_DISPATCH_INDEX_TYPES(
-      lengths.type(), "_segment_reduce_cpu_kernel1", ([&] {
-        const auto* lengths_data = lengths.data_ptr<index_t>();
-        AT_DISPATCH_FLOATING_TYPES_AND2(
-            kBFloat16,
-            kHalf,
-            data.scalar_type(),
-            "_segment_reduce_cpu",
-            ([&]() {
-              auto* output_data = output.data_ptr<scalar_t>();
-              const auto* values_data = data.data_ptr<scalar_t>();
-              int64_t lengths_cum_sum = 0;
-              for (int64_t i = 0; i < segment_count; ++i) {
-                for (int64_t l = 0; l < stride_count; ++l) {
-                  // ===== step1: initialize starting value
-                  scalar_t initial_value;
-                  if (initial.has_value()) {
-                    initial_value = initial.value().to<scalar_t>();
-                  } else if (reduction == SegmentReductionType::MAX) {
-                    initial_value = -std::numeric_limits<scalar_t>::infinity();
-                  } else if (
-                      reduction == SegmentReductionType::MEAN ||
-                      reduction == SegmentReductionType::SUM) {
-                    initial_value = 0;
-                  } else if (reduction == SegmentReductionType::MIN) {
-                    initial_value = std::numeric_limits<scalar_t>::infinity();
-                  }
-
-                  // ===== step2: apply reduction
-                  for (int64_t j = 0; j < lengths_data[i]; ++j) {
-                    int64_t starting_index =
-                        ((lengths_cum_sum + j) * stride_count) + l;
-                    const auto data = values_data[starting_index];
-                    // TODO: There is no need to branch with every element
-                    if (reduction == SegmentReductionType::MAX) {
-                      initial_value = at::_isnan(data)
-                          ? data
-                          : std::max<scalar_t>(initial_value, data);
-                    } else if (
-                        reduction == SegmentReductionType::MEAN ||
-                        reduction == SegmentReductionType::SUM) {
-                      initial_value = initial_value + data;
-                    } else if (reduction == SegmentReductionType::MIN) {
-                      initial_value = at::_isnan(data)
-                          ? data
-                          : std::min<scalar_t>(initial_value, data);
-                    }
-                  }
-
-                  // ===== step3: finalize reduction
-                  TORCH_CHECK(lengths_data[i] >= 0);
-
-                  if (lengths_data[i] == 0 && !initial.has_value() &&
-                      reduction == SegmentReductionType::MEAN) {
-                    initial_value = static_cast<scalar_t>(NAN);
-                  } else if (
-                      reduction == SegmentReductionType::MEAN &&
-                      lengths_data[i] > 0 && !at::_isnan(initial_value)) {
-                    initial_value = initial_value / lengths_data[i];
-                  }
-                  int64_t output_index = (i * stride_count) + l;
-                  output_data[output_index] = initial_value;
-                }
-                lengths_cum_sum += lengths_data[i];
-              }
-            }));
-      }));
-=======
   AT_DISPATCH_FLOATING_TYPES_AND2(
       kBFloat16, kHalf, data.scalar_type(), "_segment_reduce_cpu", [&]() {
         auto* output_data = output.data_ptr<scalar_t>();
@@ -184,7 +114,6 @@
     _segment_reduce_cpu_kernel1(
         reduction, data, lengths_data, axis, initial, output, segment_count);
   });
->>>>>>> 6cf767c7
 
   return output;
 }
@@ -200,78 +129,6 @@
     Tensor& grad_input,
     int64_t segment_count) {
   int64_t stride_count = data_contig.numel() / data_contig.size(axis);
-<<<<<<< HEAD
-
-  AT_DISPATCH_INDEX_TYPES(
-      lengths_contig.type(),
-      "_segment_reduce_cpu_backward_kernel1",
-      ([&] {
-        const auto* lengths_data = lengths_contig.data_ptr<index_t>();
-        // TODO: Swtich to TensorIterator for better maintainablility and
-        // readability
-        AT_DISPATCH_FLOATING_TYPES_AND2(
-            kBFloat16,
-            kHalf,
-            data_contig.scalar_type(),
-            "_segment_reduce_cpu",
-            ([&]() {
-              auto* output_data = output_contig.data_ptr<scalar_t>();
-              auto* grad_data = grad_contig.data_ptr<scalar_t>();
-              auto* grad_input_data = grad_input.data_ptr<scalar_t>();
-              const auto* values_data = data_contig.data_ptr<scalar_t>();
-
-              int64_t lengths_cum_sum = 0;
-              for (int64_t i = 0; i < segment_count; ++i) {
-                if (lengths_data[i] == 0) {
-                  continue;
-                }
-
-                for (int64_t l = 0; l < stride_count; ++l) {
-                  int64_t output_index = (i * stride_count) + l;
-
-                  if (reduction == SegmentReductionType::MAX ||
-                      reduction == SegmentReductionType::MIN) {
-                    int64_t counter = 0;
-                    for (int64_t j = 0; j < lengths_data[i]; ++j) {
-                      int64_t starting_index =
-                          ((lengths_cum_sum + j) * stride_count) + l;
-                      if (at::_isnan(values_data[starting_index]) ||
-                          values_data[starting_index] ==
-                              output_data[output_index]) {
-                        grad_input_data[starting_index] =
-                            grad_data[output_index];
-                        counter++;
-                      }
-                    }
-                    // Average gradient based on number of maximum elements in
-                    // the segment
-                    if (counter < 2) {
-                      continue;
-                    }
-                    for (int64_t j = 0; j < lengths_data[i]; ++j) {
-                      int64_t starting_index =
-                          ((lengths_cum_sum + j) * stride_count) + l;
-                      if (grad_input_data[starting_index] > 0) {
-                        grad_input_data[starting_index] =
-                            grad_input_data[starting_index] / counter;
-                      }
-                    }
-                  } else if (reduction == SegmentReductionType::MEAN) {
-                    auto grad_val = grad_data[output_index] / lengths_data[i];
-                    for (int64_t j = 0; j < lengths_data[i]; ++j) {
-                      int64_t starting_index =
-                          ((lengths_cum_sum + j) * stride_count) + l;
-                      grad_input_data[starting_index] = grad_val;
-                    }
-                  } else if (reduction == SegmentReductionType::SUM) {
-                    const auto& grad_val = grad_data[output_index];
-                    for (int64_t j = 0; j < lengths_data[i]; ++j) {
-                      int64_t starting_index =
-                          ((lengths_cum_sum + j) * stride_count) + l;
-                      grad_input_data[starting_index] = grad_val;
-                    }
-                  }
-=======
   // TODO: Swtich to TensorIterator for better maintainablility and
   // readability
   AT_DISPATCH_FLOATING_TYPES_AND2(
@@ -317,15 +174,25 @@
                 if (grad_input_data[starting_index] > 0) {
                   grad_input_data[starting_index] =
                       grad_input_data[starting_index] / counter;
->>>>>>> 6cf767c7
                 }
-
-<<<<<<< HEAD
-                lengths_cum_sum += lengths_data[i];
-              }
-            }));
-      }));
-=======
+              }
+            } else if (reduction == SegmentReductionType::MEAN) {
+              auto grad_val = grad_data[output_index] / lengths_data[i];
+              for (int64_t j = 0; j < lengths_data[i]; ++j) {
+                int64_t starting_index =
+                    ((lengths_cum_sum + j) * stride_count) + l;
+                grad_input_data[starting_index] = grad_val;
+              }
+            } else if (reduction == SegmentReductionType::SUM) {
+              const auto& grad_val = grad_data[output_index];
+              for (int64_t j = 0; j < lengths_data[i]; ++j) {
+                int64_t starting_index =
+                    ((lengths_cum_sum + j) * stride_count) + l;
+                grad_input_data[starting_index] = grad_val;
+              }
+            }
+          }
+
           lengths_cum_sum += lengths_data[i];
         }
       });
@@ -356,7 +223,6 @@
             grad_input,
             segment_count);
       });
->>>>>>> 6cf767c7
 
   return grad_input;
 }
