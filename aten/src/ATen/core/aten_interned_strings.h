--- conflicted
+++ resolved
@@ -23,11 +23,7 @@
 _(aten, _addmv) \
 _(aten, _addr) \
 _(aten, _amp_foreach_non_finite_check_and_unscale_) \
-<<<<<<< HEAD
-_(aten, _amp_update_scale) \
-=======
 _(aten, _amp_update_scale_) \
->>>>>>> 078fadaa
 _(aten, _arange) \
 _(aten, _argmax) \
 _(aten, _argmin) \
